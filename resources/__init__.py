--- conflicted
+++ resolved
@@ -1,12 +1,8 @@
 # -*- coding: utf-8 -*-
 
-<<<<<<< HEAD
 # Advanced Kodi Launcher package initialisation file.
 
 # Copyright (c) 2016-2019 Wintermute0110 <wintermute0110@gmail.com>
-=======
-# Copyright (c) 2016-2021 Wintermute0110 <wintermute0110@gmail.com>
->>>>>>> 6d2cfb9d
 #
 # This program is free software; you can redistribute it and/or modify
 # it under the terms of the GNU General Public License as published by
