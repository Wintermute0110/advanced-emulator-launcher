--- conflicted
+++ resolved
@@ -281,11 +281,7 @@
     # *) Nintendo - Nintendo 3DS (Encrypted) (20191109-080816)
     # *) Nintendo - Nintendo 3DS (Encrypted) (Parent-Clone) (Parent-Clone) (20191109-080816)
     Platform('Nintendo 3DS', 'nintendo-n3ds', 'n3ds', None, '4912', '101', '17', '116',
-<<<<<<< HEAD
-        DAT_NOINTRO, 'Nintendo - Nintendo 3DS (Encrypted) (Parent-Clone)', default_box_size=BOX_SIZE_3DS),
-=======
         DAT_NOINTRO, 'Nintendo - Nintendo 3DS (Decrypted) (Parent-Clone)'),
->>>>>>> 396f6a53
     # No-Intro Nintendo 64 DAT files:
     # *) Nintendo - Nintendo 64 (BigEndian) (20190918-121135)
     # *) Nintendo - Nintendo 64 (BigEndian) (Parent-Clone) (Parent-Clone) (20190918-121135)
@@ -340,22 +336,14 @@
     # *) Nintendo - New Nintendo 3DS (Encrypted) (20190402-125456)
     # *) Nintendo - New Nintendo 3DS (Encrypted) (Parent-Clone) (Parent-Clone) (20190402-125456)
     Platform('Nintendo New Nintendo 3DS', 'nintendo-new3ds', 'new3ds', None, None, None, None, None,
-<<<<<<< HEAD
-        DAT_NOINTRO, 'Nintendo - New Nintendo 3DS (Encrypted) (Parent-Clone)', default_box_size=BOX_SIZE_3DS),
-=======
         DAT_NOINTRO, 'Nintendo - New Nintendo 3DS (Decrypted) (Parent-Clone)'),
->>>>>>> 396f6a53
     # Pokemon Mini not found in GameFAQs.
     Platform('Nintendo Pokemon Mini', 'nintendo-pokemini', 'pokemini', None, '4957', '152', '211', None,
         DAT_NOINTRO, 'Nintendo - Pokemon Mini'),
     Platform('Nintendo Satellaview', 'nintendo-satellaview', 'satellaview', None, None, None, '107', None,
         DAT_NOINTRO, 'Nintendo - Satellaview'),
     Platform('Nintendo SNES', 'nintendo-snes', 'snes', None, '6', '15', '4', '63',
-<<<<<<< HEAD
-        DAT_NOINTRO, 'Nintendo - Super Nintendo Entertainment System (Combined) (Parent-Clone)', default_box_size=BOX_SIZE_WIDE),
-=======
         DAT_NOINTRO, 'Nintendo - Super Nintendo Entertainment System (Combined)'),
->>>>>>> 396f6a53
     Platform('Nintendo Sufami Turbo', 'nintendo-sufami', 'sufami', None, None, None, '108', None,
         DAT_NOINTRO, 'Nintendo - Sufami Turbo'),
     Platform('Nintendo Switch', 'nintendo-switch', 'switch', None, '4971', '203', None, '124', DAT_NONE, 
