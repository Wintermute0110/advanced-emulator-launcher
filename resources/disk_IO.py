# -*- coding: utf-8 -*-
# Advanced Emulator Launcher filesystem I/O functions
#

# Copyright (c) 2016-2018 Wintermute0110 <wintermute0110@gmail.com>
# Portions (c) 2010-2015 Angelscry and others
#
# This program is free software; you can redistribute it and/or modify
# it under the terms of the GNU General Public License as published by
# the Free Software Foundation; version 2 of the License.
#
# This program is distributed in the hope that it will be useful,
# but WITHOUT ANY WARRANTY; without even the implied warranty of
# MERCHANTABILITY or FITNESS FOR A PARTICULAR PURPOSE.  See the
# GNU General Public License for more details.

# --- Pyhton standard library
from __future__ import unicode_literals
<<<<<<< HEAD
from __future__ import division
=======
import copy
>>>>>>> 48581c57
import json
import io
import codecs
import time
import os
import sys
import string
import base64
import pprint
import errno

# --- XML stuff ---
# ~~~ cElementTree sometimes fails to parse XML in Kodi's Python interpreter... I don't know why
# import xml.etree.cElementTree as ET

# ~~~ Using ElementTree seems to solve the problem
import xml.etree.ElementTree as ET
import xml.dom.minidom

# --- AEL packages ---
from resources.constants import *
from resources.utils import *

# --- AEL ROM storage version format ---
# >> An integer number incremented whenever there is a change in the ROM storage format.
# >> This will allow easy migrations.
AEL_STORAGE_FORMAT = 1

# --- Configure JSON writer ---
# NOTE More compact JSON files (less blanks) load faster because size is smaller.
JSON_indent     = 1
JSON_separators = (',', ':')

# -------------------------------------------------------------------------------------------------
# Data model used in the plugin
# Internally all string in the data model are Unicode. They will be encoded to
# UTF-8 when writing files.
# -------------------------------------------------------------------------------------------------
# These three functions create a new data structure for the given object and (very importantly) 
# fill the correct default values). These must match what is written/read from/to the XML files.
# Tag name in the XML is the same as in the data dictionary.
#
def fs_new_category():
    return {
        'id' : '',
        'type': OBJ_CATEGORY,
        'm_name' : '',
        'm_year' : '',
        'm_genre' : '',
        'm_developer' : '',
        'm_rating' : '',
        'm_plot' : '',
        'finished' : False,
        'default_icon' : 's_icon',
        'default_fanart' : 's_fanart',
        'default_banner' : 's_banner',
        'default_poster' : 's_poster',
        'default_clearlogo' : 's_clearlogo',
        'Asset_Prefix' : '',
        's_icon' : '',
        's_fanart' : '',
        's_banner' : '',
        's_poster' : '',
        's_clearlogo' : '',
        's_trailer' : ''
    }

def fs_new_launcher():
    return {
        
        'id' : '',
        'type': '',
        'm_name' : '',
        'm_year' : '',
        'm_genre' : '',
        'm_developer' : '',
        'm_rating' : '',
        'm_plot' : '',
        'platform' : '',
        'categoryID' : '',
        'application' : '',
        'args' : '',
        'args_extra' : [],
        'rompath' : '',
        'romext' : '',
        'romextrapath' : '',
        'finished': False,
        'toggle_window' : False, # Former 'minimize'
        'non_blocking' : False,
        'multidisc' : True,
        'roms_base_noext' : '',
        'nointro_xml_file' : '', # deprecated? TODO: remove
        'nointro_display_mode' : AUDIT_DMODE_ALL, # deprecated? TODO: remove
        'audit_state' : AUDIT_STATE_OFF,
        'audit_auto_dat_file' : '',
        'audit_custom_dat_file' : '',
        'audit_display_mode' : AUDIT_DMODE_ALL,
        'launcher_display_mode' : LAUNCHER_DMODE_FLAT,        
        'num_roms' : 0,
        'num_parents' : 0,
        'num_clones' : 0,
        'num_have' : 0,
        'num_miss' : 0,
        'num_unknown' : 0,
        'num_extra' : 0,
        'timestamp_launcher' : 0.0,
        'timestamp_report' : 0.0,
        'default_icon' : 's_icon',
        'default_fanart' : 's_fanart',
        'default_banner' : 's_banner',
        'default_poster' : 's_poster',
        'default_clearlogo' : 's_clearlogo',
        'default_controller' : 's_controller',
        'Asset_Prefix' : '',
        's_icon' : '',
        's_fanart' : '',
        's_banner' : '',
        's_poster' : '',
        's_clearlogo' : '',
        's_controller' : '',
        's_trailer' : '',
        'roms_default_icon' : 's_boxfront',
        'roms_default_fanart' : 's_fanart',
        'roms_default_banner' : 's_banner',
        'roms_default_poster' : 's_flyer',
        'roms_default_clearlogo' : 's_clearlogo',
        'ROM_asset_path' : '',
        'path_3dbox' : '',
        'path_title' : '',
        'path_snap' : '',
        'path_boxfront' : '',
        'path_boxback' : '',
        'path_cartridge' : '',
        'path_fanart' : '',
        'path_banner' : '',
        'path_clearlogo' : '',
        'path_flyer' : '',
        'path_map' : '',
        'path_manual' : '',
        'path_trailer' : ''        
    }

def fs_new_rom():
    return {
        'id' : '',
        'type': OBJ_ROM,
        'm_name' : '',
        'm_year' : '',
        'm_genre' : '',
        'm_developer' : '',
        'm_nplayers' : '',
        'm_esrb' : ESRB_PENDING,
        'm_rating' : '',
        'm_plot' : '',
        'filename' : '',
        'disks' : [],
        'altapp' : '',
        'altarg' : '',
        'finished' : False,
        'nointro_status' : AUDIT_STATUS_NONE,
        'pclone_status' : PCLONE_STATUS_NONE,
        'cloneof' : '',
        'i_extra_ROM' : False,
        's_3dbox' : '',
        's_title' : '',
        's_snap' : '',
        's_boxfront' : '',
        's_boxback' : '',
        's_cartridge' : '',
        's_fanart' : '',
        's_banner' : '',
        's_clearlogo' : '',
        's_flyer' : '',
        's_map' : '',
        's_manual' : '',
        's_trailer' : ''
    }

def fs_new_collection():
    return {
        'id' : '',
        'type': OBJ_LAUNCHER_COLLECTION,
        'm_name' : '',
        'm_genre' : '',
        'm_rating' : '',
        'm_plot' : '',
        'roms_base_noext' : '',
        'default_icon' : 's_icon',
        'default_fanart' : 's_fanart',
        'default_banner' : 's_banner',
        'default_poster' : 's_poster',
        'default_clearlogo' : 's_clearlogo',
        's_icon' : '',
        's_fanart' : '',
        's_banner' : '',
        's_poster' : '',
        's_clearlogo' : '',
        's_trailer' : ''
    }
    
# -------------------------------------------------------------------------------------------------
# Favourite ROM creation/management
# -------------------------------------------------------------------------------------------------
#
# Creates a new Favourite ROM dictionary from parent ROM and Launcher.
#
# No-Intro Missing ROMs are not allowed in Favourites or Virtual Launchers.
# fav_status = ['OK', 'Unlinked ROM', 'Unlinked Launcher', 'Broken'] default 'OK'
#  'OK'                ROM filename exists and launcher exists and ROM id exists
#  'Unlinked ROM'      ROM filename exists but ROM ID in launcher does not
#  'Unlinked Launcher' ROM filename exists but Launcher ID not found
#                      Note that if the launcher does not exists implies ROM ID does not exist.
#                      If launcher doesn't exist ROM JSON cannot be loaded.
#  'Broken'            ROM filename does not exist. ROM is unplayable
#
def fs_get_Favourite_from_ROM(rom, launcher):
    # Copy dictionary object
    favourite = dict(rom)

    # Delete nointro_status field from ROM. Make sure this is done in the copy to be
    # returned to avoid chaning the function parameters (dictionaries are mutable!)
    # See http://stackoverflow.com/questions/5844672/delete-an-element-from-a-dictionary
    # NOTE keep it!
    # del favourite['nointro_status']

    # >> Copy parent launcher fields into Favourite ROM
    favourite['launcherID']             = launcher['id']
    favourite['platform']               = launcher['platform']
    favourite['application']            = launcher['application']
    favourite['args']                   = launcher['args']
    favourite['args_extra']             = launcher['args_extra']
    favourite['rompath']                = launcher['rompath']
    favourite['romext']                 = launcher['romext']
    favourite['toggle_window']          = launcher['toggle_window']
    favourite['non_blocking']           = launcher['non_blocking']
    favourite['roms_default_icon']      = launcher['roms_default_icon']
    favourite['roms_default_fanart']    = launcher['roms_default_fanart']
    favourite['roms_default_banner']    = launcher['roms_default_banner']
    favourite['roms_default_poster']    = launcher['roms_default_poster']
    favourite['roms_default_clearlogo'] = launcher['roms_default_clearlogo']

    # >> Favourite ROM unique fields
    # >> Favourite ROMs in "Most played ROMs" DB also have 'launch_count' field.
    favourite['fav_status'] = 'OK'

    return favourite

#
# Creates a new Favourite ROM from old Favourite, parent ROM and parent Launcher. This function is
# used when repairing/relinking a Favourite/Collection ROM.
#
# Repair mode (integer):
#   0) Relink and update launcher info
#   1) Relink and update metadata
#   2) Relink and update artwork
#   3) Relink and update everything
#
def fs_repair_Favourite_ROM(repair_mode, old_fav_rom, parent_rom, parent_launcher):
    new_fav_rom = dict(old_fav_rom)

    # --- Step 0 is always done in any Favourite/Collection repair ---
    log_info('fs_repair_Favourite_ROM() Relinking ROM and launcher (common stuff)')
    log_info('fs_repair_Favourite_ROM() Old ROM name "{0}"'.format(old_fav_rom['m_name']))
    log_info('fs_repair_Favourite_ROM() New ROM name "{0}"'.format(parent_rom['m_name']))
    log_info('fs_repair_Favourite_ROM() New launcher "{0}"'.format(parent_launcher['m_name']))

    # >> Main stuff
    fs_aux_copy_ROM_main_stuff(parent_launcher, parent_rom, new_fav_rom)

    # >> Launcher stuff
    fs_aux_copy_ROM_launcher_info(parent_launcher, new_fav_rom)

    # --- Metadata ---
    if repair_mode == 1:
        log_debug('fs_repair_Favourite_ROM() Relinking Metadata')
        fs_aux_copy_ROM_metadata(parent_rom, new_fav_rom)
    # --- Artwork ---
    elif repair_mode == 2:
        log_debug('fs_repair_Favourite_ROM() Relinking Artwork')
        fs_aux_copy_ROM_artwork(parent_launcher, parent_rom, new_fav_rom)
    # --- Metadata and artwork ---
    elif repair_mode == 3:
        log_debug('fs_repair_Favourite_ROM() Relinking Metadata and Artwork')
        fs_aux_copy_ROM_metadata(parent_rom, new_fav_rom)
        fs_aux_copy_ROM_artwork(parent_launcher, parent_rom, new_fav_rom)

    return new_fav_rom

def fs_aux_copy_ROM_main_stuff(source_launcher, source_rom, dest_rom):
    dest_rom['id']          = source_rom['id']
    dest_rom['launcherID']  = source_launcher['id']
    dest_rom['filename']    = source_rom['filename']
    dest_rom['fav_status']  = 'OK'

def fs_aux_copy_ROM_launcher_info(source_launcher, dest_rom):
    dest_rom['platform']      = source_launcher['platform']
    dest_rom['application']   = source_launcher['application']
    dest_rom['args']          = source_launcher['args']
    dest_rom['args_extra']    = source_launcher['args_extra']
    dest_rom['rompath']       = source_launcher['rompath']
    dest_rom['romext']        = source_launcher['romext']
    dest_rom['toggle_window'] = source_launcher['toggle_window']
    dest_rom['non_blocking']  = source_launcher['non_blocking']

def fs_aux_copy_ROM_metadata(source_rom, dest_rom):
    dest_rom['m_name']         = source_rom['m_name']
    dest_rom['m_year']         = source_rom['m_year']
    dest_rom['m_genre']        = source_rom['m_genre']
    dest_rom['m_developer']    = source_rom['m_developer']
    dest_rom['m_nplayers']     = source_rom['m_nplayers']
    dest_rom['m_esrb']         = source_rom['m_esrb']
    dest_rom['m_rating']       = source_rom['m_rating']
    dest_rom['m_plot']         = source_rom['m_plot']
    dest_rom['altapp']         = source_rom['altapp']
    dest_rom['altarg']         = source_rom['altarg']
    dest_rom['finished']       = source_rom['finished']
    dest_rom['nointro_status'] = source_rom['nointro_status']
    dest_rom['pclone_status']  = source_rom['pclone_status']
    dest_rom['cloneof']        = source_rom['cloneof']

def fs_aux_copy_ROM_artwork(source_launcher, source_rom, dest_rom):
    dest_rom['s_title']     = source_rom['s_title']
    dest_rom['s_snap']      = source_rom['s_snap']
    dest_rom['s_fanart']    = source_rom['s_fanart']
    dest_rom['s_banner']    = source_rom['s_banner']
    dest_rom['s_clearlogo'] = source_rom['s_clearlogo']
    dest_rom['s_boxfront']  = source_rom['s_boxfront']
    dest_rom['s_boxback']   = source_rom['s_boxback']
    dest_rom['s_cartridge'] = source_rom['s_cartridge']
    dest_rom['s_flyer']     = source_rom['s_flyer']
    dest_rom['s_map']       = source_rom['s_map']
    dest_rom['s_manual']    = source_rom['s_manual']
    dest_rom['s_trailer']   = source_rom['s_trailer']
    dest_rom['roms_default_icon']      = source_launcher['roms_default_icon']
    dest_rom['roms_default_fanart']    = source_launcher['roms_default_fanart']
    dest_rom['roms_default_banner']    = source_launcher['roms_default_banner']
    dest_rom['roms_default_poster']    = source_launcher['roms_default_poster']
    dest_rom['roms_default_clearlogo'] = source_launcher['roms_default_clearlogo']

# -------------------------------------------------------------------------------------------------
# ROM storage file names
# -------------------------------------------------------------------------------------------------
def fs_get_ROMs_basename(category_name, launcher_name, launcherID):
    clean_cat_name = ''.join([i if i in string.printable else '_' for i in category_name]).replace(' ', '_')
    clean_launch_title = ''.join([i if i in string.printable else '_' for i in launcher_name]).replace(' ', '_')
    roms_base_noext = 'roms_' + clean_cat_name + '_' + clean_launch_title + '_' + launcherID[0:6]
    log_verb('fs_get_ROMs_basename() roms_base_noext "{0}"'.format(roms_base_noext))

    return roms_base_noext

def fs_get_collection_ROMs_basename(collection_name, collectionID):
    clean_collection_name = ''.join([i if i in string.printable else '_' for i in collection_name]).replace(' ', '_')
    roms_base_noext = clean_collection_name + '_' + collectionID[0:6]
    log_verb('fs_get_collection_ROMs_basename() roms_base_noext "{0}"'.format(roms_base_noext))

    return roms_base_noext

# -------------------------------------------------------------------------------------------------
# Categories/Launchers
# -------------------------------------------------------------------------------------------------
#
# Write to disk categories.xml
#
def fs_write_catfile(categories_FN, header_dic, categories, launchers):
    log_verb('fs_write_catfile() Writing {0}'.format(categories_FN.getPath()))

    # Original Angelscry method for generating the XML was to grow a string, like this
    # xml_content = 'test'
    # xml_content += 'more test'
    # However, this method is very slow because string has to be reallocated every time is grown.
    # It is much faster to create a list of string and them join them!
    # See https://waymoot.org/home/python_string/
    str_list = []
    str_list.append('<?xml version="1.0" encoding="utf-8" ?>\n')
    str_list.append('<advanced_emulator_launcher>\n')

    # >> Write a timestamp when file is created. This enables the Virtual Launchers to know if
    # >> it's time for an update.
    str_list.append('<control>\n')
    str_list.append(text_XML_line('database_version', unicode(header_dic['database_version'])))
    str_list.append(text_XML_line('update_timestamp', unicode(header_dic['update_timestamp'])))
    str_list.append('</control>\n')

    # --- Create Categories XML list ---
    for categoryID in sorted(categories, key = lambda x : categories[x]['m_name']):
        category = categories[categoryID]
        # Data which is not string must be converted to string
        # text_XML_line() returns Unicode strings that will be encoded to UTF-8 later.
        str_list.append('<category>\n')
        str_list.append(text_XML_line('id', categoryID))
        str_list.append(text_XML_line('type', category['type']))
        str_list.append(text_XML_line('m_name', category['m_name']))
        str_list.append(text_XML_line('m_year', category['m_year']))
        str_list.append(text_XML_line('m_genre', category['m_genre']))
        str_list.append(text_XML_line('m_developer', category['m_developer']))
        str_list.append(text_XML_line('m_rating', category['m_rating']))
        str_list.append(text_XML_line('m_plot', category['m_plot']))
        str_list.append(text_XML_line('finished', unicode(category['finished'])))
        str_list.append(text_XML_line('default_icon', category['default_icon']))
        str_list.append(text_XML_line('default_fanart', category['default_fanart']))
        str_list.append(text_XML_line('default_banner', category['default_banner']))
        str_list.append(text_XML_line('default_poster', category['default_poster']))
        str_list.append(text_XML_line('default_clearlogo', category['default_clearlogo']))
        str_list.append(text_XML_line('Asset_Prefix', category['Asset_Prefix']))
        str_list.append(text_XML_line('s_icon', category['s_icon']))
        str_list.append(text_XML_line('s_fanart', category['s_fanart']))
        str_list.append(text_XML_line('s_banner', category['s_banner']))
        str_list.append(text_XML_line('s_poster', category['s_poster']))
        str_list.append(text_XML_line('s_clearlogo', category['s_clearlogo']))
        str_list.append(text_XML_line('s_trailer', category['s_trailer']))
        str_list.append('</category>\n')

    # --- Write launchers ---
    # Data which is not string must be converted to string
    for launcherID in sorted(launchers, key = lambda x : launchers[x]['m_name']):
        launcher = launchers[launcherID]
        str_list.append('<launcher>\n')
        str_list.append(text_XML_line('id', launcherID))
        for key in sorted(launcher):
            if key == 'id':
                continue
            ## >> To simulate a list with XML allow multiple XML tags.
            if key == 'args_extra':
                for extra_arg in launcher[key]: str_list.append(text_XML_line(key, extra_arg))
            else:
                str_list.append(text_XML_line(key, unicode(launcher[key])))
        
        str_list.append('</launcher>\n')
    # End of file
    str_list.append('</advanced_emulator_launcher>\n')

    # Strings in the list are Unicode. Encode to UTF-8.
    # Join string, and save categories.xml file.
    # Exceptions are catched inside FileName objects.
    categories_FN.saveStrToFile(''.join(str_list))

#
# Loads categories.xml from disk and fills dictionary self.categories
#
def fs_load_catfile(categories_FN, header_dic, categories, launchers):
    __debug_xml_parser = 0

    # --- Create data structures ---
    header_dic['database_version'] = '0.0.0'
    header_dic['update_timestamp'] = 0.0
    update_timestamp = header_dic['update_timestamp']
    
    # --- Parse using cElementTree ---
    # >> If there are issues in the XML file (for example, invalid XML chars) ET.parse will fail
    log_verb('fs_load_catfile() Loading {0}'.format(categories_FN.getPath()))
    try:
        xml_root = fs_get_XML_root_from_str(categories_FN.loadFileToStr(encoding=None))
    except IOError as e:
        log_debug('fs_load_catfile() (IOError) errno = {0}'.format(e.errno))
        # log_debug(unicode(errno.errorcode))
        # >> No such file or directory
        if e.errno == errno.ENOENT:
            log_error('fs_load_catfile() (IOError) No such file or directory.')
        else:
            log_error('fs_load_catfile() (IOError) Unhandled errno value.')
        log_error('fs_load_catfile() (IOError) Return empty categories and launchers dictionaries.')
        return update_timestamp
    except ET.ParseError as e:
        log_error('fs_load_catfile() (ParseError) Exception parsing XML categories.xml')
        log_error('fs_load_catfile() (ParseError) {0}'.format(str(e)))
        kodi_dialog_OK('(ParseError) Exception reading categories.xml. '
                       'Maybe XML file is corrupt or contains invalid characters.')
        return update_timestamp
    
    if xml_root is None:
        return

    for category_element in xml_root:
        if __debug_xml_parser: log_debug('Root child {0}'.format(category_element.tag))

        if category_element.tag == 'control':
            for control_child in category_element:
                if control_child.tag == 'update_timestamp':
                    # >> Convert Unicode to float
                    header_dic['update_timestamp'] = float(control_child.text)

        elif category_element.tag == 'category':
            # Default values
            category = fs_new_category()

            # Parse child tags of category
            for category_child in category_element:
                # By default read strings
                text_XML_line = category_child.text if category_child.text is not None else ''
                text_XML_line = text_unescape_XML(text_XML_line)
                xml_tag  = category_child.tag
                if __debug_xml_parser: log_debug('{0} --> {1}'.format(xml_tag, text_XML_line))

                # Now transform data depending on tag name
                if xml_tag == 'finished':
                    category[xml_tag] = True if text_XML_line == 'True' else False
                else:
                    # Internal data is always stored as Unicode. ElementTree already outputs Unicode.
                    category[xml_tag] = text_XML_line
            # --- Add category to categories dictionary ---
            categories[category['id']] = category

        elif category_element.tag == 'launcher':
            # Default values
            launcher = fs_new_launcher()

            # Parse child tags of category
            for category_child in category_element:
                # >> By default read strings
                text_XML_line = category_child.text if category_child.text is not None else ''
                text_XML_line = text_unescape_XML(text_XML_line)
                xml_tag  = category_child.tag
                if __debug_xml_parser: log_debug('{0} --> {1}'.format(xml_tag, text_XML_line))

                if xml_tag == 'args_extra':
                    # Transform list() datatype
                    launcher[xml_tag].append(text_XML_line)
                elif xml_tag == 'finished' or xml_tag == 'toggle_window' or xml_tag == 'non_blocking' or \
                     xml_tag == 'multidisc':
                    # Transform Bool datatype
                    launcher[xml_tag] = True if text_XML_line == 'True' else False
                elif xml_tag == 'num_roms' or xml_tag == 'num_parents' or \
                     xml_tag == 'num_clones' or xml_tag == 'num_have' or \
                     xml_tag == 'num_miss' or xml_tag == 'num_unknown' or \
                     xml_tag == 'num_extra':
                    # Transform Int datatype
                    launcher[xml_tag] = int(text_XML_line)
                elif xml_tag == 'timestamp_launcher' or xml_tag == 'timestamp_report':
                    # Transform Float datatype
                    launcher[xml_tag] = float(text_XML_line)
                else:
                    launcher[xml_tag] = text_XML_line
            # --- Add launcher to categories dictionary ---
            launchers[launcher['id']] = launcher
    # log_verb('fs_load_catfile() Loaded {0} categories'.format(len(categories)))
    # log_verb('fs_load_catfile() Loaded {0} launchers'.format(len(launchers)))

# -------------------------------------------------------------------------------------------------
# Generic file writer
# str_list is a list of Unicode strings that will be joined and written to a file encoded in UTF-8.
# -------------------------------------------------------------------------------------------------
def fs_write_str_list_to_file(str_list, export_FN):
    log_verb('fs_write_str_list_to_file() Exporting "{0}"'.format(export_FN.getPath()))
    try:
        full_string = ''.join(str_list).encode('utf-8')
        file_obj = open(export_FN.getPath(), 'w')
        file_obj.write(full_string)
        file_obj.close()
    except OSError:
        log_error('(OSError) exception in fs_write_str_list_to_file()')
        log_error('Cannot write {0} file'.format(export_FN.getBase()))
        raise AddonException('(OSError) Cannot write {0} file'.format(export_FN.getBase()))
    except IOError:
        log_error('(IOError) exception in fs_write_str_list_to_file()')
        log_error('Cannot write {0} file'.format(export_FN.getBase()))
        raise AddonException('(IOError) Cannot write {0} file'.format(export_FN.getBase()))

# -------------------------------------------------------------------------------------------------
# Generic XML load/writer.
# -------------------------------------------------------------------------------------------------
def fs_get_XML_root_from_str(data_str):
    root = None
    try:
        root = ET.fromstring(data_str)
    except ET.ParseError as e:
        log_error('fs_load_XML_root_from_str() (ParseError) Exception parsing XML categories.xml')
        log_error('fs_load_XML_root_from_str() (ParseError) {0}'.format(str(e)))
        kodi_dialog_OK('(XML ParseError) Exception reading categories.xml. '
                       'Maybe XML file is corrupt or contains invalid characters.')

    return root

#
# Return a pretty-printed XML string for the Element.
# See https://stackoverflow.com/questions/17402323/use-xml-etree-elementtree-to-print-nicely-formatted-xml-files/17402424
#
def fs_get_str_from_XML_root(xml_root):
    rough_string = ET.tostring(xml_root, 'utf-8')
    reparsed = xml.dom.minidom.parseString(rough_string)
    data_str = reparsed.toprettyxml(indent = "  ")

    return data_str

# -------------------------------------------------------------------------------------------------
# Generic JSON loader/writer
# -------------------------------------------------------------------------------------------------
# Look at the ROMs JSON code for reference/comments to these functions.
def fs_write_JSON_file(file_dir, file_base_noext, data):
    # >> Get file names
    json_file = file_dir.pjoin(file_base_noext + '.json')
    log_verb('fs_write_JSON_file() Dir  {0}'.format(file_dir.getPath()))
    log_verb('fs_write_JSON_file() JSON {0}'.format(file_base_noext + '.json'))

    try:
        json_data = json.dumps(data, ensure_ascii = False, sort_keys = True, 
                                indent = JSON_indent, separators = JSON_separators)
        json_file.writeAll(unicode(json_data).encode("utf-8"))
    except OSError:
        kodi_notify_warn('(OSError) Cannot write {0} file'.format(json_file.getPath()))
    except IOError:
        kodi_notify_warn('(IOError) Cannot write {0} file'.format(json_file.getPath()))

def fs_load_JSON_file(file_dir, file_base_noext):
    data = {}

    # --- If file does not exist return empty dictionary ---
    json_file = file_dir.pjoin(file_base_noext + '.json')
    if not json_file.exists(): return data

    # --- Parse using json module ---
    log_verb('fs_load_JSON_file() Dir  {0}'.format(file_dir.getPath()))
    log_verb('fs_load_JSON_file() JSON {0}'.format(file_base_noext + '.json'))
   
    try:
        data = json_file.readJson()
    except ValueError:
        statinfo = json_file.stat()
        log_error('fs_load_JSON_file() ValueError exception in json.load() function')
        log_error('fs_load_JSON_file() Dir  {0}'.format(file_dir.getPath()))
        log_error('fs_load_JSON_file() File {0}'.format(file_base_noext + '.json'))
        log_error('fs_load_JSON_file() Size {0}'.format(statinfo.st_size))

    return data

# -------------------------------------------------------------------------------------------------
# Standard ROM databases
# -------------------------------------------------------------------------------------------------
#
# <roms_base_noext>.json
# <roms_base_noext>.xml
# <roms_base_noext>_index_CParent.json
# <roms_base_noext>_index_PClone.json
# <roms_base_noext>_parents.json
# <roms_base_noext>_DAT.json
#
# DEPRECATED - using RomSetRepository for this
def fs_unlink_ROMs_database(roms_dir_FN, launcher):
    roms_base_noext = launcher['roms_base_noext']

    # >> Delete ROMs JSON file
    roms_json_FN = roms_dir_FN.pjoin(roms_base_noext + '.json')
    if roms_json_FN.exists():
        log_info('Deleting ROMs JSON    "{0}"'.format(roms_json_FN.getPath()))
        roms_json_FN.unlink()

    # >> Delete ROMs info XML file
    roms_xml_FN = roms_dir_FN.pjoin(roms_base_noext + '.xml')
    if roms_xml_FN.exists():
        log_info('Deleting ROMs XML     "{0}"'.format(roms_xml_FN.getPath()))
        roms_xml_FN.unlink()

    # >> Delete No-Intro/Redump stuff if exist
    roms_index_CParent_FN = roms_dir_FN.pjoin(roms_base_noext + '_index_CParent.json')
    if roms_index_CParent_FN.exists():
        log_info('Deleting CParent JSON "{0}"'.format(roms_index_CParent_FN.getPath()))
        roms_index_CParent_FN.unlink()

    roms_index_PClone_FN = roms_dir_FN.pjoin(roms_base_noext + '_index_PClone.json')
    if roms_index_PClone_FN.exists():
        log_info('Deleting PClone JSON  "{0}"'.format(roms_index_PClone_FN.getPath()))
        roms_index_PClone_FN.unlink()

    roms_parents_FN = roms_dir_FN.pjoin(roms_base_noext + '_parents.json')
    if roms_parents_FN.exists():
        log_info('Deleting parents JSON "{0}"'.format(roms_parents_FN.getPath()))
        roms_parents_FN.unlink()

    roms_DAT_FN = roms_dir_FN.pjoin(roms_base_noext + '_DAT.json')
    if roms_DAT_FN.exists():
        log_info('Deleting DAT JSON     "{0}"'.format(roms_DAT_FN.getPath()))
        roms_DAT_FN.unlink()

def fs_rename_ROMs_database(roms_dir_FN, old_roms_base_noext, new_roms_base_noext):
    # >> Only rename if base names are different
    log_debug('fs_rename_ROMs_database() old_roms_base_noext "{0}"'.format(old_roms_base_noext))
    log_debug('fs_rename_ROMs_database() new_roms_base_noext "{0}"'.format(new_roms_base_noext))
    if old_roms_base_noext == new_roms_base_noext:
        log_debug('fs_rename_ROMs_database() Exiting because old and new names are equal')
        return

    old_roms_json_FN          = roms_dir_FN.pjoin(old_roms_base_noext + '.json')
    old_roms_xml_FN           = roms_dir_FN.pjoin(old_roms_base_noext + '.xml')
    old_roms_index_CParent_FN = roms_dir_FN.pjoin(old_roms_base_noext + '_index_CParent.json')
    old_roms_index_PClone_FN  = roms_dir_FN.pjoin(old_roms_base_noext + '_index_PClone.json')
    old_roms_parents_FN       = roms_dir_FN.pjoin(old_roms_base_noext + '_parents.json')
    old_roms_DAT_FN           = roms_dir_FN.pjoin(old_roms_base_noext + '_DAT.json')

    new_roms_json_FN          = roms_dir_FN.pjoin(new_roms_base_noext + '.json')
    new_roms_xml_FN           = roms_dir_FN.pjoin(new_roms_base_noext + '.xml')
    new_roms_index_CParent_FN = roms_dir_FN.pjoin(new_roms_base_noext + '_index_CParent.json')
    new_roms_index_PClone_FN  = roms_dir_FN.pjoin(new_roms_base_noext + '_index_PClone.json')
    new_roms_parents_FN       = roms_dir_FN.pjoin(new_roms_base_noext + '_parents.json')
    new_roms_DAT_FN           = roms_dir_FN.pjoin(new_roms_base_noext + '_DAT.json')

    # >> Only rename files if originals found.
    if old_roms_json_FN.exists():
        old_roms_json_FN.rename(new_roms_json_FN)
        log_debug('RENAMED OP {0}'.format(old_roms_json_FN.getPath()))
        log_debug('   into OP {0}'.format(new_roms_json_FN.getPath()))

    if old_roms_xml_FN.exists():
        old_roms_xml_FN.rename(new_roms_xml_FN)
        log_debug('RENAMED OP {0}'.format(old_roms_xml_FN.getPath()))
        log_debug('   into OP {0}'.format(new_roms_xml_FN.getPath()))

    if old_roms_index_CParent_FN.exists():
        old_roms_index_CParent_FN.rename(new_roms_index_CParent_FN)
        log_debug('RENAMED OP {0}'.format(old_roms_index_CParent_FN.getPath()))
        log_debug('   into OP {0}'.format(new_roms_index_CParent_FN.getPath()))

    if old_roms_index_PClone_FN.exists():
        old_roms_index_PClone_FN.rename(new_roms_index_PClone_FN)
        log_debug('RENAMED OP {0}'.format(old_roms_index_PClone_FN.getPath()))
        log_debug('   into OP {0}'.format(new_roms_index_PClone_FN.getPath()))

    if old_roms_parents_FN.exists():
        old_roms_parents_FN.rename(new_roms_parents_FN)
        log_debug('RENAMED OP {0}'.format(old_roms_parents_FN.getPath()))
        log_debug('   into OP {0}'.format(new_roms_parents_FN.getPath()))

    if old_roms_DAT_FN.exists():
        old_roms_DAT_FN.rename(new_roms_DAT_FN)
        log_debug('RENAMED OP {0}'.format(old_roms_DAT_FN.getPath()))
        log_debug('   into OP {0}'.format(new_roms_DAT_FN.getPath()))

def fs_write_ROMs_JSON(roms_dir_FN, launcher, roms):
    # >> Get file names
    roms_base_noext = launcher['roms_base_noext']
    roms_json_file = roms_dir_FN.pjoin(roms_base_noext + '.json')
    roms_xml_file  = roms_dir_FN.pjoin(roms_base_noext + '.xml')
<<<<<<< HEAD
    log_verb('fs_write_ROMs_JSON() Dir  {0}'.format(roms_dir_FN.getPath()))
    log_verb('fs_write_ROMs_JSON() JSON {0}'.format(roms_json_file.getPath()))
    log_verb('fs_write_ROMs_JSON() XML  {0}'.format(roms_xml_file.getPath()))
=======
    log_verb('fs_write_ROMs_JSON()  Dir {}'.format(roms_dir_FN.getOriginalPath()))
    log_verb('fs_write_ROMs_JSON() JSON {}'.format(roms_base_noext + '.json'))
    log_verb('fs_write_ROMs_JSON()  XML {}'.format(roms_base_noext + '.xml'))
>>>>>>> 48581c57

    # >> JSON files cannot have comments. Write an auxiliar NFO file with same prefix
    # >> to store launcher information for a set of ROMs
    try:
        str_list = []
        str_list.append('<?xml version="1.0" encoding="utf-8" standalone="yes"?>\n')
        str_list.append('<advanced_emulator_launcher_ROMs version="{}">\n'.format(AEL_STORAGE_FORMAT))

        # Print some information in the XML so the user can now which launcher created it.
        # Note that this is ignored when reading the file.
        str_list.append('<launcher>\n')
        str_list.append(text_XML_line('id', launcher['id']))
        str_list.append(text_XML_line('m_name', launcher['m_name']))
        str_list.append(text_XML_line('categoryID', launcher['categoryID']))
        str_list.append(text_XML_line('platform', launcher['platform']))
        str_list.append(text_XML_line('rompath', launcher['rompath']))
        str_list.append(text_XML_line('romext', launcher['romext']))
        str_list.append('</launcher>\n')
        str_list.append('</advanced_emulator_launcher_ROMs>\n')

        full_string = ''.join(str_list).encode('utf-8')
        roms_xml_file.writeAll(full_string)
    except OSError:
        kodi_notify_warn('(OSError) Cannot write {} file'.format(roms_xml_file.getPath()))
        log_error('fs_write_ROMs_JSON() (OSerror) Cannot write file "{}"'.format(roms_xml_file.getPath()))
    except IOError:
        kodi_notify_warn('(IOError) Cannot write {} file'.format(roms_xml_file.getPath()))
        log_error('fs_write_ROMs_JSON() (IOError) Cannot write file "{}"'.format(roms_xml_file.getPath()))

    # >> Write ROMs JSON dictionary.
    # >> Do note that there is a bug in the json module where the ensure_ascii=False flag can produce
    # >> a mix of unicode and str objects.
    # >> See http://stackoverflow.com/questions/18337407/saving-utf-8-texts-in-json-dumps-as-utf8-not-as-u-escape-sequence
    try:

        # >> json_unicode is either str or unicode
        # >> See https://docs.python.org/2.7/library/json.html#json.dumps
        # unicode(json_data) auto-decodes data to unicode if str
        json_data = json.dumps(roms, ensure_ascii = False, sort_keys = True,
                                indent = JSON_indent, separators = JSON_separators)

        roms_json_file.writeAll(unicode(json_data).encode("utf-8"))
    except OSError:
<<<<<<< HEAD
        kodi_notify_warn('(OSError) Cannot write {0} file'.format(roms_json_file.getPath()))
        log_error('fs_write_ROMs_JSON() (OSError) Cannot write {0} file'.format(roms_json_file.getPath()))
    except IOError:
        kodi_notify_warn('(IOError) Cannot write {0} file'.format(roms_json_file.getPath()))
        log_error('fs_write_ROMs_JSON() (IOError) Cannot write {0} file'.format(roms_json_file.getPath()))
=======
        kodi_notify_warn('(OSError) Cannot write {} file'.format(roms_json_file.getPath()))
    except IOError:
        kodi_notify_warn('(IOError) Cannot write {} file'.format(roms_json_file.getPath()))
>>>>>>> 48581c57

#
# Loads an JSON file containing the Virtual Launcher ROMs
#
def fs_load_ROMs_JSON(roms_dir_FN, launcher):
    roms = {}

    # --- If file does not exist return empty dictionary ---
    roms_base_noext = launcher['roms_base_noext']
    roms_json_file = roms_dir_FN.pjoin(roms_base_noext + '.json')
    if not roms_json_file.exists(): return roms

    # --- Parse using json module ---
    # >> On Github issue #8 a user had an empty JSON file for ROMs. This raises
    #    exception exceptions.ValueError and launcher cannot be deleted. Deal
    #    with this exception so at least launcher can be rescanned.
<<<<<<< HEAD
    log_verb('fs_load_ROMs_JSON() Dir  {0}'.format(roms_dir_FN.getPath()))
    log_verb('fs_load_ROMs_JSON() JSON {0}'.format(roms_base_noext + '.json'))
    try:
        roms = roms_json_file.readJson()
    except ValueError:
        statinfo = roms_json_file.stat()
        log_error('fs_load_ROMs_JSON() ValueError exception in json.load() function')
        log_error('fs_load_ROMs_JSON() Dir  {0}'.format(roms_dir_FN.getPath()))
        log_error('fs_load_ROMs_JSON() File {0}'.format(roms_base_noext + '.json'))
        log_error('fs_load_ROMs_JSON() Size {0}'.format(statinfo.st_size))
=======
    log_verb('fs_load_ROMs_JSON()  Dir {}'.format(roms_dir_FN.getOriginalPath()))
    log_verb('fs_load_ROMs_JSON() JSON {}'.format(roms_base_noext + '.json'))
    with open(roms_json_file.getPath().decode('utf-8')) as file:
        try:
            roms = json.load(file)
        except ValueError:
            statinfo = roms_json_file.stat()
            log_error('fs_load_ROMs_JSON() ValueError exception in json.load() function')
            log_error('fs_load_ROMs_JSON()  Dir {}'.format(roms_dir_FN.getPath()))
            log_error('fs_load_ROMs_JSON() File {}'.format(roms_base_noext + '.json'))
            log_error('fs_load_ROMs_JSON() Size {}'.format(statinfo.st_size))
        file.close()
>>>>>>> 48581c57

    return roms

# -------------------------------------------------------------------------------------------------
# Favourite ROMs
# -------------------------------------------------------------------------------------------------
#
# Save Favourites JSON file
#
def fs_write_Favourites_JSON(roms_json_file, roms):
<<<<<<< HEAD
    log_info('fs_write_Favourites_JSON() File {0}'.format(roms_json_file.getPath()))
=======
    log_info('fs_write_Favourites_JSON() File {}'.format(roms_json_file.getOriginalPath()))
>>>>>>> 48581c57

    # --- Create JSON data structure, including version number ---
    control_dic = {
        'control' : 'Advanced Emulator Launcher Favourite ROMs',
        'version' : AEL_STORAGE_FORMAT
    }
    raw_data = []
    raw_data.append(control_dic)
    raw_data.append(roms)

    # --- Write JSON file ---
    try:
        roms_json_file.writeJson(raw_data)
    except OSError:
        kodi_notify_warn('(OSError) Cannot write {} file'.format(roms_json_file.getPath()))
    except IOError:
        kodi_notify_warn('(IOError) Cannot write {} file'.format(roms_json_file.getPath()))

#
# Loads an JSON file containing the Favourite ROMs
#
def fs_load_Favourites_JSON(roms_json_file):
    # --- If file does not exist return empty dictionary ---
<<<<<<< HEAD
    log_verb('fs_load_Favourites_JSON() File {0}'.format(roms_json_file.getPath()))
    if not roms_json_file.exists(): 
        return {}

    # --- Parse JSON ---  
    try:
        raw_data = roms_json_file.readJson()
    except ValueError:
        statinfo = roms_json_file.stat()
        log_error('fs_load_Favourites_JSON() ValueError exception in json.load() function')
        log_error('fs_load_Favourites_JSON() File {0}'.format(roms_json_file.getPath()))
        log_error('fs_load_Favourites_JSON() Size {0}'.format(statinfo.st_size))
        return {}
=======
    log_verb('fs_load_Favourites_JSON() File {}'.format(roms_json_file.getOriginalPath()))
    if not roms_json_file.exists(): 
        return {}

    # --- Parse JSON ---
    with open(roms_json_file.getPath()) as file:    
        try:
            raw_data = json.load(file)
        except ValueError:
            statinfo = roms_json_file.stat()
            log_error('fs_load_Favourites_JSON() ValueError exception in json.load() function')
            log_error('fs_load_Favourites_JSON() File {}'.format(roms_json_file.getPath()))
            log_error('fs_load_Favourites_JSON() Size {}'.format(statinfo.st_size))
            return {}
>>>>>>> 48581c57

    # --- Extract roms from JSON data structe and ensure version is correct ---
    control_str = raw_data[0]['control']
    version_int = raw_data[0]['version']
    roms        = raw_data[1]

    return roms

# -------------------------------------------------------------------------------------------------
# ROM Collections
# -------------------------------------------------------------------------------------------------
def fs_write_Collection_index_XML(collections_xml_file, collections):
<<<<<<< HEAD
    log_info('fs_write_Collection_index_XML() File {0}'.format(collections_xml_file.getPath()))
=======
    log_info('fs_write_Collection_index_XML() File {}'.format(collections_xml_file.getOriginalPath()))
>>>>>>> 48581c57
    try:
        str_list = []
        str_list.append('<?xml version="1.0" encoding="utf-8" standalone="yes"?>\n')
        str_list.append('<advanced_emulator_launcher_Collection_index version="{}">\n'.format(AEL_STORAGE_FORMAT))

        # --- Control information ---
        _t = time.time()
        str_list.append('<control>\n')
        str_list.append(text_XML_line('update_timestamp', unicode(_t)))
        str_list.append('</control>\n')

        # --- Virtual Launchers ---
        for collection_id in sorted(collections, key = lambda x : collections[x]['m_name']):
            collection = collections[collection_id]
            str_list.append('<Collection>\n')
            str_list.append(text_XML_line('id', collection['id']))
            str_list.append(text_XML_line('m_name', collection['m_name']))
            str_list.append(text_XML_line('m_genre', collection['m_genre']))
            str_list.append(text_XML_line('m_rating', collection['m_rating']))
            str_list.append(text_XML_line('m_plot', collection['m_plot']))
            str_list.append(text_XML_line('roms_base_noext', collection['roms_base_noext']))
            str_list.append(text_XML_line('default_icon', collection['default_icon']))
            str_list.append(text_XML_line('default_fanart', collection['default_fanart']))
            str_list.append(text_XML_line('default_banner', collection['default_banner']))
            str_list.append(text_XML_line('default_poster', collection['default_poster']))
            str_list.append(text_XML_line('default_clearlogo', collection['default_clearlogo']))
            str_list.append(text_XML_line('s_icon', collection['s_icon']))
            str_list.append(text_XML_line('s_fanart', collection['s_fanart']))
            str_list.append(text_XML_line('s_banner', collection['s_banner']))
            str_list.append(text_XML_line('s_poster', collection['s_poster']))
            str_list.append(text_XML_line('s_clearlogo', collection['s_clearlogo']))
            str_list.append(text_XML_line('s_trailer', collection['s_trailer']))
            str_list.append('</Collection>\n')
        str_list.append('</advanced_emulator_launcher_Collection_index>\n')
        full_string = ''.join(str_list).encode('utf-8')
        collections_xml_file.writeAll(full_string)
    except OSError:
        kodi_notify_warn('(OSError) Cannot write {} file'.format(collections_xml_file.getPath()))
    except IOError:
        kodi_notify_warn('(IOError) Cannot write {} file'.format(collections_xml_file.getPath()))

def fs_load_Collection_index_XML(collections_xml_FN):
    __debug_xml_parser = 0
    update_timestamp = 0.0
    collections = {}

    # --- If file does not exist return empty dictionary ---
    if not collections_xml_FN.exists(): return (collections, update_timestamp)

<<<<<<< HEAD
    # --- Parse using XML ---
    log_verb('fs_load_Collection_index_XML() Loading {0}'.format(collections_xml_FN.getPath()))
    xml_file_str = collections_xml_FN.loadFileToStr()
=======
    # --- Parse using cElementTree ---
    log_verb('fs_load_Collection_index_XML() Loading {}'.format(collections_xml_file.getOriginalPath()))
>>>>>>> 48581c57
    try:
        xml_root = fs_get_XML_root_from_str(xml_file_str)
    # NOTE generic exception must be used here. Do not use ElementTree exceptions because
    # fs_get_XML_root_from_str() can use other library than ElementTree.
    except ET.ParseError as e:
        log_error('(ParseError) Exception parsing XML categories.xml')
<<<<<<< HEAD
        log_error('(ParseError) {0}'.format(str(e)))
        return (collections, update_timestamp)

=======
        log_error('(ParseError) {}'.format(str(e)))
        return roms
    xml_root = xml_tree.getroot()
>>>>>>> 48581c57
    for root_element in xml_root:
        if __debug_xml_parser: log_debug('Root child {}'.format(root_element.tag))

        if root_element.tag == 'control':
            for control_child in root_element:
                if control_child.tag == 'update_timestamp':
                    update_timestamp = float(control_child.text) # Convert Unicode to float

        elif root_element.tag == 'Collection':
            collection = fs_new_collection()
            for rom_child in root_element:
                # >> By default read strings
                text_XML_line = rom_child.text if rom_child.text is not None else ''
                text_XML_line = text_unescape_XML(text_XML_line)
                xml_tag  = rom_child.tag
<<<<<<< HEAD
                if __debug_xml_parser: log_debug('{0} --> {1}'.format(xml_tag, text_XML_line))
                collection[xml_tag] = text_XML_line
=======
                if __debug_xml_parser: log_debug('{} --> {}'.format(xml_tag, xml_text))
                collection[xml_tag] = xml_text
>>>>>>> 48581c57
            collections[collection['id']] = collection

    return (collections, update_timestamp)

def fs_write_Collection_ROMs_JSON(roms_json_file, roms):
<<<<<<< HEAD
    log_verb('fs_write_Collection_ROMs_JSON() File {0}'.format(roms_json_file.getPath()))
=======
    log_verb('fs_write_Collection_ROMs_JSON() File {}'.format(roms_json_file.getOriginalPath()))
>>>>>>> 48581c57

    control_dic = {
        'control' : 'Advanced Emulator Launcher Collection ROMs',
        'version' : AEL_STORAGE_FORMAT
    }
    raw_data = []
    raw_data.append(control_dic)
    raw_data.append(roms)

    try:
<<<<<<< HEAD
        roms_json_file.writeJson(raw_data)
=======
        with io.open(roms_json_file.getPath(), 'w', encoding = 'utf-8') as file:
            json_data = json.dumps(raw_data, ensure_ascii = False, sort_keys = True, 
                                   indent = JSON_indent, separators = JSON_separators)
            file.write(unicode(json_data))
>>>>>>> 48581c57
    except OSError:
        kodi_notify_warn('(OSError) Cannot write {} file'.format(roms_json_file.getPath()))
    except IOError:
        kodi_notify_warn('(IOError) Cannot write {} file'.format(roms_json_file.getPath()))

#
# Loads an JSON file containing the Virtual Launcher ROMs
# WARNING Collection ROMs are a list, not a dictionary
#
def fs_load_Collection_ROMs_JSON(roms_json_file):
    # --- If file does not exist return empty list ---
    if not roms_json_file.exists():
        return []

    # --- Parse using JSON ---
<<<<<<< HEAD
    log_verb('fs_load_Collection_ROMs_JSON() {0}'.format(roms_json_file.getPath()))
        
    try:
        raw_data = roms_json_file.readJson()
    except ValueError:
        statinfo = roms_json_file.stat()
        log_error('fs_load_Collection_ROMs_JSON() ValueError exception in json.load() function')
        log_error('fs_load_Collection_ROMs_JSON() File {0}'.format(roms_json_file.getPath()))
        log_error('fs_load_Collection_ROMs_JSON() Size {0}'.format(statinfo.st_size))
        return []
    
=======
    log_verb('fs_load_Collection_ROMs_JSON() {}'.format(roms_json_file.getOriginalPath()))

    with open(roms_json_file.getPath()) as file:    
        try:
            raw_data = json.load(file)
        except ValueError:
            statinfo = roms_json_file.stat()
            log_error('fs_load_Collection_ROMs_JSON() ValueError exception in json.load() function')
            log_error('fs_load_Collection_ROMs_JSON() File {}'.format(roms_json_file.getOriginalPath()))
            log_error('fs_load_Collection_ROMs_JSON() Size {}'.format(statinfo.st_size))
            return []

>>>>>>> 48581c57
    # --- Extract roms from JSON data structe and ensure version is correct ---
    control_str = raw_data[0]['control']
    version_int = raw_data[0]['version']
    roms        = raw_data[1]

    return roms

<<<<<<< HEAD
def fs_export_ROM_collection(output_filename, collection, collection_rom_list):
    log_info('fs_export_ROM_collection() File {0}'.format(output_filename.getPath()))
=======
# Exports a collection in human-readable JSON.
# Filenames of artwork/assets must be converted to relative paths, see
# comments in fs_export_ROM_collection_assets()
def fs_export_ROM_collection(output_filename, collection, rom_list):
    log_info('fs_export_ROM_collection() File {}'.format(output_filename.getOriginalPath()))
>>>>>>> 48581c57
    
    ex_collection_dic = copy.deepcopy(collection)
    for asset_kind in COLLECTION_ASSET_ID_LIST:
        AInfo = assets_get_info_scheme(asset_kind)
        if not ex_collection_dic[AInfo.key]: continue
        # Change filename of asset.
        asset_FN = FileName(ex_collection_dic[AInfo.key])
        new_asset_path = collection['m_name'] + '_' + AInfo.fname_infix + asset_FN.getExt()
        ex_collection_dic[AInfo.key] = new_asset_path

    ex_rom_list = copy.deepcopy(rom_list)
    for rom in ex_rom_list:
        for asset_kind in ROM_ASSET_ID_LIST:
            AInfo = assets_get_info_scheme(asset_kind)
            if not rom[AInfo.key]: continue
            # Change filename of asset.
            asset_FN = FileName(rom[AInfo.key])
            ROM_FileName = FileName(rom['filename'])
            new_asset_basename = assets_get_collection_asset_basename(
                AInfo, ROM_FileName.getBase_noext(), rom['platform'], asset_FN.getExt())
            rom[AInfo.key] = collection['m_name'] + ' assets' + '/' + new_asset_basename

    # Produce nicely formatted JSON when exporting
    control_dic = {
        'control' : 'Advanced Emulator Launcher Collection ROMs',
        'version' : AEL_STORAGE_FORMAT
    }
    raw_data = []
    raw_data.append(control_dic)
    raw_data.append(ex_collection_dic)
    raw_data.append(ex_rom_list)
    try:
<<<<<<< HEAD
        output_filename.writeJson(raw_data, 2,  (', ', ' : '))
=======
        with io.open(output_filename.getPath(), 'w', encoding = 'utf-8') as file:
            json_data = json.dumps(raw_data, ensure_ascii = False, sort_keys = True, 
                                   indent = 2, separators = (', ', ' : '))
            file.write(unicode(json_data))
>>>>>>> 48581c57
    except OSError:
        kodi_notify_warn('(OSError) Cannot write {} file'.format(output_filename.getPath()))
    except IOError:
        kodi_notify_warn('(IOError) Cannot write {} file'.format(output_filename.getPath()))

# Export collection assets.
#
# In the JSON metadata file always use relative paths for assets, for example:
#
<<<<<<< HEAD
def fs_export_ROM_collection_assets(output_FileName, collection, collection_rom_list, collections_asset_dir_FN):
    log_info('fs_export_ROM_collection_assets() File {0}'.format(output_FileName.getPath()))

    control_dic = {
        'control' : 'Advanced Emulator Launcher Collection ROM assets',
        'version' : AEL_STORAGE_FORMAT,
    }
=======
# {
#    "s_fanart" : "Chrono Trigger_fanart.jpg",  -- Collection artwork
#    "s_icon" : "Chrono Trigger_icon.png", 
# },
# [
#   {
#     "s_fanart" : "Chrono Trigger/Chrono Trigger_snes_fanart.jpg", -- Collection ROM artwork
#     "s_icon" : "Chrono Trigger/Chrono Trigger_snes_icon.png", 
#   },
# ]
#
# The user may place additional artwork that will be scanned when importing the collection.
#
# /output/dir/Collection Name_icon.png   -- Reserved for exporting.
# /output/dir/Collection Name_icon1.png  -- Additional scanner artwork when importing.
# /output/dir/Collection Name_icon2.png  -- Only one piece of artwork imported, user chooses.
#
# The exported layout looks like this:
#
# /output/dir/Collection Name.json                              -- Collection metadata
# /output/dir/Collection Name_icon.png                          -- Collection assets.
# /output/dir/Collection Name_fanart.png
# /output/dir/Collection Name/ROM Name_platform_cname_icon.png  -- Collection ROM assets
# /output/dir/Collection Name/ROM Name_platform_cname_icon.png  
#
# Parameters:
#   out_dir_FN    FileName object
#   collection    dictionary
#   rom_list      list of dictionaries
#   asset_dir_FN  FileName object default self.settings['collections_asset_dir']
#
def fs_export_ROM_collection_assets(out_dir_FN, collection, rom_list, asset_dir_FN):
    log_info('fs_export_ROM_collection_assets() Dir {}'.format(out_dir_FN.getOriginalPath()))
>>>>>>> 48581c57

    # --- Export Collection own assets ---
    assets_dic = {}
    log_debug('fs_export_ROM_collection_assets() Exporting Collecion assets')
    for asset_kind in COLLECTION_ASSET_ID_LIST:
<<<<<<< HEAD
        AInfo    = assets_get_info_scheme(asset_kind)
        asset_FN = FileName.create(collection[AInfo.key])
=======
        AInfo = assets_get_info_scheme(asset_kind)
        asset_FN = FileName(collection[AInfo.key])
>>>>>>> 48581c57
        if not collection[AInfo.key]:
            log_debug('{:<9s} not set'.format(AInfo.name))
            continue
        elif not asset_FN.exists():
            log_debug('{:<9s} not found "{}"'.format(AInfo.name, asset_FN.getPath()))
            log_debug('{:<9s} ignoring'.format(AInfo.name))
            continue
<<<<<<< HEAD
        # >> Read image binary data and encode
        log_debug('{0:<9s} Adding to assets dictionary with key "{1}"'.format(AInfo.name, asset_FN.getBase_noext()))
        with open(asset_FN.getPath(), mode = 'rb') as file: # b is important -> binary
            fileData = file.read()
            fileData_base64 = base64.b64encode(fileData)
            statinfo = asset_FN.stat()
            file_size = statinfo.st_size
            a_dic = {'basename' : asset_FN.getBase(), 'filesize' : file_size, 'data' : fileData_base64}
            assets_dic[asset_FN.getBase_noext()] = a_dic

    # --- Export ROM assets ---
    # key -> basename : value { 'filesize' : int, 'data' : string }
=======
        # Copy asset file to output dir with new filename.
        asset_ext = asset_FN.getExt()
        new_asset_FN = out_dir_FN.pjoin(collection['m_name'] + '_' + AInfo.fname_infix + asset_ext)
        # log_debug('{:<9s} OP COPY "{}"'.format(AInfo.name, asset_FN.getOriginalPath()))
        # log_debug('{:<9s} OP   TO "{}"'.format(AInfo.name, new_asset_FN.getOriginalPath()))
        log_debug('{:<9s} P  COPY "{}"'.format(AInfo.name, asset_FN.getPath()))
        log_debug('{:<9s} P    TO "{}"'.format(AInfo.name, new_asset_FN.getPath()))
        try:
            source_path = asset_FN.getPath().decode(get_fs_encoding(), 'ignore')
            dest_path = new_asset_FN.getPath().decode(get_fs_encoding(), 'ignore')
            shutil.copy(source_path, dest_path)
        except OSError:
            log_error('fs_export_ROM_collection_assets() OSError exception copying image')
            kodi_notify_warn('OSError exception copying image')
            return
        except IOError:
            log_error('fs_export_ROM_collection_assets() IOError exception copying image')
            kodi_notify_warn('IOError exception copying image')
            return

    # --- Export Collection ROM assets ---
    # Create output dir if it does not exits.
    ROM_out_dir_FN = out_dir_FN.pjoin(collection['m_name'] + ' assets')
    if not ROM_out_dir_FN.exists():
        log_debug('Creating dir "{}"'.format(ROM_out_dir_FN.getPath()))
        ROM_out_dir_FN.makedirs()

    # Traverse ROMs and export (copy) assets.
>>>>>>> 48581c57
    log_debug('fs_export_ROM_collection_assets() Exporting ROM assets')
    # log_debug('Directory {}'.format(ROM_out_dir_FN.getDir()))
    for rom in rom_list:
        log_debug('fs_export_ROM_collection_assets() ROM "{}"'.format(rom['m_name']))
        for asset_kind in ROM_ASSET_ID_LIST:
<<<<<<< HEAD
            AInfo    = assets_get_info_scheme(asset_kind)
            asset_FN = FileNameFactory.create(rom_item[AInfo.key])
            if not rom_item[AInfo.key]:
                log_debug('{0:<9s} not set'.format(AInfo.name))
=======
            AInfo = assets_get_info_scheme(asset_kind)
            asset_FN = FileName(rom[AInfo.key])
            if not rom[AInfo.key]:
                log_debug('{:<9s} not set'.format(AInfo.name))
>>>>>>> 48581c57
                continue
            elif not asset_FN.exists():
                log_debug('{:<9s} not found "{}"'.format(AInfo.name, asset_FN.getPath()))
                log_debug('{:<9s} ignoring'.format(AInfo.name))
                continue
<<<<<<< HEAD
            elif asset_FN.getDir() != collections_asset_dir_FN.getPath():
                log_debug('{0:<9s} not in ROM Collection asset dir! This is not supposed to happen!'.format(AInfo.name))
                continue
            # >> Read image binary data and encode
            log_debug('{0:<9s} Adding to assets dictionary with key "{1}"'.format(AInfo.name, asset_FN.getBase_noext()))
            with open(asset_FN.getPath(), mode = 'rb') as file: # b is important -> binary
                fileData = file.read()
            fileData_base64 = base64.b64encode(fileData)
            statinfo = asset_FN.stat()
            file_size = statinfo.st_size
            a_dic = {'basename' : asset_FN.getBase(), 'filesize' : file_size, 'data' : fileData_base64}
            assets_dic[asset_FN.getBase_noext()] = a_dic
            log_debug('{0:<9s} exported/encoded'.format(AInfo.name))

    raw_data = []
    raw_data.append(control_dic)
    raw_data.append(assets_dic)

    # >> Produce nicely formatted JSON when exporting
    try:
        output_FileName.writeJson(raw_data, 2, (', ', ' : '))
    except OSError:
        kodi_notify_warn('(OSError) Cannot write {0} file'.format(output_FileName.getPath()))
    except IOError:
        kodi_notify_warn('(IOError) Cannot write {0} file'.format(output_FileName.getPath()))
=======
            # Copy asset file to output dir with new filename.
            ROM_FileName = FileName(rom['filename'])
            new_asset_basename = assets_get_collection_asset_basename(
                AInfo, ROM_FileName.getBase_noext(), rom['platform'], asset_FN.getExt())
            new_asset_FN = ROM_out_dir_FN.pjoin(new_asset_basename)
            # log_debug('{:<9s} OP COPY "{}"'.format(AInfo.name, asset_FN.getOriginalPath()))
            # log_debug('{:<9s} OP   TO "{}"'.format(AInfo.name, new_asset_FN.getOriginalPath()))
            log_debug('{:<9s} COPY "{}"'.format(AInfo.name, asset_FN.getPath()))
            log_debug('{:<9s}   TO "{}"'.format(AInfo.name, new_asset_FN.getPath()))
            try:
                source_path = asset_FN.getPath().decode(get_fs_encoding(), 'ignore')
                dest_path = new_asset_FN.getPath().decode(get_fs_encoding(), 'ignore')
                shutil.copy(source_path, dest_path)
            except OSError:
                log_error('fs_export_ROM_collection_assets() OSError exception copying image')
                kodi_notify_warn('OSError exception copying image')
                return
            except IOError:
                log_error('fs_export_ROM_collection_assets() IOError exception copying image')
                kodi_notify_warn('IOError exception copying image')
                return
>>>>>>> 48581c57

#
# See fs_export_ROM_collection() function.
# Returns a tuple (control_dic, collection_dic, rom_list)
#
def fs_import_ROM_collection(input_FileName):
    default_return = ({}, {}, [])

    # --- Parse using JSON ---
<<<<<<< HEAD
    log_info('fs_import_ROM_collection() Loading {0}'.format(input_FileName.getPath()))
    if not input_FileName.exists(): return default_return

    try:
        raw_data = input_FileName.readJson()
    except ValueError:
        statinfo = input_FileName.stat()
        log_error('fs_import_ROM_collection() ValueError exception in json.load() function')
        log_error('fs_import_ROM_collection() File {0}'.format(input_FileName.getPath()))
        log_error('fs_import_ROM_collection() Size {0}'.format(statinfo.st_size))
        return default_return
=======
    log_info('fs_import_ROM_collection() Loading {}'.format(input_FileName.getOriginalPath()))
    if not input_FileName.exists(): return default_return

    with open(input_FileName.getPath()) as file:
        try:
            raw_data = json.load(file)
        except ValueError:
            statinfo = os.stat(input_FileName.getPath())
            log_error('fs_import_ROM_collection() ValueError exception in json.load() function')
            log_error('fs_import_ROM_collection() File {}'.format(input_FileName.getPath()))
            log_error('fs_import_ROM_collection() Size {}'.format(statinfo.st_size))
            return default_return
>>>>>>> 48581c57

    # --- Extract roms from JSON data structe and ensure version is correct ---
    try:
        control_dic    = raw_data[0]
        collection_dic = raw_data[1]
        rom_list       = raw_data[2]
        control_str    = control_dic['control']
        version_int    = control_dic['version']
    except:
        log_error('fs_import_ROM_collection() Exception unpacking ROM Collection data')
        log_error('fs_import_ROM_collection() Empty ROM Collection returned')
        return default_return

    return (control_dic, collection_dic, rom_list)

#
# Returns a tuple (control_dic, assets_dic)
#
def fs_import_ROM_collection_assets(input_FileName):
    default_return = ({}, {})
    if not input_FileName.exists(): return default_return

    # --- Parse using JSON ---
    log_info('fs_import_ROM_collection_assets() Loading {0}'.format(input_FileName.getPath()))

    try:
        raw_data = input_FileName.readJson()
    except ValueError:
        statinfo = input_FileName.stat()
        log_error('fs_import_ROM_collection_assets() ValueError exception in json.load() function')
        log_error('fs_import_ROM_collection_assets() File {0}'.format(input_FileName.getPath()))
        log_error('fs_import_ROM_collection_assets() Size {0}'.format(statinfo.st_size))
        return default_return

    # --- Extract roms from JSON data structe and ensure version is correct ---
    control_dic = raw_data[0]
    assets_dic  = raw_data[1]
    control_str = control_dic['control']
    version_int = control_dic['version']

    return (control_dic, assets_dic)

#
# Returns:
# -1    ROM not found in list
# >= 0  ROM index in list
#
def fs_collection_ROM_index_by_romID(romID, collection_rom_list):
    current_ROM_position = -1
    for idx, rom in enumerate(collection_rom_list):
        if romID == rom['id']:
            current_ROM_position = idx
            break

    return current_ROM_position

# -------------------------------------------------------------------------------------------------
# Virtual Categories
# -------------------------------------------------------------------------------------------------
def fs_write_VCategory_XML(roms_xml_file, roms):
    log_info('fs_write_VCategory_XML() Saving XML file {0}'.format(roms_xml_file.getPath()))
    try:
        str_list = []
        str_list.append('<?xml version="1.0" encoding="utf-8" standalone="yes"?>\n')
        str_list.append('<advanced_emulator_launcher_Virtual_Category_index version="{0}">\n'.format(AEL_STORAGE_FORMAT))

        # --- Control information ---
        _t = time.time()
        str_list.append('<control>\n')
        str_list.append(text_XML_line('update_timestamp', unicode(_t)))
        str_list.append('</control>\n')

        # --- Virtual Launchers ---
        for romID in sorted(roms, key = lambda x : roms[x]['name']):
            rom = roms[romID]
            str_list.append('<VLauncher>\n')
            str_list.append(text_XML_line('id', romID))
            str_list.append(text_XML_line('name', rom['name']))
            str_list.append(text_XML_line('rom_count', rom['rom_count']))
            str_list.append(text_XML_line('roms_base_noext', rom['roms_base_noext']))
            str_list.append('</VLauncher>\n')
        str_list.append('</advanced_emulator_launcher_Virtual_Category_index>\n')
        full_string = ''.join(str_list).encode('utf-8')
        roms_xml_file.writeAll(full_string)
    except OSError:
        kodi_notify_warn('(OSError) Cannot write {0} file'.format(roms_xml_file.getPath()))
    except IOError:
        kodi_notify_warn('(IOError) Cannot write {0} file'.format(roms_xml_file.getPath()))

#
# Loads an XML file containing Virtual Launcher indices
# It is basically the same as ROMs, but with some more fields to store launching application data.
#
def fs_load_VCategory_XML(roms_xml_file):
    __debug_xml_parser = 0
    update_timestamp = 0.0
    VLaunchers = {}

    # --- If file does not exist return empty dictionary ---
    if not roms_xml_file.exists(): return (update_timestamp, VLaunchers)

    # --- Parse using cElementTree ---
    log_verb('fs_load_VCategory_XML() Loading XML file {0}'.format(roms_xml_file.getPath()))
    try:
        xml_root = roms_xml_file.readXml()
    except ET.ParseError as e:
        log_error('(ParseError) Exception parsing XML categories.xml')
        log_error('(ParseError) {0}'.format(str(e)))
        return (update_timestamp, VLaunchers)

    for root_element in xml_root:
        if __debug_xml_parser: log_debug('Root child {0}'.format(root_element.tag))

        if root_element.tag == 'control':
            for control_child in root_element:
                if control_child.tag == 'update_timestamp':
                    # >> Convert Unicode to float
                    update_timestamp = float(control_child.text)

        elif root_element.tag == 'VLauncher':
            # Default values
            VLauncher = {'id' : '', 'name' : '', 'rom_count' : '', 'roms_base_noext' : ''}
            for rom_child in root_element:
                # By default read strings
                text_XML_line = rom_child.text if rom_child.text is not None else ''
                text_XML_line = text_unescape_XML(text_XML_line)
                xml_tag  = rom_child.tag
                if __debug_xml_parser: log_debug('{0} --> {1}'.format(xml_tag, text_XML_line))
                VLauncher[xml_tag] = text_XML_line
            VLaunchers[VLauncher['id']] = VLauncher

    return (update_timestamp, VLaunchers)

#
# Write virtual category ROMs
#
def fs_write_VCategory_ROMs_JSON(roms_dir, roms_base_noext, roms):
    roms_json_file = roms_dir.pjoin(roms_base_noext + '.json')
    log_verb('fs_write_VCategory_ROMs_JSON() Saving JSON file {0}'.format(roms_json_file.getPath()))
    try:
        roms_json_file.writeJson(roms)
    except OSError:
        kodi_notify_warn('(OSError) Cannot write {0} file'.format(roms_json_file.getPath()))
    except IOError:
        kodi_notify_warn('(IOError) Cannot write {0} file'.format(roms_json_file.getPath()))

#
# Loads an JSON file containing the Virtual Launcher ROMs
#
def fs_load_VCategory_ROMs_JSON(roms_dir, roms_base_noext):
    # --- If file does not exist return empty dictionary ---
    roms_json_file = roms_dir.pjoin(roms_base_noext + '.json')
    if not roms_json_file.exists(): return {}

    # --- Parse using cElementTree ---
    log_verb('fs_load_VCategory_ROMs_JSON() Loading JSON file {0}'.format(roms_json_file.getPath()))
    try:
        roms = roms_json_file.readJson()
    except ValueError:
        statinfo = roms_json_file.stat()
        log_error('fs_load_VCategory_ROMs_JSON() ValueError exception in json.load() function')
        log_error('fs_load_VCategory_ROMs_JSON() Dir  {0}'.format(roms_dir.getPath()))
        log_error('fs_load_VCategory_ROMs_JSON() File {0}'.format(roms_base_noext + '.json'))
        log_error('fs_load_VCategory_ROMs_JSON() Size {0}'.format(statinfo.st_size))
        return {}

    return roms

# -------------------------------------------------------------------------------------------------
# Fixes launchers.xml invalid XML characters, if present.
# Both argument filenames must be Unicode strings.
# See tools/read_AL_launchers_XML.py for details of this function/
# -------------------------------------------------------------------------------------------------
def fs_fix_launchers_xml(launchers_xml_path, sanitized_xml_path):
    #
    # A) Read launcher.xml line by line
    # B) Substitute offending/unescaped XML characters
    # C) Write sanitized output XML
    #
    log_info('fs_fix_launchers_xml() Sanitizing AL launchers.xml...')
    log_info('fs_fix_launchers_xml() Input  {0}'.format(launchers_xml_path.getPath()))
    log_info('fs_fix_launchers_xml() Output {0}'.format(sanitized_xml_path.getPath()))
    with open(launchers_xml_path.getPath()) as f_in:
        lines = f_in.readlines()
    sanitized_xml_path.open('w')
    p = re.compile(r'^(\s+)<(.+?)>(.+)</\2>(\s+)')
    line_counter = 1
    for line in lines:
        # >> line is str, convert to Unicode
        line = line.decode('utf-8')

        # >> Filter lines of type \t\t<tag>text</tag>\n
        m = p.match(line)

        if m:
            start_blanks = m.group(1)
            tag          = m.group(2)
            string       = m.group(3)
            end_blanks   = m.group(4)

            # >> Escape standard XML characters
            # >> Escape common HTML stuff
            # >> &#xA; is line feed
            string = string.replace('&', '&amp;')      # Must be done first
            string = string.replace('<br>', '&#xA;')
            string = string.replace('<br />', '&#xA;')
            string = string.replace('"', '&quot;')
            string = string.replace("'", '&apos;')
            string = string.replace('<', '&lt;')
            string = string.replace('>', '&gt;')

            line = '{0}<{1}>{2}</{3}>{4}'.format(start_blanks, tag, string, tag, end_blanks)
            # log_debug('New line   "{0}"'.format(line.rstrip()))

        # >> Write line
        sanitized_xml_path.write(line.encode('utf-8'))
        line_counter += 1
    sanitized_xml_path.close()
    log_info('fs_fix_launchers_xml() Processed {0} XML lines'.format(line_counter))

# -------------------------------------------------------------------------------------------------
# Legacy AL launchers.xml parser
#
# Some users have made their own tools to generate launchers.xml. Ensure that all fields in official
# AL source are inisialised with correct default value.
# Look in resources/lib/launcher_plugin.py -> Main::_load_launchers()
# -------------------------------------------------------------------------------------------------
def fs_load_legacy_AL_launchers(AL_launchers_filepath, categories, launchers):
    __debug_xml_parser = True

    # --- Parse using ElementTree ---
    log_info('fs_load_legacy_AL_launchers() Loading "{0}"'.format(AL_launchers_filepath.getPath()))
    try:
        xml_root = AL_launchers_filepath.readXml()
    except ET.ParseError as e:
        log_error('ParseError exception parsing XML categories.xml')
        log_error('ParseError: {0}'.format(str(e)))
        kodi_notify_warn('ParseError exception reading launchers.xml')
        return

    for root_element in xml_root:
        log_debug('=== Root child tag "{0}" ==='.format(root_element.tag))
        if root_element.tag == 'categories':
            for category_element in root_element:
                log_debug('New Category')
                # >> Initialise correct default values
                category = {'id'       : '',
                            'name'     : '',
                            'thumb'    : '',
                            'fanart'   : '',
                            'genre'    : '',
                            'plot'     : '',
                            'finished' : 'false' }
                for category_child in category_element:
                    if category_child.tag == 'name': log_debug('Category name "{0}"'.format(category_child.text))
                    # >> ElementTree makes text = None if it's '' in the XML. Correct that
                    if category_child.text == None: category_child.text = ''
                    # >> Some fields have different dictionary key and XML tag!!!
                    # >> Translate accordingly
                    if category_child.tag == 'description': category_child.tag = 'plot'
                    category[category_child.tag] = category_child.text
                categories[category['id']] = category

        elif root_element.tag == 'launchers':
            for launcher_element in root_element:
                log_debug('New Launcher')
                # >> Initialise correct default values
                launcher = {'id'          : '',
                            'name'        : '',
                            'category'    : '',
                            'application' : '',
                            'args'        : '',
                            'rompath'     : '',
                            'thumbpath'   : '',
                            'fanartpath'  : '',
                            'trailerpath' : '',
                            'custompath'  : '',
                            'romext'      : '',
                            'gamesys'     : '',
                            'thumb'       : '',
                            'fanart'      : '',
                            'genre'       : '',
                            'release'     : '',
                            'studio'      : '',
                            'plot'        : '',
                            'finished'    : 'false',
                            'toggle_window' : 'false',
                            'lnk'         : 'false',
                            'roms'        : {} }
                for launcher_child in launcher_element:
                    if launcher_child.tag == 'name': log_debug('Launcher name "{0}"'.format(launcher_child.text))
                    if launcher_child.tag != 'roms':
                        # >> ElementTree makes text = None if it's '' in the XML. Correct that
                        if launcher_child.text == None: launcher_child.text = ''
                        # >> Some fields have different dictionary key and XML tag!!!
                        # >> Translate accordingly
                        if   launcher_child.tag == 'platform':     launcher_child.tag = 'gamesys'
                        elif launcher_child.tag == 'publisher':    launcher_child.tag = 'studio'
                        elif launcher_child.tag == 'launcherplot': launcher_child.tag = 'plot'
                        launcher[launcher_child.tag] = launcher_child.text
                    else:
                        roms = {}
                        roms_element = launcher_child
                        for rom_element in roms_element:
                            # >> Defaul AL ROM values
                            rom = {'id'       : '',
                                   'name'     : '',
                                   'filename' : '',
                                   'thumb'    : '',
                                   'fanart'   : '',
                                   'trailer'  : '',
                                   'custom'   : '',
                                   'genre'    : '',
                                   'release'  : '',
                                   'studio'   : '',
                                   'plot'     : '',
                                   'finished' : 'false',
                                   'altapp'   : '',
                                   'altarg'   : '' }
                            for rom_child in rom_element:
                                # >> ElementTree makes text = None if it's '' in the XML. Correct that
                                if rom_child.text == None: rom_child.text = ''
                                # >> Some fields have different dictionary key and XML tag!!!
                                # >> Translate accordingly
                                if   rom_child.tag == 'publisher': rom_child.tag = 'studio'
                                elif rom_child.tag == 'gameplot':  rom_child.tag = 'plot'
                                rom[rom_child.tag] = rom_child.text
                            roms[rom['id']] = rom
                        launcher['roms'] = roms
                launchers[launcher['id']] = launcher
                log_debug('Launcher has {0} ROMs'.format(len(launcher['roms'])))

# -------------------------------------------------------------------------------------------------
# NFO files
# -------------------------------------------------------------------------------------------------
#
# When called from "Edit ROM" --> "Edit Metadata" --> "Import metadata from NFO file" function
# should be verbose and print notifications.
# However, this function is also used to export launcher ROMs in bulk in
# "Edit Launcher" --> "Manage ROM List" --> "Export ROMs metadata to NFO files". In that case,
# function must not be verbose because it can be called thousands of times for big ROM sets!
#
def fs_export_ROM_NFO(rom, verbose = True):
    # >> Skip No-Intro Added ROMs. rom['filename'] will be empty.
    if not rom['filename']: return
    ROMFileName = FileName(rom['filename'])
    nfo_file_path = ROMFileName.changeExtension('.nfo')
    log_debug('fs_export_ROM_NFO() Exporting "{0}"'.format(nfo_file_path.getPath()))

    # Always overwrite NFO files.
    nfo_content = []
    nfo_content.append('<?xml version="1.0" encoding="utf-8" standalone="yes"?>\n')
    nfo_content.append('<!-- Exported by AEL on {0} -->\n'.format(time.strftime("%Y-%m-%d %H:%M:%S")))
    nfo_content.append('<game>\n')
    nfo_content.append(text_XML_line('title',     rom['m_name']))
    nfo_content.append(text_XML_line('year',      rom['m_year']))
    nfo_content.append(text_XML_line('genre',     rom['m_genre']))
    nfo_content.append(text_XML_line('developer', rom['m_developer']))
    nfo_content.append(text_XML_line('nplayers',  rom['m_nplayers']))
    nfo_content.append(text_XML_line('esrb',      rom['m_esrb']))
    nfo_content.append(text_XML_line('rating',    rom['m_rating']))
    nfo_content.append(text_XML_line('plot',      rom['m_plot']))
    nfo_content.append('</game>\n')
    full_string = ''.join(nfo_content).encode('utf-8')
    try:
        nfo_folder = nfo_file_path.getDirAsFileName()
        nfo_folder.makedirs()

        nfo_file_path.writeAll(full_string)
    except:
        if verbose:
            kodi_notify_warn('Error writing {0}'.format(nfo_file_path.getPath()))
        log_error("fs_export_ROM_NFO() Exception writing '{0}'".format(nfo_file_path.getPath()))
        return
    if verbose:
        kodi_notify('Created NFO file {0}'.format(nfo_file_path.getPath()))

    return

#
# Reads an NFO file with ROM information.
# Modifies roms dictionary even outside this function. See comments in fs_import_launcher_NFO()
# See comments in fs_export_ROM_NFO() about verbosity.
# About reading files in Unicode http://stackoverflow.com/questions/147741/character-reading-from-file-in-python
#
# DEPRECATED METHOD - Not called anymore
def fs_import_ROM_NFO(roms, romID, verbose = True):
    ROMFileName = FileName(roms[romID]['filename'])
    nfo_file_path = ROMFileName.changeExtension('.nfo')
    log_debug('fs_import_ROM_NFO() Loading "{0}"'.format(nfo_file_path.getPath()))

    # --- Import data ---
    if ROMFileName.exists():
        # >> Read file, put in a string and remove line endings.
        # >> We assume NFO files are UTF-8. Decode data to Unicode.
        # file = open(nfo_file_path, 'rt')
        nfo_str = nfo_file_path.loadFileToStr()
        nfo_str = nfo_str.replace('\r', '').replace('\n', '')

        # Search for metadata tags. Regular expression is non-greedy.
        # See https://docs.python.org/2/library/re.html#re.findall
        # If RE has no groups it returns a list of strings with the matches.
        # If RE has groups then it returns a list of groups.
        item_title     = re.findall('<title>(.*?)</title>', nfo_str)
        item_year      = re.findall('<year>(.*?)</year>', nfo_str)
        item_genre     = re.findall('<genre>(.*?)</genre>', nfo_str)
        item_developer = re.findall('<developer>(.*?)</developer>', nfo_str)
        item_nplayers  = re.findall('<nplayers>(.*?)</nplayers>', nfo_str)
        item_esrb      = re.findall('<esrb>(.*?)</esrb>', nfo_str)
        item_rating    = re.findall('<rating>(.*?)</rating>', nfo_str)
        item_plot      = re.findall('<plot>(.*?)</plot>', nfo_str)

        # >> Future work: ESRB and maybe nplayer fields must be sanitized.
        if len(item_title) > 0:     roms[romID]['m_name']      = text_unescape_XML(item_title[0])
        if len(item_year) > 0:      roms[romID]['m_year']      = text_unescape_XML(item_year[0])
        if len(item_genre) > 0:     roms[romID]['m_genre']     = text_unescape_XML(item_genre[0])
        if len(item_developer) > 0: roms[romID]['m_developer'] = text_unescape_XML(item_developer[0])
        if len(item_nplayers) > 0:  roms[romID]['m_nplayers']  = text_unescape_XML(item_nplayers[0])
        if len(item_esrb) > 0:      roms[romID]['m_esrb']      = text_unescape_XML(item_esrb[0])
        if len(item_rating) > 0:    roms[romID]['m_rating']    = text_unescape_XML(item_rating[0])
        if len(item_plot) > 0:      roms[romID]['m_plot']      = text_unescape_XML(item_plot[0])

        if verbose:
            kodi_notify('Imported {0}'.format(nfo_file_path.getPath()))
    else:
        if verbose:
            kodi_notify_warn('NFO file not found {0}'.format(nfo_file_path.getPath()))
        log_debug("fs_import_ROM_NFO() NFO file not found '{0}'".format(nfo_file_path.getPath()))
        return False

    return True

#
# This file is called by the ROM scanner to read a ROM info file automatically.
# NFO file existence is checked before calling this function, so NFO file must always exist.
#
def fs_import_ROM_NFO_file_scanner(nfo_file_path):
    nfo_dic = {
        'title' : '', 'year' : '', 'genre' : '', 'developer' : '',
        'nplayers' : '', 'esrb' : '', 'rating' : '', 'plot' : ''
    }

    # >> Read file, put in a string and remove line endings
    nfo_str = nfo_file_path.loadFileToStr()
    nfo_str = nfo_str.replace('\r', '').replace('\n', '')

    # Search for items
    item_title     = re.findall('<title>(.*?)</title>', nfo_str)
    item_year      = re.findall('<year>(.*?)</year>', nfo_str)
    item_genre     = re.findall('<genre>(.*?)</genre>', nfo_str)
    item_developer = re.findall('<developer>(.*?)</developer>', nfo_str)
    item_nplayers  = re.findall('<nplayers>(.*?)</nplayers>', nfo_str)
    item_esrb      = re.findall('<esrb>(.*?)</esrb>', nfo_str)
    item_rating    = re.findall('<rating>(.*?)</rating>', nfo_str)
    item_plot      = re.findall('<plot>(.*?)</plot>', nfo_str)

    # >> Future work: ESRB and maybe nplayer fields must be sanitized.
    if len(item_title) > 0:     nfo_dic['title']     = text_unescape_XML(item_title[0])
    if len(item_year) > 0:      nfo_dic['year']      = text_unescape_XML(item_year[0])
    if len(item_genre) > 0:     nfo_dic['genre']     = text_unescape_XML(item_genre[0])
    if len(item_developer) > 0: nfo_dic['developer'] = text_unescape_XML(item_developer[0])
    if len(item_nplayers) > 0:  nfo_dic['nplayers']  = text_unescape_XML(item_nplayers[0])
    if len(item_esrb) > 0:      nfo_dic['esrb']      = text_unescape_XML(item_esrb[0])
    if len(item_rating) > 0:    nfo_dic['rating']    = text_unescape_XML(item_rating[0])
    if len(item_plot) > 0:      nfo_dic['plot']      = text_unescape_XML(item_plot[0])

    return nfo_dic

#
# Returns a FileName object
#
def fs_get_ROM_NFO_name(rom):
    ROMFileName = FileName(rom['filename'])
    nfo_file_path = FileName(ROMFileName.getPathNoExt() + '.nfo')
    log_debug("fs_get_ROM_NFO_name() nfo_file_path = '{0}'".format(nfo_file_path.getPath()))

    return nfo_file_path

#
# Standalone launchers:
#   NFO files are stored in self.settings["launchers_nfo_dir"] if not empty.
#   If empty, it defaults to DEFAULT_LAUN_NFO_DIR.
#
# ROM launchers:
#   Same as standalone launchers.
#
def fs_export_launcher_NFO(nfo_FileName, launcher):
    # --- Get NFO file name ---
    log_debug('fs_export_launcher_NFO() Exporting launcher NFO "{0}"'.format(nfo_FileName.getPath()))

    # If NFO file does not exist then create them. If it exists, overwrite.
    nfo_content = []
    nfo_content.append('<?xml version="1.0" encoding="utf-8" standalone="yes"?>\n')
    nfo_content.append('<!-- Exported by AEL on {0} -->\n'.format(time.strftime("%Y-%m-%d %H:%M:%S")))
    nfo_content.append('<launcher>\n')
    nfo_content.append(text_XML_line('year',      launcher['m_year']))
    nfo_content.append(text_XML_line('genre',     launcher['m_genre']))
    nfo_content.append(text_XML_line('developer', launcher['m_developer']))
    nfo_content.append(text_XML_line('rating',    launcher['m_rating']))
    nfo_content.append(text_XML_line('plot',      launcher['m_plot']))
    nfo_content.append('</launcher>\n')
    full_string = ''.join(nfo_content).encode('utf-8')
    try:
        nfo_FileName.writeAll(full_string)
    except:
        kodi_notify_warn('Exception writing NFO file {0}'.format(nfo_FileName.getPath()))
        log_error("fs_export_launcher_NFO() Exception writing'{0}'".format(nfo_FileName.getPath()))
        return False
    log_debug("fs_export_launcher_NFO() Created '{0}'".format(nfo_FileName.getPath()))

    return True

#
# Python data model: lists and dictionaries are mutable. It means the can be changed if passed as
# parameters of functions. However, items can not be replaced by new objects!
# Notably, numbers, strings and tuples are immutable. Dictionaries and lists are mutable.
#
# See http://stackoverflow.com/questions/986006/how-do-i-pass-a-variable-by-reference
# See https://docs.python.org/2/reference/datamodel.html
#
# Function asumes that the NFO file already exists.
# - moved to launcher
#def fs_import_launcher_NFO(nfo_FileName, launchers, launcherID):
#    # --- Get NFO file name ---
#    log_debug('fs_import_launcher_NFO() Importing launcher NFO "{0}"'.format(nfo_FileName.getPath()))
#
#    # --- Import data ---
#    if nfo_FileName.exists():
#        # >> Read NFO file data
#        try:
#            item_nfo = nfo_FileName.readAllUnicode()
#            item_nfo = item_nfo.replace('\r', '').replace('\n', '')
#        except:
#            kodi_notify_warn('Exception reading NFO file {0}'.format(nfo_FileName.getPath()))
#            log_error("fs_import_launcher_NFO() Exception reading NFO file '{0}'".format(nfo_FileName.getPath()))
#            return False
#        # log_debug("fs_import_launcher_NFO() item_nfo '{0}'".format(item_nfo))
#    else:
#        kodi_notify_warn('NFO file not found {0}'.format(nfo_FileName.getBase()))
#        log_info("fs_import_launcher_NFO() NFO file not found '{0}'".format(nfo_FileName.getPath()))
#        return False
#
#    # Find data
#    item_year      = re.findall('<year>(.*?)</year>',           item_nfo)
#    item_genre     = re.findall('<genre>(.*?)</genre>',         item_nfo)
#    item_developer = re.findall('<developer>(.*?)</developer>', item_nfo)
#    item_rating    = re.findall('<rating>(.*?)</rating>',       item_nfo)
#    item_plot      = re.findall('<plot>(.*?)</plot>',           item_nfo)
#
#    # >> Careful about object mutability! This should modify the dictionary
#    # >> passed as argument outside this function.
#    if item_year:      launchers[launcherID]['m_year']      = text_unescape_XML(item_year[0])
#    if item_genre:     launchers[launcherID]['m_genre']     = text_unescape_XML(item_genre[0])
#    if item_developer: launchers[launcherID]['m_developer'] = text_unescape_XML(item_developer[0])
#    if item_rating:    launchers[launcherID]['m_rating']    = text_unescape_XML(item_rating[0])
#    if item_plot:      launchers[launcherID]['m_plot']      = text_unescape_XML(item_plot[0])
#
#    log_verb("fs_import_launcher_NFO() Imported '{0}'".format(nfo_FileName.getPath()))
#
#    return True

#
# Used by autoconfig_import_launcher(). Returns a dictionary with the Launcher NFO file information.
# If there is any error return a dictionary with empty information.
#
def fs_read_launcher_NFO(nfo_FileName):
    launcher_dic = {'year' : '', 'genre' : '', 'developer' : '', 'rating' : '', 'plot' : ''}

    # --- Get NFO file name ---
    log_debug('fs_read_launcher_NFO() Importing launcher NFO "{0}"'.format(nfo_FileName.getPath()))

    # --- Import data ---
    if nfo_FileName.exists():
        # >> Read NFO file data
        try:
            item_nfo = nfo_FileName.loadFileToStr()
            item_nfo = item_nfo.replace('\r', '').replace('\n', '')
        except:
            kodi_notify_warn('Exception reading NFO file {0}'.format(nfo_FileName.getBase()))
            log_error("fs_read_launcher_NFO() Exception reading NFO file '{0}'".format(nfo_FileName.getPath()))
            return launcher_dic
    else:
        kodi_notify_warn('NFO file not found {0}'.format(nfo_FileName.getBase()))
        log_info("fs_read_launcher_NFO() NFO file not found '{0}'".format(nfo_FileName.getPath()))
        return launcher_dic

    # Find data
    item_year      = re.findall('<year>(.*?)</year>',           item_nfo)
    item_genre     = re.findall('<genre>(.*?)</genre>',         item_nfo)
    item_developer = re.findall('<developer>(.*?)</developer>', item_nfo)
    item_rating    = re.findall('<rating>(.*?)</rating>',       item_nfo)
    item_plot      = re.findall('<plot>(.*?)</plot>',           item_nfo)

    if item_year:      launcher_dic['year']      = text_unescape_XML(item_year[0])
    if item_genre:     launcher_dic['genre']     = text_unescape_XML(item_genre[0])
    if item_developer: launcher_dic['developer'] = text_unescape_XML(item_developer[0])
    if item_rating:    launcher_dic['rating']    = text_unescape_XML(item_rating[0])
    if item_plot:      launcher_dic['plot']      = text_unescape_XML(item_plot[0])

    log_verb("fs_read_launcher_NFO() Read '{0}'".format(nfo_FileName.getPath()))

    return launcher_dic

#
# Returns a FileName object
#
def fs_get_launcher_NFO_name(settings, launcher):
    launcher_name = launcher['m_name']
    nfo_dir = FileName(settings['launchers_asset_dir'], isdir = True)
    nfo_file_path = nfo_dir.pjoin(launcher_name + '.nfo')
    log_debug("fs_get_launcher_NFO_name() nfo_file_path = '{0}'".format(nfo_file_path.getPath()))

    return nfo_file_path

#
# Look at the Launcher NFO files for a reference implementation.
#
def fs_export_category_NFO(nfo_FileName, category):
    # --- Get NFO file name ---
    log_debug('fs_export_category_NFO() Exporting launcher NFO "{0}"'.format(nfo_FileName.getPath()))

    # If NFO file does not exist then create them. If it exists, overwrite.
    nfo_content = []
    nfo_content.append('<?xml version="1.0" encoding="utf-8" standalone="yes"?>\n')
    nfo_content.append('<!-- Exported by AEL on {0} -->\n'.format(time.strftime("%Y-%m-%d %H:%M:%S")))
    nfo_content.append('<category>\n')
    nfo_content.append(text_XML_line('year',      category['m_year']))
    nfo_content.append(text_XML_line('genre',     category['m_genre'])) 
    nfo_content.append(text_XML_line('developer', category['m_developer']))
    nfo_content.append(text_XML_line('rating',    category['m_rating']))
    nfo_content.append(text_XML_line('plot',      category['m_plot']))
    nfo_content.append('</category>\n')
    full_string = ''.join(nfo_content).encode('utf-8')
    try:
        nfo_FileName.writeAll(full_string)
    except:
        kodi_notify_warn('Exception writing NFO file {0}'.format(nfo_FileName.getPath()))
        log_error("fs_export_category_NFO() Exception writing'{0}'".format(nfo_FileName.getPath()))
        return False
    log_debug("fs_export_category_NFO() Created '{0}'".format(nfo_FileName.getPath()))

    return True

def fs_import_category_NFO(nfo_FileName, category_data):
    # --- Get NFO file name ---
    log_debug('fs_import_category_NFO() Importing launcher NFO "{0}"'.format(nfo_FileName.getPath()))

    # --- Import data ---
    if nfo_FileName.exists():
        try:
            item_nfo = nfo_FileName.loadFileToStr()
            item_nfo = item_nfo.replace('\r', '').replace('\n', '')
        except:
            kodi_notify_warn('Exception reading NFO file {0}'.format(nfo_FileName.getPath()))
            log_error("fs_import_category_NFO() Exception reading NFO file '{0}'".format(nfo_FileName.getPath()))
            return False
    else:
        kodi_notify_warn('NFO file not found {0}'.format(nfo_FileName.getBase()))
        log_error("fs_import_category_NFO() NFO file not found '{0}'".format(nfo_FileName.getPath()))
        return False

    item_year      = re.findall('<year>(.*?)</year>',           item_nfo)
    item_genre     = re.findall('<genre>(.*?)</genre>',         item_nfo)
    item_developer = re.findall('<developer>(.*?)</developer>', item_nfo)
    item_rating    = re.findall('<rating>(.*?)</rating>',       item_nfo)
    item_plot      = re.findall('<plot>(.*?)</plot>',           item_nfo)

    if item_year:      category_data['m_year']      = text_unescape_XML(item_year[0])
    if item_genre:     category_data['m_genre']  = text_unescape_XML(item_genre[0])
    if item_developer: category_data['m_developer'] = text_unescape_XML(item_developer[0])
    if item_rating:    category_data['m_rating'] = text_unescape_XML(item_rating[0])
    if item_plot:      category_data['m_plot']   = text_unescape_XML(item_plot[0])

    log_verb("fs_import_category_NFO() Imported '{0}'".format(nfo_FileName.getPath()))

    return True

#
# Returns a FileName object
#
def fs_get_category_NFO_name(settings, category):
    category_name = category['m_name']
    nfo_dir = FileName(settings['categories_asset_dir'], isdir = True)
    nfo_file_path = nfo_dir.pjoin(category_name + '.nfo')
    log_debug("fs_get_category_NFO_name() nfo_file_path = '{0}'".format(nfo_file_path.getPath()))

    return nfo_file_path

#
# Collection NFO files. Same as Cateogory NFO files.
#
def fs_export_collection_NFO(nfo_FileName, collection):
    # --- Get NFO file name ---
    log_debug('fs_export_collection_NFO() Exporting launcher NFO "{0}"'.format(nfo_FileName.getPath()))

    # If NFO file does not exist then create them. If it exists, overwrite.
    nfo_content = []
    nfo_content.append('<?xml version="1.0" encoding="utf-8" standalone="yes"?>\n')
    nfo_content.append('<!-- Exported by AEL on {0} -->\n'.format(time.strftime("%Y-%m-%d %H:%M:%S")))
    nfo_content.append('<collection>\n')
    nfo_content.append(text_XML_line('genre',  collection['m_genre']))
    nfo_content.append(text_XML_line('rating', collection['m_rating']))
    nfo_content.append(text_XML_line('plot',   collection['m_plot']))
    nfo_content.append('</collection>\n')
    full_string = ''.join(nfo_content).encode('utf-8')
    try:
        nfo_FileName.writeAll(full_string)
    except:
        kodi_notify_warn('Exception writing NFO file {0}'.format(nfo_FileName.getName()))
        log_error("fs_export_collection_NFO() Exception writing'{0}'".format(nfo_FileName.getPath()))
        return False
    log_debug("fs_export_collection_NFO() Created '{0}'".format(nfo_FileName.getPath()))

    return True

def fs_import_collection_NFO(nfo_FileName, collections, launcherID):
    # --- Get NFO file name ---
    log_debug('fs_import_collection_NFO() Importing launcher NFO "{0}"'.format(nfo_FileName.getPath()))

    # --- Import data ---
    if nfo_FileName.exists():
        try:
            item_nfo = nfo_FileName.loadFileToStr()
            item_nfo = item_nfo.replace('\r', '').replace('\n', '')
        except:
            kodi_notify_warn('Exception reading NFO file {0}'.format(nfo_FileName.getName()))
            log_error("fs_import_collection_NFO() Exception reading NFO file '{0}'".format(nfo_FileName.getPath()))
            return False
    else:
        kodi_notify_warn('NFO file not found {0}'.format(nfo_FileName.getBase()))
        log_error("fs_import_collection_NFO() NFO file not found '{0}'".format(nfo_FileName.getPath()))
        return False

    item_genre  = re.findall('<genre>(.*?)</genre>', item_nfo)
    item_rating = re.findall('<rating>(.*?)</rating>', item_nfo)
    item_plot   = re.findall('<plot>(.*?)</plot>',   item_nfo)

    if item_genre:  collections[launcherID]['m_genre']  = text_unescape_XML(item_genre[0])
    if item_rating: collections[launcherID]['m_rating'] = text_unescape_XML(item_rating[0])
    if item_plot:   collections[launcherID]['m_plot']   = text_unescape_XML(item_plot[0])

    log_verb("fs_import_collection_NFO() Imported '{0}'".format(nfo_FileName.getPath()))

    return True

def fs_get_collection_NFO_name(settings, collection):
    collection_name = collection['m_name']
    nfo_dir = FileName(settings['collections_asset_dir'], isdir = True)
    nfo_file_path = nfo_dir.pjoin(collection_name + '.nfo')
    log_debug("fs_get_collection_NFO_name() nfo_file_path = '{0}'".format(nfo_file_path.getPath()))

    return nfo_file_path<|MERGE_RESOLUTION|>--- conflicted
+++ resolved
@@ -16,11 +16,8 @@
 
 # --- Pyhton standard library
 from __future__ import unicode_literals
-<<<<<<< HEAD
 from __future__ import division
-=======
 import copy
->>>>>>> 48581c57
 import json
 import io
 import codecs
@@ -751,15 +748,9 @@
     roms_base_noext = launcher['roms_base_noext']
     roms_json_file = roms_dir_FN.pjoin(roms_base_noext + '.json')
     roms_xml_file  = roms_dir_FN.pjoin(roms_base_noext + '.xml')
-<<<<<<< HEAD
     log_verb('fs_write_ROMs_JSON() Dir  {0}'.format(roms_dir_FN.getPath()))
     log_verb('fs_write_ROMs_JSON() JSON {0}'.format(roms_json_file.getPath()))
     log_verb('fs_write_ROMs_JSON() XML  {0}'.format(roms_xml_file.getPath()))
-=======
-    log_verb('fs_write_ROMs_JSON()  Dir {}'.format(roms_dir_FN.getOriginalPath()))
-    log_verb('fs_write_ROMs_JSON() JSON {}'.format(roms_base_noext + '.json'))
-    log_verb('fs_write_ROMs_JSON()  XML {}'.format(roms_base_noext + '.xml'))
->>>>>>> 48581c57
 
     # >> JSON files cannot have comments. Write an auxiliar NFO file with same prefix
     # >> to store launcher information for a set of ROMs
@@ -803,17 +794,9 @@
 
         roms_json_file.writeAll(unicode(json_data).encode("utf-8"))
     except OSError:
-<<<<<<< HEAD
-        kodi_notify_warn('(OSError) Cannot write {0} file'.format(roms_json_file.getPath()))
-        log_error('fs_write_ROMs_JSON() (OSError) Cannot write {0} file'.format(roms_json_file.getPath()))
-    except IOError:
-        kodi_notify_warn('(IOError) Cannot write {0} file'.format(roms_json_file.getPath()))
-        log_error('fs_write_ROMs_JSON() (IOError) Cannot write {0} file'.format(roms_json_file.getPath()))
-=======
         kodi_notify_warn('(OSError) Cannot write {} file'.format(roms_json_file.getPath()))
     except IOError:
         kodi_notify_warn('(IOError) Cannot write {} file'.format(roms_json_file.getPath()))
->>>>>>> 48581c57
 
 #
 # Loads an JSON file containing the Virtual Launcher ROMs
@@ -830,31 +813,16 @@
     # >> On Github issue #8 a user had an empty JSON file for ROMs. This raises
     #    exception exceptions.ValueError and launcher cannot be deleted. Deal
     #    with this exception so at least launcher can be rescanned.
-<<<<<<< HEAD
-    log_verb('fs_load_ROMs_JSON() Dir  {0}'.format(roms_dir_FN.getPath()))
-    log_verb('fs_load_ROMs_JSON() JSON {0}'.format(roms_base_noext + '.json'))
+    log_verb('fs_load_ROMs_JSON() Dir  {}'.format(roms_dir_FN.getPath()))
+    log_verb('fs_load_ROMs_JSON() JSON {}'.format(roms_base_noext + '.json'))
     try:
         roms = roms_json_file.readJson()
     except ValueError:
         statinfo = roms_json_file.stat()
         log_error('fs_load_ROMs_JSON() ValueError exception in json.load() function')
-        log_error('fs_load_ROMs_JSON() Dir  {0}'.format(roms_dir_FN.getPath()))
-        log_error('fs_load_ROMs_JSON() File {0}'.format(roms_base_noext + '.json'))
-        log_error('fs_load_ROMs_JSON() Size {0}'.format(statinfo.st_size))
-=======
-    log_verb('fs_load_ROMs_JSON()  Dir {}'.format(roms_dir_FN.getOriginalPath()))
-    log_verb('fs_load_ROMs_JSON() JSON {}'.format(roms_base_noext + '.json'))
-    with open(roms_json_file.getPath().decode('utf-8')) as file:
-        try:
-            roms = json.load(file)
-        except ValueError:
-            statinfo = roms_json_file.stat()
-            log_error('fs_load_ROMs_JSON() ValueError exception in json.load() function')
-            log_error('fs_load_ROMs_JSON()  Dir {}'.format(roms_dir_FN.getPath()))
-            log_error('fs_load_ROMs_JSON() File {}'.format(roms_base_noext + '.json'))
-            log_error('fs_load_ROMs_JSON() Size {}'.format(statinfo.st_size))
-        file.close()
->>>>>>> 48581c57
+        log_error('fs_load_ROMs_JSON() Dir  {}'.format(roms_dir_FN.getPath()))
+        log_error('fs_load_ROMs_JSON() File {}'.format(roms_base_noext + '.json'))
+        log_error('fs_load_ROMs_JSON() Size {}'.format(statinfo.st_size))
 
     return roms
 
@@ -865,11 +833,7 @@
 # Save Favourites JSON file
 #
 def fs_write_Favourites_JSON(roms_json_file, roms):
-<<<<<<< HEAD
-    log_info('fs_write_Favourites_JSON() File {0}'.format(roms_json_file.getPath()))
-=======
-    log_info('fs_write_Favourites_JSON() File {}'.format(roms_json_file.getOriginalPath()))
->>>>>>> 48581c57
+    log_info('fs_write_Favourites_JSON() File {}'.format(roms_json_file.getPath()))
 
     # --- Create JSON data structure, including version number ---
     control_dic = {
@@ -893,8 +857,7 @@
 #
 def fs_load_Favourites_JSON(roms_json_file):
     # --- If file does not exist return empty dictionary ---
-<<<<<<< HEAD
-    log_verb('fs_load_Favourites_JSON() File {0}'.format(roms_json_file.getPath()))
+    log_verb('fs_load_Favourites_JSON() File {}'.format(roms_json_file.getPath()))
     if not roms_json_file.exists(): 
         return {}
 
@@ -904,25 +867,9 @@
     except ValueError:
         statinfo = roms_json_file.stat()
         log_error('fs_load_Favourites_JSON() ValueError exception in json.load() function')
-        log_error('fs_load_Favourites_JSON() File {0}'.format(roms_json_file.getPath()))
-        log_error('fs_load_Favourites_JSON() Size {0}'.format(statinfo.st_size))
+        log_error('fs_load_Favourites_JSON() File {}'.format(roms_json_file.getPath()))
+        log_error('fs_load_Favourites_JSON() Size {}'.format(statinfo.st_size))
         return {}
-=======
-    log_verb('fs_load_Favourites_JSON() File {}'.format(roms_json_file.getOriginalPath()))
-    if not roms_json_file.exists(): 
-        return {}
-
-    # --- Parse JSON ---
-    with open(roms_json_file.getPath()) as file:    
-        try:
-            raw_data = json.load(file)
-        except ValueError:
-            statinfo = roms_json_file.stat()
-            log_error('fs_load_Favourites_JSON() ValueError exception in json.load() function')
-            log_error('fs_load_Favourites_JSON() File {}'.format(roms_json_file.getPath()))
-            log_error('fs_load_Favourites_JSON() Size {}'.format(statinfo.st_size))
-            return {}
->>>>>>> 48581c57
 
     # --- Extract roms from JSON data structe and ensure version is correct ---
     control_str = raw_data[0]['control']
@@ -935,11 +882,7 @@
 # ROM Collections
 # -------------------------------------------------------------------------------------------------
 def fs_write_Collection_index_XML(collections_xml_file, collections):
-<<<<<<< HEAD
-    log_info('fs_write_Collection_index_XML() File {0}'.format(collections_xml_file.getPath()))
-=======
-    log_info('fs_write_Collection_index_XML() File {}'.format(collections_xml_file.getOriginalPath()))
->>>>>>> 48581c57
+    log_info('fs_write_Collection_index_XML() File {}'.format(collections_xml_file.getPath()))
     try:
         str_list = []
         str_list.append('<?xml version="1.0" encoding="utf-8" standalone="yes"?>\n')
@@ -989,29 +932,17 @@
     # --- If file does not exist return empty dictionary ---
     if not collections_xml_FN.exists(): return (collections, update_timestamp)
 
-<<<<<<< HEAD
     # --- Parse using XML ---
-    log_verb('fs_load_Collection_index_XML() Loading {0}'.format(collections_xml_FN.getPath()))
+    log_verb('fs_load_Collection_index_XML() Loading {}'.format(collections_xml_FN.getPath()))
     xml_file_str = collections_xml_FN.loadFileToStr()
-=======
-    # --- Parse using cElementTree ---
-    log_verb('fs_load_Collection_index_XML() Loading {}'.format(collections_xml_file.getOriginalPath()))
->>>>>>> 48581c57
     try:
         xml_root = fs_get_XML_root_from_str(xml_file_str)
     # NOTE generic exception must be used here. Do not use ElementTree exceptions because
     # fs_get_XML_root_from_str() can use other library than ElementTree.
     except ET.ParseError as e:
         log_error('(ParseError) Exception parsing XML categories.xml')
-<<<<<<< HEAD
-        log_error('(ParseError) {0}'.format(str(e)))
-        return (collections, update_timestamp)
-
-=======
         log_error('(ParseError) {}'.format(str(e)))
         return roms
-    xml_root = xml_tree.getroot()
->>>>>>> 48581c57
     for root_element in xml_root:
         if __debug_xml_parser: log_debug('Root child {}'.format(root_element.tag))
 
@@ -1027,23 +958,14 @@
                 text_XML_line = rom_child.text if rom_child.text is not None else ''
                 text_XML_line = text_unescape_XML(text_XML_line)
                 xml_tag  = rom_child.tag
-<<<<<<< HEAD
-                if __debug_xml_parser: log_debug('{0} --> {1}'.format(xml_tag, text_XML_line))
+                if __debug_xml_parser: log_debug('{} --> {}'.format(xml_tag, text_XML_line))
                 collection[xml_tag] = text_XML_line
-=======
-                if __debug_xml_parser: log_debug('{} --> {}'.format(xml_tag, xml_text))
-                collection[xml_tag] = xml_text
->>>>>>> 48581c57
             collections[collection['id']] = collection
 
     return (collections, update_timestamp)
 
 def fs_write_Collection_ROMs_JSON(roms_json_file, roms):
-<<<<<<< HEAD
-    log_verb('fs_write_Collection_ROMs_JSON() File {0}'.format(roms_json_file.getPath()))
-=======
-    log_verb('fs_write_Collection_ROMs_JSON() File {}'.format(roms_json_file.getOriginalPath()))
->>>>>>> 48581c57
+    log_verb('fs_write_Collection_ROMs_JSON() File {}'.format(roms_json_file.getPath()))
 
     control_dic = {
         'control' : 'Advanced Emulator Launcher Collection ROMs',
@@ -1054,14 +976,7 @@
     raw_data.append(roms)
 
     try:
-<<<<<<< HEAD
         roms_json_file.writeJson(raw_data)
-=======
-        with io.open(roms_json_file.getPath(), 'w', encoding = 'utf-8') as file:
-            json_data = json.dumps(raw_data, ensure_ascii = False, sort_keys = True, 
-                                   indent = JSON_indent, separators = JSON_separators)
-            file.write(unicode(json_data))
->>>>>>> 48581c57
     except OSError:
         kodi_notify_warn('(OSError) Cannot write {} file'.format(roms_json_file.getPath()))
     except IOError:
@@ -1077,32 +992,17 @@
         return []
 
     # --- Parse using JSON ---
-<<<<<<< HEAD
-    log_verb('fs_load_Collection_ROMs_JSON() {0}'.format(roms_json_file.getPath()))
+    log_verb('fs_load_Collection_ROMs_JSON() {}'.format(roms_json_file.getPath()))
         
     try:
         raw_data = roms_json_file.readJson()
     except ValueError:
         statinfo = roms_json_file.stat()
         log_error('fs_load_Collection_ROMs_JSON() ValueError exception in json.load() function')
-        log_error('fs_load_Collection_ROMs_JSON() File {0}'.format(roms_json_file.getPath()))
-        log_error('fs_load_Collection_ROMs_JSON() Size {0}'.format(statinfo.st_size))
+        log_error('fs_load_Collection_ROMs_JSON() File {}'.format(roms_json_file.getPath()))
+        log_error('fs_load_Collection_ROMs_JSON() Size {}'.format(statinfo.st_size))
         return []
     
-=======
-    log_verb('fs_load_Collection_ROMs_JSON() {}'.format(roms_json_file.getOriginalPath()))
-
-    with open(roms_json_file.getPath()) as file:    
-        try:
-            raw_data = json.load(file)
-        except ValueError:
-            statinfo = roms_json_file.stat()
-            log_error('fs_load_Collection_ROMs_JSON() ValueError exception in json.load() function')
-            log_error('fs_load_Collection_ROMs_JSON() File {}'.format(roms_json_file.getOriginalPath()))
-            log_error('fs_load_Collection_ROMs_JSON() Size {}'.format(statinfo.st_size))
-            return []
-
->>>>>>> 48581c57
     # --- Extract roms from JSON data structe and ensure version is correct ---
     control_str = raw_data[0]['control']
     version_int = raw_data[0]['version']
@@ -1110,16 +1010,11 @@
 
     return roms
 
-<<<<<<< HEAD
-def fs_export_ROM_collection(output_filename, collection, collection_rom_list):
-    log_info('fs_export_ROM_collection() File {0}'.format(output_filename.getPath()))
-=======
 # Exports a collection in human-readable JSON.
 # Filenames of artwork/assets must be converted to relative paths, see
 # comments in fs_export_ROM_collection_assets()
 def fs_export_ROM_collection(output_filename, collection, rom_list):
-    log_info('fs_export_ROM_collection() File {}'.format(output_filename.getOriginalPath()))
->>>>>>> 48581c57
+    log_info('fs_export_ROM_collection() File {}'.format(output_filename.getPath()))
     
     ex_collection_dic = copy.deepcopy(collection)
     for asset_kind in COLLECTION_ASSET_ID_LIST:
@@ -1152,14 +1047,7 @@
     raw_data.append(ex_collection_dic)
     raw_data.append(ex_rom_list)
     try:
-<<<<<<< HEAD
         output_filename.writeJson(raw_data, 2,  (', ', ' : '))
-=======
-        with io.open(output_filename.getPath(), 'w', encoding = 'utf-8') as file:
-            json_data = json.dumps(raw_data, ensure_ascii = False, sort_keys = True, 
-                                   indent = 2, separators = (', ', ' : '))
-            file.write(unicode(json_data))
->>>>>>> 48581c57
     except OSError:
         kodi_notify_warn('(OSError) Cannot write {} file'.format(output_filename.getPath()))
     except IOError:
@@ -1169,15 +1057,6 @@
 #
 # In the JSON metadata file always use relative paths for assets, for example:
 #
-<<<<<<< HEAD
-def fs_export_ROM_collection_assets(output_FileName, collection, collection_rom_list, collections_asset_dir_FN):
-    log_info('fs_export_ROM_collection_assets() File {0}'.format(output_FileName.getPath()))
-
-    control_dic = {
-        'control' : 'Advanced Emulator Launcher Collection ROM assets',
-        'version' : AEL_STORAGE_FORMAT,
-    }
-=======
 # {
 #    "s_fanart" : "Chrono Trigger_fanart.jpg",  -- Collection artwork
 #    "s_icon" : "Chrono Trigger_icon.png", 
@@ -1211,19 +1090,13 @@
 #
 def fs_export_ROM_collection_assets(out_dir_FN, collection, rom_list, asset_dir_FN):
     log_info('fs_export_ROM_collection_assets() Dir {}'.format(out_dir_FN.getOriginalPath()))
->>>>>>> 48581c57
 
     # --- Export Collection own assets ---
     assets_dic = {}
     log_debug('fs_export_ROM_collection_assets() Exporting Collecion assets')
     for asset_kind in COLLECTION_ASSET_ID_LIST:
-<<<<<<< HEAD
-        AInfo    = assets_get_info_scheme(asset_kind)
-        asset_FN = FileName.create(collection[AInfo.key])
-=======
         AInfo = assets_get_info_scheme(asset_kind)
         asset_FN = FileName(collection[AInfo.key])
->>>>>>> 48581c57
         if not collection[AInfo.key]:
             log_debug('{:<9s} not set'.format(AInfo.name))
             continue
@@ -1231,20 +1104,6 @@
             log_debug('{:<9s} not found "{}"'.format(AInfo.name, asset_FN.getPath()))
             log_debug('{:<9s} ignoring'.format(AInfo.name))
             continue
-<<<<<<< HEAD
-        # >> Read image binary data and encode
-        log_debug('{0:<9s} Adding to assets dictionary with key "{1}"'.format(AInfo.name, asset_FN.getBase_noext()))
-        with open(asset_FN.getPath(), mode = 'rb') as file: # b is important -> binary
-            fileData = file.read()
-            fileData_base64 = base64.b64encode(fileData)
-            statinfo = asset_FN.stat()
-            file_size = statinfo.st_size
-            a_dic = {'basename' : asset_FN.getBase(), 'filesize' : file_size, 'data' : fileData_base64}
-            assets_dic[asset_FN.getBase_noext()] = a_dic
-
-    # --- Export ROM assets ---
-    # key -> basename : value { 'filesize' : int, 'data' : string }
-=======
         # Copy asset file to output dir with new filename.
         asset_ext = asset_FN.getExt()
         new_asset_FN = out_dir_FN.pjoin(collection['m_name'] + '_' + AInfo.fname_infix + asset_ext)
@@ -1273,55 +1132,20 @@
         ROM_out_dir_FN.makedirs()
 
     # Traverse ROMs and export (copy) assets.
->>>>>>> 48581c57
     log_debug('fs_export_ROM_collection_assets() Exporting ROM assets')
     # log_debug('Directory {}'.format(ROM_out_dir_FN.getDir()))
     for rom in rom_list:
         log_debug('fs_export_ROM_collection_assets() ROM "{}"'.format(rom['m_name']))
         for asset_kind in ROM_ASSET_ID_LIST:
-<<<<<<< HEAD
-            AInfo    = assets_get_info_scheme(asset_kind)
-            asset_FN = FileNameFactory.create(rom_item[AInfo.key])
-            if not rom_item[AInfo.key]:
-                log_debug('{0:<9s} not set'.format(AInfo.name))
-=======
             AInfo = assets_get_info_scheme(asset_kind)
             asset_FN = FileName(rom[AInfo.key])
             if not rom[AInfo.key]:
                 log_debug('{:<9s} not set'.format(AInfo.name))
->>>>>>> 48581c57
                 continue
             elif not asset_FN.exists():
                 log_debug('{:<9s} not found "{}"'.format(AInfo.name, asset_FN.getPath()))
                 log_debug('{:<9s} ignoring'.format(AInfo.name))
                 continue
-<<<<<<< HEAD
-            elif asset_FN.getDir() != collections_asset_dir_FN.getPath():
-                log_debug('{0:<9s} not in ROM Collection asset dir! This is not supposed to happen!'.format(AInfo.name))
-                continue
-            # >> Read image binary data and encode
-            log_debug('{0:<9s} Adding to assets dictionary with key "{1}"'.format(AInfo.name, asset_FN.getBase_noext()))
-            with open(asset_FN.getPath(), mode = 'rb') as file: # b is important -> binary
-                fileData = file.read()
-            fileData_base64 = base64.b64encode(fileData)
-            statinfo = asset_FN.stat()
-            file_size = statinfo.st_size
-            a_dic = {'basename' : asset_FN.getBase(), 'filesize' : file_size, 'data' : fileData_base64}
-            assets_dic[asset_FN.getBase_noext()] = a_dic
-            log_debug('{0:<9s} exported/encoded'.format(AInfo.name))
-
-    raw_data = []
-    raw_data.append(control_dic)
-    raw_data.append(assets_dic)
-
-    # >> Produce nicely formatted JSON when exporting
-    try:
-        output_FileName.writeJson(raw_data, 2, (', ', ' : '))
-    except OSError:
-        kodi_notify_warn('(OSError) Cannot write {0} file'.format(output_FileName.getPath()))
-    except IOError:
-        kodi_notify_warn('(IOError) Cannot write {0} file'.format(output_FileName.getPath()))
-=======
             # Copy asset file to output dir with new filename.
             ROM_FileName = FileName(rom['filename'])
             new_asset_basename = assets_get_collection_asset_basename(
@@ -1343,7 +1167,6 @@
                 log_error('fs_export_ROM_collection_assets() IOError exception copying image')
                 kodi_notify_warn('IOError exception copying image')
                 return
->>>>>>> 48581c57
 
 #
 # See fs_export_ROM_collection() function.
@@ -1353,32 +1176,18 @@
     default_return = ({}, {}, [])
 
     # --- Parse using JSON ---
-<<<<<<< HEAD
-    log_info('fs_import_ROM_collection() Loading {0}'.format(input_FileName.getPath()))
+    log_info('fs_import_ROM_collection() Loading {}'.format(input_FileName.getOriginalPath()))
     if not input_FileName.exists(): return default_return
+
 
     try:
         raw_data = input_FileName.readJson()
     except ValueError:
-        statinfo = input_FileName.stat()
+        statinfo = os.stat(input_FileName.getPath())
         log_error('fs_import_ROM_collection() ValueError exception in json.load() function')
-        log_error('fs_import_ROM_collection() File {0}'.format(input_FileName.getPath()))
-        log_error('fs_import_ROM_collection() Size {0}'.format(statinfo.st_size))
+        log_error('fs_import_ROM_collection() File {}'.format(input_FileName.getPath()))
+        log_error('fs_import_ROM_collection() Size {}'.format(statinfo.st_size))
         return default_return
-=======
-    log_info('fs_import_ROM_collection() Loading {}'.format(input_FileName.getOriginalPath()))
-    if not input_FileName.exists(): return default_return
-
-    with open(input_FileName.getPath()) as file:
-        try:
-            raw_data = json.load(file)
-        except ValueError:
-            statinfo = os.stat(input_FileName.getPath())
-            log_error('fs_import_ROM_collection() ValueError exception in json.load() function')
-            log_error('fs_import_ROM_collection() File {}'.format(input_FileName.getPath()))
-            log_error('fs_import_ROM_collection() Size {}'.format(statinfo.st_size))
-            return default_return
->>>>>>> 48581c57
 
     # --- Extract roms from JSON data structe and ensure version is correct ---
     try:
