# -*- coding: utf-8 -*-
# Advanced Emulator Launcher filesystem I/O functions
#

# Copyright (c) 2016-2017 Wintermute0110 <wintermute0110@gmail.com>
# Portions (c) 2010-2015 Angelscry and others
#
# This program is free software; you can redistribute it and/or modify
# it under the terms of the GNU General Public License as published by
# the Free Software Foundation; version 2 of the License.
#
# This program is distributed in the hope that it will be useful,
# but WITHOUT ANY WARRANTY; without even the implied warranty of
# MERCHANTABILITY or FITNESS FOR A PARTICULAR PURPOSE.  See the
# GNU General Public License for more details.

# --- Pyhton standard library
from __future__ import unicode_literals
import json
import io
import codecs
import time
import os
import sys
import string
import base64
import pprint
import errno

# --- XML stuff ---
# ~~~ cElementTree sometimes fails to parse XML in Kodi's Python interpreter... I don't know why
# import xml.etree.cElementTree as ET

# ~~~ Using ElementTree seems to solve the problem
import xml.etree.ElementTree as ET

# --- AEL packages ---
from constants import *
from utils import *
from utils_kodi import *
from assets import *

# --- AEL ROM storage version format ---
# >> An integer number incremented whenever there is a change in the ROM storage format.
# >> This will allow easy migrations.
AEL_STORAGE_FORMAT = 1

# --- Configure JSON writer ---
# NOTE More compact JSON files (less blanks) load faster because size is smaller.
JSON_indent     = 1
JSON_separators = (',', ':')

# -------------------------------------------------------------------------------------------------
# Data model used in the plugin
# Internally all string in the data model are Unicode. They will be encoded to
# UTF-8 when writing files.
# -------------------------------------------------------------------------------------------------
# These three functions create a new data structure for the given object and (very importantly) 
# fill the correct default values). These must match what is written/read from/to the XML files.
# Tag name in the XML is the same as in the data dictionary.
#
def fs_new_category():
    c = {'id' : '',
         'm_name' : '',
         'm_genre' : '',
         'm_rating' : '',
         'm_plot' : '',
         'finished' : False,
         'default_icon' : 's_icon',
         'default_fanart' : 's_fanart',
         'default_banner' : 's_banner',
         'default_poster' : 's_poster',
         'default_clearlogo' : 's_clearlogo',
         'Asset_Prefix' : '',
         's_icon' : '',
         's_fanart' : '',
         's_banner' : '',
         's_poster' : '',
         's_clearlogo' : '',
         's_trailer' : ''
         }

    return c

def fs_new_launcher():
    l = {'id' : '',
         'm_name' : '',
         'm_year' : '',
         'm_genre' : '',
         'm_developer' : '',
         'm_rating' : '',
         'm_plot' : '',
         'platform' : '',
         'categoryID' : '',
         'application' : '',
         'args' : '',
         'args_extra' : [],
         'rompath' : '',
         'romext' : '',
         'finished': False,
         'minimize' : False,
         'non_blocking' : False,
         'roms_base_noext' : '',
         'nointro_xml_file' : '',
         'nointro_display_mode' : NOINTRO_DMODE_ALL,
         'launcher_display_mode' : LAUNCHER_DMODE_FLAT,
         'num_roms' : 0,
         'num_parents' : 0,
         'num_clones' : 0,
         'num_have' : 0,
         'num_miss' : 0,
         'num_unknown' : 0,
         'timestamp_launcher' : 0.0,
         'timestamp_report' : 0.0,
         'default_icon' : 's_icon',
         'default_fanart' : 's_fanart',
         'default_banner' : 's_banner',
         'default_poster' : 's_poster',
         'default_clearlogo' : 's_clearlogo',
         'default_controller' : 's_controller',
         'Asset_Prefix' : '',
         's_icon' : '',
         's_fanart' : '',
         's_banner' : '',
         's_poster' : '',
         's_clearlogo' : '',
         's_controller' : '',
         's_trailer' : '',
         'roms_default_icon' : 's_boxfront',
         'roms_default_fanart' : 's_fanart',
         'roms_default_banner' : 's_banner',
         'roms_default_poster' : 's_flyer',
         'roms_default_clearlogo' : 's_clearlogo',
         'ROM_asset_path' : '',
         'path_title' : '',
         'path_snap' : '',
         'path_boxfront' : '',
         'path_boxback' : '',
         'path_cartridge' : '',
         'path_fanart' : '',
         'path_banner' : '',
         'path_clearlogo' : '',
         'path_flyer' : '',
         'path_map' : '',
         'path_manual' : '',
         'path_trailer' : ''
    }

    return l

def fs_new_rom():
    r = {'id' : '',
         'm_name' : '',
         'm_year' : '',
         'm_genre' : '',
         'm_developer' : '',
         'm_nplayers' : '',
         'm_esrb' : ESRB_PENDING,
         'm_rating' : '',
         'm_plot' : '',
         'filename' : '',
         'disks' : [],
         'altapp' : '',
         'altarg' : '',
         'finished' : False,
         'nointro_status' : NOINTRO_STATUS_NONE,
         'pclone_status' : PCLONE_STATUS_NONE,
         'cloneof' : '',
         's_title' : '',
         's_snap' : '',
         's_boxfront' : '',
         's_boxback' : '',
         's_cartridge' : '',
         's_fanart' : '',
         's_banner' : '',
         's_clearlogo' : '',
         's_flyer' : '',
         's_map' : '',
         's_manual' : '',
         's_trailer' : ''
    }

    return r

def fs_new_collection():
    c = {'id' : '',
         'm_name' : '',
         'm_genre' : '',
         'm_rating' : '',
         'm_plot' : '',
         'roms_base_noext' : '',
         'default_icon' : 's_icon',
         'default_fanart' : 's_fanart',
         'default_banner' : 's_banner',
         'default_poster' : 's_poster',
         'default_clearlogo' : 's_clearlogo',
         's_icon' : '',
         's_fanart' : '',
         's_banner' : '',
         's_poster' : '',
         's_clearlogo' : '',
         's_trailer' : ''
    }

    return c

# -------------------------------------------------------------------------------------------------
# Favourite ROM creation/management
# -------------------------------------------------------------------------------------------------
#
# Creates a new Favourite ROM dictionary from parent ROM and Launcher.
#
# No-Intro Missing ROMs are not allowed in Favourites or Virtual Launchers.
# fav_status = ['OK', 'Unlinked ROM', 'Unlinked Launcher', 'Broken'] default 'OK'
#  'OK'                ROM filename exists and launcher exists and ROM id exists
#  'Unlinked ROM'      ROM filename exists but ROM ID in launcher does not
#  'Unlinked Launcher' ROM filename exists but Launcher ID not found
#                      Note that if the launcher does not exists implies ROM ID does not exist.
#                      If launcher doesn't exist ROM JSON cannot be loaded.
#  'Broken'            ROM filename does not exist. ROM is unplayable
#
def fs_get_Favourite_from_ROM(rom, launcher):
    # >> Copy dictionary object
    favourite = dict(rom)

    # Delete nointro_status field from ROM. Make sure this is done in the copy to be
    # returned to avoid chaning the function parameters (dictionaries are mutable!)
    # See http://stackoverflow.com/questions/5844672/delete-an-element-from-a-dictionary
    # NOTE keep it!
    # del favourite['nointro_status']

    # >> Copy parent launcher fields into Favourite ROM
    favourite['launcherID']             = launcher['id']
    favourite['platform']               = launcher['platform']
    favourite['application']            = launcher['application']
    favourite['args']                   = launcher['args']
    favourite['args_extra']             = launcher['args_extra']
    favourite['rompath']                = launcher['rompath']
    favourite['romext']                 = launcher['romext']
    favourite['minimize']               = launcher['minimize']
    favourite['non_blocking']           = launcher['non_blocking']
    favourite['roms_default_icon']      = launcher['roms_default_icon']
    favourite['roms_default_fanart']    = launcher['roms_default_fanart']
    favourite['roms_default_banner']    = launcher['roms_default_banner']
    favourite['roms_default_poster']    = launcher['roms_default_poster']
    favourite['roms_default_clearlogo'] = launcher['roms_default_clearlogo']

    # >> Favourite ROM unique fields
    # >> Favourite ROMs in "Most played ROMs" DB also have 'launch_count' field.
    favourite['fav_status'] = 'OK'

    return favourite

#
# Creates a new Favourite ROM from old Favourite, parent ROM and parent Launcher. This function is
# used when repairing/relinking a Favourite/Collection ROM.
#
# Repair mode (integer):
#   0) Relink and update launcher info
#   1) Relink and update metadata
#   2) Relink and update artwork
#   3) Relink and update everything
#
def fs_repair_Favourite_ROM(repair_mode, old_fav_rom, parent_rom, parent_launcher):
    new_fav_rom = dict(old_fav_rom)

    # --- Step 0 is always done in any Favourite/Collection repair ---
    log_info('fs_repair_Favourite_ROM() Relinking ROM and launcher (common stuff)')
    log_info('fs_repair_Favourite_ROM() Old ROM name "{0}"'.format(old_fav_rom['m_name']))
    log_info('fs_repair_Favourite_ROM() New ROM name "{0}"'.format(parent_rom['m_name']))
    log_info('fs_repair_Favourite_ROM() New launcher "{0}"'.format(parent_launcher['m_name']))

    # >> Main stuff
    fs_aux_copy_ROM_main_stuff(parent_launcher, parent_rom, new_fav_rom)

    # >> Launcher stuff
    fs_aux_copy_ROM_launcher_info(parent_launcher, new_fav_rom)

    # --- Metadata ---
    if repair_mode == 1:
        log_debug('fs_repair_Favourite_ROM() Relinking Metadata')
        fs_aux_copy_ROM_metadata(parent_rom, new_fav_rom)
    # --- Artwork ---
    elif repair_mode == 2:
        log_debug('fs_repair_Favourite_ROM() Relinking Artwork')
        fs_aux_copy_ROM_artwork(parent_launcher, parent_rom, new_fav_rom)
    # --- Metadata and artwork ---
    elif repair_mode == 3:
        log_debug('fs_repair_Favourite_ROM() Relinking Metadata and Artwork')
        fs_aux_copy_ROM_metadata(parent_rom, new_fav_rom)
        fs_aux_copy_ROM_artwork(parent_launcher, parent_rom, new_fav_rom)

    return new_fav_rom

def fs_aux_copy_ROM_main_stuff(source_launcher, source_rom, dest_rom):
    dest_rom['id']          = source_rom['id']
    dest_rom['launcherID']  = source_launcher['id']
    dest_rom['filename']    = source_rom['filename']
    dest_rom['fav_status']  = 'OK'

def fs_aux_copy_ROM_launcher_info(source_launcher, dest_rom):
    dest_rom['platform']     = source_launcher['platform']
    dest_rom['application']  = source_launcher['application']
    dest_rom['args']         = source_launcher['args']
    dest_rom['args_extra']   = source_launcher['args_extra']
    dest_rom['rompath']      = source_launcher['rompath']
    dest_rom['romext']       = source_launcher['romext']
    dest_rom['minimize']     = source_launcher['minimize']
    dest_rom['non_blocking'] = source_launcher['non_blocking']

def fs_aux_copy_ROM_metadata(source_rom, dest_rom):
    dest_rom['m_name']         = source_rom['m_name']
    dest_rom['m_year']         = source_rom['m_year']
    dest_rom['m_genre']        = source_rom['m_genre']
    dest_rom['m_developer']    = source_rom['m_developer']
    dest_rom['m_nplayers']     = source_rom['m_nplayers']
    dest_rom['m_esrb']         = source_rom['m_esrb']
    dest_rom['m_rating']       = source_rom['m_rating']
    dest_rom['m_plot']         = source_rom['m_plot']
    dest_rom['altapp']         = source_rom['altapp']
    dest_rom['altarg']         = source_rom['altarg']
    dest_rom['finished']       = source_rom['finished']
    dest_rom['nointro_status'] = source_rom['nointro_status']
    dest_rom['pclone_status']  = source_rom['pclone_status']
    dest_rom['cloneof']        = source_rom['cloneof']

def fs_aux_copy_ROM_artwork(source_launcher, source_rom, dest_rom):
    dest_rom['s_title']     = source_rom['s_title']
    dest_rom['s_snap']      = source_rom['s_snap']
    dest_rom['s_fanart']    = source_rom['s_fanart']
    dest_rom['s_banner']    = source_rom['s_banner']
    dest_rom['s_clearlogo'] = source_rom['s_clearlogo']
    dest_rom['s_boxfront']  = source_rom['s_boxfront']
    dest_rom['s_boxback']   = source_rom['s_boxback']
    dest_rom['s_cartridge'] = source_rom['s_cartridge']
    dest_rom['s_flyer']     = source_rom['s_flyer']
    dest_rom['s_map']       = source_rom['s_map']
    dest_rom['s_manual']    = source_rom['s_manual']
    dest_rom['s_trailer']   = source_rom['s_trailer']
    dest_rom['roms_default_icon']      = source_launcher['roms_default_icon']
    dest_rom['roms_default_fanart']    = source_launcher['roms_default_fanart']
    dest_rom['roms_default_banner']    = source_launcher['roms_default_banner']
    dest_rom['roms_default_poster']    = source_launcher['roms_default_poster']
    dest_rom['roms_default_clearlogo'] = source_launcher['roms_default_clearlogo']

# -------------------------------------------------------------------------------------------------
# ROM storage file names
# -------------------------------------------------------------------------------------------------
def fs_get_ROMs_basename(category_name, launcher_name, launcherID):
    clean_cat_name = ''.join([i if i in string.printable else '_' for i in category_name]).replace(' ', '_')
    clean_launch_title = ''.join([i if i in string.printable else '_' for i in launcher_name]).replace(' ', '_')
    roms_base_noext = 'roms_' + clean_cat_name + '_' + clean_launch_title + '_' + launcherID[0:6]
    log_verb('fs_get_ROMs_basename() roms_base_noext "{0}"'.format(roms_base_noext))

    return roms_base_noext

def fs_get_collection_ROMs_basename(collection_name, collectionID):
    clean_collection_name = ''.join([i if i in string.printable else '_' for i in collection_name]).replace(' ', '_')
    roms_base_noext = clean_collection_name + '_' + collectionID[0:6]
    log_verb('fs_get_collection_ROMs_basename() roms_base_noext "{0}"'.format(roms_base_noext))

    return roms_base_noext

# -------------------------------------------------------------------------------------------------
# Filesystem very low-level utilities
# -------------------------------------------------------------------------------------------------
#
# See https://docs.python.org/2/library/sys.html#sys.getfilesystemencoding
# This function is not needed. It is deprecated and will be removed soon.
#
def get_fs_encoding():
    return sys.getfilesystemencoding()

# -------------------------------------------------------------------------------------------------
# Categories/Launchers
# -------------------------------------------------------------------------------------------------
#
# Write to disk categories.xml
#
def fs_write_catfile(categories_file, categories, launchers, update_timestamp = 0.0):
    log_verb('fs_write_catfile() Writing {0}'.format(categories_file.getOriginalPath()))

    # Original Angelscry method for generating the XML was to grow a string, like this
    # xml_content = 'test'
    # xml_content += 'more test'
    # However, this method is very slow because string has to be reallocated every time is grown.
    # It is much faster to create a list of string and them join them!
    # See https://waymoot.org/home/python_string/
    try:
        str_list = []
        str_list.append('<?xml version="1.0" encoding="utf-8" standalone="yes"?>\n')
        str_list.append('<advanced_emulator_launcher version="{0}">\n'.format(AEL_STORAGE_FORMAT))

        # --- Control information ---
        # >> time.time() returns a float. Usually precision is much better than a second, but not always.
        # >> See https://docs.python.org/2/library/time.html#time.time
        # NOTE When updating reports timestamp of categories/launchers must not be modified.
        if not update_timestamp: _t = time.time()
        else:                    _t = update_timestamp

        # >> Write a timestamp when file is created. This enables the Virtual Launchers to know if
        # >> it's time for an update.
        str_list.append('<control>\n')
        str_list.append(XML_text('update_timestamp', unicode(_t)))
        str_list.append('</control>\n')

        # --- Create Categories XML list ---
        for categoryID in sorted(categories, key = lambda x : categories[x]['m_name']):
            category = categories[categoryID]
            # Data which is not string must be converted to string
            # XML_text() returns Unicode strings that will be encoded to UTF-8 later.
            str_list.append('<category>\n')
            str_list.append(XML_text('id', categoryID))
            str_list.append(XML_text('m_name', category['m_name']))
            str_list.append(XML_text('m_genre', category['m_genre']))
            str_list.append(XML_text('m_rating', category['m_rating']))
            str_list.append(XML_text('m_plot', category['m_plot']))
            str_list.append(XML_text('finished', unicode(category['finished'])))
            str_list.append(XML_text('default_icon', category['default_icon']))
            str_list.append(XML_text('default_fanart', category['default_fanart']))
            str_list.append(XML_text('default_banner', category['default_banner']))
            str_list.append(XML_text('default_poster', category['default_poster']))
            str_list.append(XML_text('default_clearlogo', category['default_clearlogo']))
            str_list.append(XML_text('Asset_Prefix', category['Asset_Prefix']))
            str_list.append(XML_text('s_icon', category['s_icon']))
            str_list.append(XML_text('s_fanart', category['s_fanart']))
            str_list.append(XML_text('s_banner', category['s_banner']))
            str_list.append(XML_text('s_poster', category['s_poster']))
            str_list.append(XML_text('s_clearlogo', category['s_clearlogo']))
            str_list.append(XML_text('s_trailer', category['s_trailer']))
            str_list.append('</category>\n')

        # --- Write launchers ---
        for launcherID in sorted(launchers, key = lambda x : launchers[x]['m_name']):
            # Data which is not string must be converted to string
            launcher = launchers[launcherID]
            str_list.append('<launcher>\n')

            str_list.append(XML_text('id', launcherID))
            for key in sorted(launcher):

                if key == 'id':
                    continue
                
                ## >> To simulate a list with XML allow multiple XML tags.
                if key == 'args_extra':
                    for extra_arg in launcher[key]: str_list.append(XML_text(key, extra_arg))
                else:
                    str_list.append(XML_text(key, unicode(launcher[key])))

            #str_list.append(XML_text('id', launcherID))
            #str_list.append(XML_text('m_name', launcher['m_name']))
            #str_list.append(XML_text('m_year', launcher['m_year']))
            #str_list.append(XML_text('m_genre', launcher['m_genre']))
            #str_list.append(XML_text('m_developer', launcher['m_developer']))
            #str_list.append(XML_text('m_rating', launcher['m_rating']))
            #str_list.append(XML_text('m_plot', launcher['m_plot']))
            #str_list.append(XML_text('platform', launcher['platform']))
            #str_list.append(XML_text('categoryID', launcher['categoryID']))
            #str_list.append(XML_text('application', launcher['application']))
            #str_list.append(XML_text('args', launcher['args']))
            ## >> To simulate a list with XML allow multiple XML tags.
            #if 'args_extra' in launcher:
            #    for extra_arg in launcher['args_extra']: str_list.append(XML_text('args_extra', extra_arg))
            #str_list.append(XML_text('rompath', launcher['rompath']))
            #str_list.append(XML_text('romext', launcher['romext']))
            #str_list.append(XML_text('finished', unicode(launcher['finished'])))
            #str_list.append(XML_text('minimize', unicode(launcher['minimize'])))
            #str_list.append(XML_text('non_blocking', unicode(launcher['non_blocking'])))
            #str_list.append(XML_text('roms_base_noext', launcher['roms_base_noext']))
            #str_list.append(XML_text('nointro_xml_file', launcher['nointro_xml_file']))
            #str_list.append(XML_text('nointro_display_mode', launcher['nointro_display_mode']))
            #str_list.append(XML_text('launcher_display_mode', unicode(launcher['launcher_display_mode'])))
            #str_list.append(XML_text('num_roms', unicode(launcher['num_roms'])))
            #str_list.append(XML_text('num_parents', unicode(launcher['num_parents'])))
            #str_list.append(XML_text('num_clones', unicode(launcher['num_clones'])))
            #str_list.append(XML_text('num_have', unicode(launcher['num_have'])))
            #str_list.append(XML_text('num_miss', unicode(launcher['num_miss'])))
            #str_list.append(XML_text('num_unknown', unicode(launcher['num_unknown'])))
            #str_list.append(XML_text('timestamp_launcher', unicode(launcher['timestamp_launcher'])))
            #str_list.append(XML_text('timestamp_report', unicode(launcher['timestamp_report'])))
            ## >> Launcher artwork
            #str_list.append(XML_text('default_icon', launcher['default_icon']))
            #str_list.append(XML_text('default_fanart', launcher['default_fanart']))
            #str_list.append(XML_text('default_banner', launcher['default_banner']))
            #str_list.append(XML_text('default_poster', launcher['default_poster']))
            #str_list.append(XML_text('default_clearlogo', launcher['default_clearlogo']))
            #str_list.append(XML_text('default_controller', launcher['default_controller']))
            #str_list.append(XML_text('Asset_Prefix', launcher['Asset_Prefix']))
            #str_list.append(XML_text('s_icon', launcher['s_icon']))
            #str_list.append(XML_text('s_fanart', launcher['s_fanart']))
            #str_list.append(XML_text('s_banner', launcher['s_banner']))
            #str_list.append(XML_text('s_poster', launcher['s_poster']))
            #str_list.append(XML_text('s_clearlogo', launcher['s_clearlogo']))
            #str_list.append(XML_text('s_controller', launcher['s_controller']))
            #str_list.append(XML_text('s_trailer', launcher['s_trailer']))
            ## >> ROMs artwork
            #str_list.append(XML_text('roms_default_icon', launcher['roms_default_icon']))
            #str_list.append(XML_text('roms_default_fanart', launcher['roms_default_fanart']))
            #str_list.append(XML_text('roms_default_banner', launcher['roms_default_banner']))
            #str_list.append(XML_text('roms_default_poster', launcher['roms_default_poster']))
            #str_list.append(XML_text('roms_default_clearlogo', launcher['roms_default_clearlogo']))
            #str_list.append(XML_text('ROM_asset_path', launcher['ROM_asset_path']))
            #str_list.append(XML_text('path_title', launcher['path_title']))
            #str_list.append(XML_text('path_snap', launcher['path_snap']))
            #str_list.append(XML_text('path_boxfront', launcher['path_boxfront']))
            #str_list.append(XML_text('path_boxback', launcher['path_boxback']))
            #str_list.append(XML_text('path_cartridge', launcher['path_cartridge']))
            #str_list.append(XML_text('path_fanart', launcher['path_fanart']))
            #str_list.append(XML_text('path_banner', launcher['path_banner']))
            #str_list.append(XML_text('path_clearlogo', launcher['path_clearlogo']))
            #str_list.append(XML_text('path_flyer', launcher['path_flyer']))
            #str_list.append(XML_text('path_map', launcher['path_map']))
            #str_list.append(XML_text('path_manual', launcher['path_manual']))
            #str_list.append(XML_text('path_trailer', launcher['path_trailer']))
            str_list.append('</launcher>\n')
        # End of file
        str_list.append('</advanced_emulator_launcher>\n')

        # Strings in the list are Unicode. Encode to UTF-8
        # Join string, and save categories.xml file
        full_string = ''.join(str_list).encode('utf-8')
        categories_file.writeAll(full_string)
    except OSError:
        log_error('(OSError) Cannot write categories.xml file')
        kodi_notify_warn('(OSError) Cannot write categories.xml file')
    except IOError:
        log_error('(IOError) Cannot write categories.xml file')
        kodi_notify_warn('(IOError) Cannot write categories.xml file')

#
# Loads categories.xml from disk and fills dictionary self.categories
#
def fs_load_catfile(categories_file, categories, launchers):
    __debug_xml_parser = 0
    update_timestamp = 0.0

    # --- Parse using cElementTree ---
    # >> If there are issues in the XML file (for example, invalid XML chars) ET.parse will fail
    log_verb('fs_load_catfile() Loading {0}'.format(categories_file.getOriginalPath()))
    try:
        xml_root = categories_file.readXml()
    except IOError as e:
        log_debug('fs_load_catfile() (IOError) errno = {0}'.format(e.errno))
        # log_debug(unicode(errno.errorcode))
        # >> No such file or directory
        if e.errno == errno.ENOENT:
            log_error('fs_load_catfile() (IOError) No such file or directory.')
        else:
            log_error('fs_load_catfile() (IOError) Unhandled errno value.')
        log_error('fs_load_catfile() (IOError) Return empty categories and launchers dictionaries.')
        return update_timestamp
    except ET.ParseError as e:
        log_error('fs_load_catfile() (ParseError) Exception parsing XML categories.xml')
        log_error('fs_load_catfile() (ParseError) {0}'.format(str(e)))
        kodi_dialog_OK('(ParseError) Exception reading categories.xml. '
                       'Maybe XML file is corrupt or contains invalid characters.')
        return update_timestamp
    for category_element in xml_root:
        if __debug_xml_parser: log_debug('Root child {0}'.format(category_element.tag))

        if category_element.tag == 'control':
            for control_child in category_element:
                if control_child.tag == 'update_timestamp':
                    # >> Convert Unicode to float
                    update_timestamp = float(control_child.text)

        elif category_element.tag == 'category':
            # Default values
            category = fs_new_category()

            # Parse child tags of category
            for category_child in category_element:
                # By default read strings
                xml_text = category_child.text if category_child.text is not None else ''
                xml_text = text_unescape_XML(xml_text)
                xml_tag  = category_child.tag
                if __debug_xml_parser: log_debug('{0} --> {1}'.format(xml_tag, xml_text))

                # Now transform data depending on tag name
                if xml_tag == 'finished':
                    category[xml_tag] = True if xml_text == 'True' else False
                else:
                    # Internal data is always stored as Unicode. ElementTree already outputs Unicode.
                    category[xml_tag] = xml_text
            # --- Add category to categories dictionary ---
            categories[category['id']] = category

        elif category_element.tag == 'launcher':
            # Default values
            launcher = fs_new_launcher()

            # Parse child tags of category
            for category_child in category_element:
                # >> By default read strings
                xml_text = category_child.text if category_child.text is not None else ''
                xml_text = text_unescape_XML(xml_text)
                xml_tag  = category_child.tag
                if __debug_xml_parser: log_debug('{0} --> {1}'.format(xml_tag, xml_text))

                # >> Transform list() datatype
                if xml_tag == 'args_extra':
                    launcher[xml_tag].append(xml_text)
                # >> Transform Bool datatype
                elif xml_tag == 'finished' or xml_tag == 'minimize' or xml_tag == 'non_blocking':
                    launcher[xml_tag] = True if xml_text == 'True' else False
                # >> Transform Int datatype
                elif xml_tag == 'num_roms' or xml_tag == 'num_parents' or xml_tag == 'num_clones' or \
                     xml_tag == 'num_have' or xml_tag == 'num_miss'    or xml_tag == 'num_unknown':
                    launcher[xml_tag] = int(xml_text)
                # >> Transform Float datatype
                elif xml_tag == 'timestamp_launcher' or xml_tag == 'timestamp_report':
                    launcher[xml_tag] = float(xml_text)
                else:
                    launcher[xml_tag] = xml_text
            # --- Add launcher to categories dictionary ---
            launchers[launcher['id']] = launcher
    # log_verb('fs_load_catfile() Loaded {0} categories'.format(len(categories)))
    # log_verb('fs_load_catfile() Loaded {0} launchers'.format(len(launchers)))

    return update_timestamp

# -------------------------------------------------------------------------------------------------
# Generic JSON loader/writer
# -------------------------------------------------------------------------------------------------
# Look at the ROMs JSON code for reference/comments to these functions.
def fs_write_JSON_file(file_dir, file_base_noext, data):
    # >> Get file names
    json_file = file_dir.pjoin(file_base_noext + '.json')
    log_verb('fs_write_JSON_file() Dir  {0}'.format(file_dir.getOriginalPath()))
    log_verb('fs_write_JSON_file() JSON {0}'.format(file_base_noext + '.json'))

    try:
        json_data = json.dumps(data, ensure_ascii = False, sort_keys = True, 
                                indent = JSON_indent, separators = JSON_separators)
        json_file.writeAll(unicode(json_data).encode("utf-8"))
    except OSError:
        kodi_notify_warn('(OSError) Cannot write {0} file'.format(json_file.getOriginalPath()))
    except IOError:
        kodi_notify_warn('(IOError) Cannot write {0} file'.format(json_file.getOriginalPath()))

def fs_load_JSON_file(file_dir, file_base_noext):
    data = {}

    # --- If file does not exist return empty dictionary ---
    json_file = file_dir.pjoin(file_base_noext + '.json')
    if not json_file.exists(): return data

    # --- Parse using json module ---
    log_verb('fs_load_JSON_file() Dir  {0}'.format(file_dir.getOriginalPath()))
    log_verb('fs_load_JSON_file() JSON {0}'.format(file_base_noext + '.json'))
   
    try:
        data = json_file.readJson()
    except ValueError:
        statinfo = json_file.stat()
        log_error('fs_load_JSON_file() ValueError exception in json.load() function')
        log_error('fs_load_JSON_file() Dir  {0}'.format(file_dir.getOriginalPath()))
        log_error('fs_load_JSON_file() File {0}'.format(file_base_noext + '.json'))
        log_error('fs_load_JSON_file() Size {0}'.format(statinfo.st_size))

    return data

# -------------------------------------------------------------------------------------------------
# Standard ROM databases
# -------------------------------------------------------------------------------------------------
#
# <roms_base_noext>.json
# <roms_base_noext>.xml
# <roms_base_noext>_index_CParent.json
# <roms_base_noext>_index_PClone.json
# <roms_base_noext>_parents.json
# <roms_base_noext>_DAT.json
#
def fs_unlink_ROMs_database(roms_dir_FN, launcher):
    roms_base_noext = launcher['roms_base_noext']

    # >> Delete ROMs JSON file
    roms_json_FN = roms_dir_FN.pjoin(roms_base_noext + '.json')
    if roms_json_FN.exists():
        log_info('Deleting ROMs JSON    "{0}"'.format(roms_json_FN.getOriginalPath()))
        roms_json_FN.unlink()

    # >> Delete ROMs info XML file
    roms_xml_FN = roms_dir_FN.pjoin(roms_base_noext + '.xml')
    if roms_xml_FN.exists():
        log_info('Deleting ROMs XML     "{0}"'.format(roms_xml_FN.getOriginalPath()))
        roms_xml_FN.unlink()

    # >> Delete No-Intro/Redump stuff if exist
    roms_index_CParent_FN = roms_dir_FN.pjoin(roms_base_noext + '_index_CParent.json')
    if roms_index_CParent_FN.exists():
        log_info('Deleting CParent JSON "{0}"'.format(roms_index_CParent_FN.getOriginalPath()))
        roms_index_CParent_FN.unlink()

    roms_index_PClone_FN = roms_dir_FN.pjoin(roms_base_noext + '_index_PClone.json')
    if roms_index_PClone_FN.exists():
        log_info('Deleting PClone JSON  "{0}"'.format(roms_index_PClone_FN.getOriginalPath()))
        roms_index_PClone_FN.unlink()

    roms_parents_FN = roms_dir_FN.pjoin(roms_base_noext + '_parents.json')
    if roms_parents_FN.exists():
        log_info('Deleting parents JSON "{0}"'.format(roms_parents_FN.getOriginalPath()))
        roms_parents_FN.unlink()

    roms_DAT_FN = roms_dir_FN.pjoin(roms_base_noext + '_DAT.json')
    if roms_DAT_FN.exists():
        log_info('Deleting DAT JSON     "{0}"'.format(roms_DAT_FN.getOriginalPath()))
        roms_DAT_FN.unlink()

def fs_rename_ROMs_database(roms_dir_FN, old_roms_base_noext, new_roms_base_noext):
    # >> Only rename if base names are different
    log_debug('fs_rename_ROMs_database() old_roms_base_noext "{0}"'.format(old_roms_base_noext))
    log_debug('fs_rename_ROMs_database() new_roms_base_noext "{0}"'.format(new_roms_base_noext))
    if old_roms_base_noext == new_roms_base_noext:
        log_debug('fs_rename_ROMs_database() Exiting because old and new names are equal')
        return

    old_roms_json_FN          = roms_dir_FN.pjoin(old_roms_base_noext + '.json')
    old_roms_xml_FN           = roms_dir_FN.pjoin(old_roms_base_noext + '.xml')
    old_roms_index_CParent_FN = roms_dir_FN.pjoin(old_roms_base_noext + '_index_CParent.json')
    old_roms_index_PClone_FN  = roms_dir_FN.pjoin(old_roms_base_noext + '_index_PClone.json')
    old_roms_parents_FN       = roms_dir_FN.pjoin(old_roms_base_noext + '_parents.json')
    old_roms_DAT_FN           = roms_dir_FN.pjoin(old_roms_base_noext + '_DAT.json')

    new_roms_json_FN          = roms_dir_FN.pjoin(new_roms_base_noext + '.json')
    new_roms_xml_FN           = roms_dir_FN.pjoin(new_roms_base_noext + '.xml')
    new_roms_index_CParent_FN = roms_dir_FN.pjoin(new_roms_base_noext + '_index_CParent.json')
    new_roms_index_PClone_FN  = roms_dir_FN.pjoin(new_roms_base_noext + '_index_PClone.json')
    new_roms_parents_FN       = roms_dir_FN.pjoin(new_roms_base_noext + '_parents.json')
    new_roms_DAT_FN           = roms_dir_FN.pjoin(new_roms_base_noext + '_DAT.json')

    # >> Only rename files if originals found.
    if old_roms_json_FN.exists():
        old_roms_json_FN.rename(new_roms_json_FN)
        log_debug('RENAMED OP {0}'.format(old_roms_json_FN.getOriginalPath()))
        log_debug('   into OP {0}'.format(new_roms_json_FN.getOriginalPath()))

    if old_roms_xml_FN.exists():
        old_roms_xml_FN.rename(new_roms_xml_FN)
        log_debug('RENAMED OP {0}'.format(old_roms_xml_FN.getOriginalPath()))
        log_debug('   into OP {0}'.format(new_roms_xml_FN.getOriginalPath()))

    if old_roms_index_CParent_FN.exists():
        old_roms_index_CParent_FN.rename(new_roms_index_CParent_FN)
        log_debug('RENAMED OP {0}'.format(old_roms_index_CParent_FN.getOriginalPath()))
        log_debug('   into OP {0}'.format(new_roms_index_CParent_FN.getOriginalPath()))

    if old_roms_index_PClone_FN.exists():
        old_roms_index_PClone_FN.rename(new_roms_index_PClone_FN)
        log_debug('RENAMED OP {0}'.format(old_roms_index_PClone_FN.getOriginalPath()))
        log_debug('   into OP {0}'.format(new_roms_index_PClone_FN.getOriginalPath()))

    if old_roms_parents_FN.exists():
        old_roms_parents_FN.rename(new_roms_parents_FN)
        log_debug('RENAMED OP {0}'.format(old_roms_parents_FN.getOriginalPath()))
        log_debug('   into OP {0}'.format(new_roms_parents_FN.getOriginalPath()))

    if old_roms_DAT_FN.exists():
        old_roms_DAT_FN.rename(new_roms_DAT_FN)
        log_debug('RENAMED OP {0}'.format(old_roms_DAT_FN.getOriginalPath()))
        log_debug('   into OP {0}'.format(new_roms_DAT_FN.getOriginalPath()))

def fs_write_ROMs_JSON(roms_dir_FN, launcher, roms):
    # >> Get file names
    roms_base_noext = launcher['roms_base_noext']
    roms_json_file = roms_dir_FN.pjoin(roms_base_noext + '.json')
    roms_xml_file  = roms_dir_FN.pjoin(roms_base_noext + '.xml')
    log_verb('fs_write_ROMs_JSON() Dir  {0}'.format(roms_dir_FN.getOriginalPath()))
    log_verb('fs_write_ROMs_JSON() JSON {0}'.format(roms_json_file.getOriginalPath()))
    log_verb('fs_write_ROMs_JSON() XML  {0}'.format(roms_xml_file.getOriginalPath()))

    # >> JSON files cannot have comments. Write an auxiliar NFO file with same prefix
    # >> to store launcher information for a set of ROMs
    try:
        str_list = []
        str_list.append('<?xml version="1.0" encoding="utf-8" standalone="yes"?>\n')
        str_list.append('<advanced_emulator_launcher_ROMs version="{0}">\n'.format(AEL_STORAGE_FORMAT))

        # Print some information in the XML so the user can now which launcher created it.
        # Note that this is ignored when reading the file.
        str_list.append('<launcher>\n')
        str_list.append(XML_text('id', launcher['id']))
        str_list.append(XML_text('m_name', launcher['m_name']))
        str_list.append(XML_text('categoryID', launcher['categoryID']))
        str_list.append(XML_text('platform', launcher['platform']))
        str_list.append(XML_text('rompath', launcher['rompath']))
        str_list.append(XML_text('romext', launcher['romext']))
        str_list.append('</launcher>\n')
        str_list.append('</advanced_emulator_launcher_ROMs>\n')

        full_string = ''.join(str_list).encode('utf-8')
        roms_xml_file.writeAll(full_string)
    except OSError:
        kodi_notify_warn('(OSError) Cannot write {0} file'.format(roms_xml_file.getOriginalPath()))
        log_error('fs_write_ROMs_JSON() (OSerror) Cannot write file "{0}"'.format(roms_xml_file.getOriginalPath()))
    except IOError:
        kodi_notify_warn('(IOError) Cannot write {0} file'.format(roms_xml_file.getOriginalPath()))
        log_error('fs_write_ROMs_JSON() (IOError) Cannot write file "{0}"'.format(roms_xml_file.getOriginalPath()))

    # >> Write ROMs JSON dictionary.
    # >> Do note that there is a bug in the json module where the ensure_ascii=False flag can produce
    # >> a mix of unicode and str objects.
    # >> See http://stackoverflow.com/questions/18337407/saving-utf-8-texts-in-json-dumps-as-utf8-not-as-u-escape-sequence
    try:

        # >> json_unicode is either str or unicode
        # >> See https://docs.python.org/2.7/library/json.html#json.dumps
        # unicode(json_data) auto-decodes data to unicode if str
        json_data = json.dumps(roms, ensure_ascii = False, sort_keys = True,
                                indent = JSON_indent, separators = JSON_separators)

        roms_json_file.writeAll(unicode(json_data).encode("utf-8"))
    except OSError:
        kodi_notify_warn('(OSError) Cannot write {0} file'.format(roms_json_file.getOriginalPath()))
        log_error('fs_write_ROMs_JSON() (OSError) Cannot write {0} file'.format(roms_json_file.getOriginalPath()))
    except IOError:
        kodi_notify_warn('(IOError) Cannot write {0} file'.format(roms_json_file.getOriginalPath()))
        log_error('fs_write_ROMs_JSON() (IOError) Cannot write {0} file'.format(roms_json_file.getOriginalPath()))

#
# Loads an JSON file containing the Virtual Launcher ROMs
#
def fs_load_ROMs_JSON(roms_dir_FN, launcher):
    roms = {}

    # --- If file does not exist return empty dictionary ---
    roms_base_noext = launcher['roms_base_noext']
    roms_json_file = roms_dir_FN.pjoin(roms_base_noext + '.json')
    if not roms_json_file.exists(): return roms

    # --- Parse using json module ---
    # >> On Github issue #8 a user had an empty JSON file for ROMs. This raises
    #    exception exceptions.ValueError and launcher cannot be deleted. Deal
    #    with this exception so at least launcher can be rescanned.
    log_verb('fs_load_ROMs_JSON() Dir  {0}'.format(roms_dir_FN.getOriginalPath()))
    log_verb('fs_load_ROMs_JSON() JSON {0}'.format(roms_base_noext + '.json'))
    try:
        roms = roms_json_file.readJson()
    except ValueError:
        statinfo = roms_json_file.stat()
        log_error('fs_load_ROMs_JSON() ValueError exception in json.load() function')
        log_error('fs_load_ROMs_JSON() Dir  {0}'.format(roms_dir_FN.getOriginalPath()))
        log_error('fs_load_ROMs_JSON() File {0}'.format(roms_base_noext + '.json'))
        log_error('fs_load_ROMs_JSON() Size {0}'.format(statinfo.st_size))

    return roms

# -------------------------------------------------------------------------------------------------
# Favourite ROMs
# -------------------------------------------------------------------------------------------------
#
# Save Favourites JSON file
#
def fs_write_Favourites_JSON(roms_json_file, roms):
    log_info('fs_write_Favourites_JSON() File {0}'.format(roms_json_file.getOriginalPath()))

    # --- Create JSON data structure, including version number ---
    control_dic = {
        'control' : 'Advanced Emulator Launcher Favourite ROMs',
        'version' : AEL_STORAGE_FORMAT
    }
    raw_data = []
    raw_data.append(control_dic)
    raw_data.append(roms)

    # --- Write JSON file ---
    try:
        roms_json_file.writeJson(raw_data)
    except OSError:
        kodi_notify_warn('(OSError) Cannot write {0} file'.format(roms_json_file.getOriginalPath()))
    except IOError:
        kodi_notify_warn('(IOError) Cannot write {0} file'.format(roms_json_file.getOriginalPath()))

#
# Loads an JSON file containing the Favourite ROMs
#
def fs_load_Favourites_JSON(roms_json_file):
    # --- If file does not exist return empty dictionary ---
    log_verb('fs_load_Favourites_JSON() File {0}'.format(roms_json_file.getOriginalPath()))
    if not roms_json_file.exists(): 
        return {}

    # --- Parse JSON ---  
    try:
        raw_data = roms_json_file.readJson()
    except ValueError:
        statinfo = roms_json_file.stat()
        log_error('fs_load_Favourites_JSON() ValueError exception in json.load() function')
        log_error('fs_load_Favourites_JSON() File {0}'.format(roms_json_file.getOriginalPath()))
        log_error('fs_load_Favourites_JSON() Size {0}'.format(statinfo.st_size))
        return {}

    # --- Extract roms from JSON data structe and ensure version is correct ---
    control_str = raw_data[0]['control']
    version_int = raw_data[0]['version']
    roms        = raw_data[1]

    return roms

# -------------------------------------------------------------------------------------------------
# ROM Collections
# -------------------------------------------------------------------------------------------------
def fs_write_Collection_index_XML(collections_xml_file, collections):
    log_info('fs_write_Collection_index_XML() File {0}'.format(collections_xml_file.getOriginalPath()))
    try:
        str_list = []
        str_list.append('<?xml version="1.0" encoding="utf-8" standalone="yes"?>\n')
        str_list.append('<advanced_emulator_launcher_Collection_index version="{0}">\n'.format(AEL_STORAGE_FORMAT))

        # --- Control information ---
        _t = time.time()
        str_list.append('<control>\n')
        str_list.append(XML_text('update_timestamp', unicode(_t)))
        str_list.append('</control>\n')

        # --- Virtual Launchers ---
        for collection_id in sorted(collections, key = lambda x : collections[x]['m_name']):
            collection = collections[collection_id]
            str_list.append('<Collection>\n')
            str_list.append(XML_text('id', collection['id']))
            str_list.append(XML_text('m_name', collection['m_name']))
            str_list.append(XML_text('m_genre', collection['m_genre']))
            str_list.append(XML_text('m_rating', collection['m_rating']))
            str_list.append(XML_text('m_plot', collection['m_plot']))
            str_list.append(XML_text('roms_base_noext', collection['roms_base_noext']))
            str_list.append(XML_text('default_icon', collection['default_icon']))
            str_list.append(XML_text('default_fanart', collection['default_fanart']))
            str_list.append(XML_text('default_banner', collection['default_banner']))
            str_list.append(XML_text('default_poster', collection['default_poster']))
            str_list.append(XML_text('default_clearlogo', collection['default_clearlogo']))
            str_list.append(XML_text('s_icon', collection['s_icon']))
            str_list.append(XML_text('s_fanart', collection['s_fanart']))
            str_list.append(XML_text('s_banner', collection['s_banner']))
            str_list.append(XML_text('s_poster', collection['s_poster']))
            str_list.append(XML_text('s_clearlogo', collection['s_clearlogo']))
            str_list.append(XML_text('s_trailer', collection['s_trailer']))
            str_list.append('</Collection>\n')
        str_list.append('</advanced_emulator_launcher_Collection_index>\n')
        full_string = ''.join(str_list).encode('utf-8')
        collections_xml_file.writeAll(full_string)
    except OSError:
        kodi_notify_warn('(OSError) Cannot write {0} file'.format(collections_xml_file.getOriginalPath()))
    except IOError:
        kodi_notify_warn('(IOError) Cannot write {0} file'.format(collections_xml_file.getOriginalPath()))

def fs_load_Collection_index_XML(collections_xml_file):
    __debug_xml_parser = 0
    update_timestamp = 0.0
    collections = {}

    # --- If file does not exist return empty dictionary ---
    if not collections_xml_file.exists(): return (collections, update_timestamp)

    # --- Parse using cElementTree ---
    log_verb('fs_load_Collection_index_XML() Loading {0}'.format(collections_xml_file.getOriginalPath()))
    try:
        xml_root = collections_xml_file.readXml()
    except ET.ParseError, e:
        log_error('(ParseError) Exception parsing XML categories.xml')
        log_error('(ParseError) {0}'.format(str(e)))
        return roms

    for root_element in xml_root:
        if __debug_xml_parser: log_debug('Root child {0}'.format(root_element.tag))

        if root_element.tag == 'control':
            for control_child in root_element:
                if control_child.tag == 'update_timestamp':
                    update_timestamp = float(control_child.text) # Convert Unicode to float

        elif root_element.tag == 'Collection':
            collection = fs_new_collection()
            for rom_child in root_element:
                # >> By default read strings
                xml_text = rom_child.text if rom_child.text is not None else ''
                xml_text = text_unescape_XML(xml_text)
                xml_tag  = rom_child.tag
                if __debug_xml_parser: log_debug('{0} --> {1}'.format(xml_tag, xml_text))
                collection[xml_tag] = xml_text
            collections[collection['id']] = collection

    return (collections, update_timestamp)

def fs_write_Collection_ROMs_JSON(roms_json_file, roms):
    log_verb('fs_write_Collection_ROMs_JSON() File {0}'.format(roms_json_file.getOriginalPath()))

    control_dic = {
        'control' : 'Advanced Emulator Launcher Collection ROMs',
        'version' : AEL_STORAGE_FORMAT
    }
    raw_data = []
    raw_data.append(control_dic)
    raw_data.append(roms)

    try:
        roms_json_file.writeJson(raw_data)
    except OSError:
        kodi_notify_warn('(OSError) Cannot write {0} file'.format(roms_json_file.getOriginalPath()))
    except IOError:
        kodi_notify_warn('(IOError) Cannot write {0} file'.format(roms_json_file.getOriginalPath()))

#
# Loads an JSON file containing the Virtual Launcher ROMs
# WARNING Collection ROMs are a list, not a dictionary
#
def fs_load_Collection_ROMs_JSON(roms_json_file):
    # --- If file does not exist return empty list ---
    if not roms_json_file.exists():
        return []

    # --- Parse using JSON ---
    log_verb('fs_load_Collection_ROMs_JSON() {0}'.format(roms_json_file.getOriginalPath()))
        
    try:
        raw_data = roms_json_file.readJson()
    except ValueError:
        statinfo = roms_json_file.stat()
        log_error('fs_load_Collection_ROMs_JSON() ValueError exception in json.load() function')
        log_error('fs_load_Collection_ROMs_JSON() File {0}'.format(roms_json_file.getOriginalPath()))
        log_error('fs_load_Collection_ROMs_JSON() Size {0}'.format(statinfo.st_size))
        return []
    
    # --- Extract roms from JSON data structe and ensure version is correct ---
    control_str = raw_data[0]['control']
    version_int = raw_data[0]['version']
    roms        = raw_data[1]

    return roms

def fs_export_ROM_collection(output_filename, collection, collection_rom_list):
    log_info('fs_export_ROM_collection() File {0}'.format(output_filename.getOriginalPath()))
    
    control_dic = {
        'control' : 'Advanced Emulator Launcher Collection ROMs',
        'version' : AEL_STORAGE_FORMAT
    }
    collection_dic = {
        'id'                : collection['id'],
        'm_name'            : collection['m_name'],
        'm_genre'           : collection['m_genre'],
        'm_rating'          : collection['m_rating'],
        'm_plot'            : collection['m_plot'],
        'default_icon'      : collection['default_icon'],
        'default_fanart'    : collection['default_fanart'],
        'default_banner'    : collection['default_banner'],
        'default_poster'    : collection['default_poster'],
        'default_clearlogo' : collection['default_clearlogo'],
        's_icon'            : collection['s_icon'],
        's_fanart'          : collection['s_fanart'],
        's_banner'          : collection['s_banner'],
        's_poster'          : collection['s_poster'],
        's_clearlogo'       : collection['s_clearlogo'],
        's_trailer'         : collection['s_trailer']
    }
    raw_data = []
    raw_data.append(control_dic)
    raw_data.append(collection_dic)
    raw_data.append(collection_rom_list)

    # >> Produce nicely formatted JSON when exporting
    try:
        output_filename.writeJson(raw_data, 2,  (', ', ' : '))
    except OSError:
        kodi_notify_warn('(OSError) Cannot write {0} file'.format(output_filename.getOriginalPath()))
    except IOError:
        kodi_notify_warn('(IOError) Cannot write {0} file'.format(output_filename.getOriginalPath()))

#
# Export collection assets. Use base64 encoding to store binary files in JSON.
# output_FileName          -> Unicode string
# collection               -> dictionary
# collection_rom_list      -> list of dictionaries
# collections_asset_dir_FN -> FileName object of self.settings['collections_asset_dir']
#
def fs_export_ROM_collection_assets(output_FileName, collection, collection_rom_list, collections_asset_dir_FN):
    log_info('fs_export_ROM_collection_assets() File {0}'.format(output_FileName.getOriginalPath()))

    control_dic = {
        'control' : 'Advanced Emulator Launcher Collection ROM assets',
        'version' : AEL_STORAGE_FORMAT
    }

    # --- Export Collection assets ---
    assets_dic = {}
    log_debug('fs_export_ROM_collection_assets() Exporting Collecion assets')
    for asset_kind in CATEGORY_ASSET_LIST:
        AInfo    = assets_get_info_scheme(asset_kind)
        asset_FN = FileName(collection[AInfo.key])
        if not collection[AInfo.key]:
            log_debug('{0:<9s} not set'.format(AInfo.name))
            continue
        elif not asset_FN.exists():
            log_error('{0:<9s} not found "{1}"'.format(AInfo.name, asset_FN.getOriginalPath()))
            log_error('{0:<9s} ignoring'.format(AInfo.name))
            continue
        elif asset_FN.getDir() != collections_asset_dir_FN.getPath():
            log_error('{0:<9s} not in ROM Collection asset dir! This is not supposed to happen!'.format(AInfo.name))
            continue
        # >> Read image binary data and encode
        log_debug('{0:<9s} Adding to assets dictionary with key "{1}"'.format(AInfo.name, asset_FN.getBase_noext()))
        with open(asset_FN.getPath(), mode = 'rb') as file: # b is important -> binary
            fileData = file.read()
            fileData_base64 = base64.b64encode(fileData)
            statinfo = asset_FN.stat()
            file_size = statinfo.st_size
            a_dic = {'basename' : asset_FN.getBase(), 'filesize' : file_size, 'data' : fileData_base64}
            assets_dic[asset_FN.getBase_noext()] = a_dic

    # --- Export ROM assets ---
    # key -> basename : value { 'filesize' : int, 'data' : string }
    log_debug('fs_export_ROM_collection_assets() Exporting ROM assets')
    for rom_item in collection_rom_list:
        log_debug('fs_export_ROM_collection_assets() ROM "{0}"'.format(rom_item['m_name']))
        for asset_kind in ROM_ASSET_LIST:
            AInfo    = assets_get_info_scheme(asset_kind)
            asset_FN = FileName(rom_item[AInfo.key])
            if not rom_item[AInfo.key]:
                log_debug('{0:<9s} not set'.format(AInfo.name))
                continue
            elif not asset_FN.exists():
                log_error('{0:<9s} not found "{1}"'.format(AInfo.name, asset_FN.getOriginalPath()))
                log_error('{0:<9s} ignoring'.format(AInfo.name))
                continue
            elif asset_FN.getDir() != collections_asset_dir_FN.getPath():
                log_error('{0:<9s} not in ROM Collection asset dir! This is not supposed to happen!'.format(AInfo.name))
                continue
            # >> Read image binary data and encode
            log_debug('{0:<9s} Adding to assets dictionary with key "{1}"'.format(AInfo.name, asset_FN.getBase_noext()))
            with open(asset_FN.getPath(), mode = 'rb') as file: # b is important -> binary
                fileData = file.read()
            fileData_base64 = base64.b64encode(fileData)
            statinfo = asset_FN.stat()
            file_size = statinfo.st_size
            a_dic = {'basename' : asset_FN.getBase(), 'filesize' : file_size, 'data' : fileData_base64}
            assets_dic[asset_FN.getBase_noext()] = a_dic
            log_error('{0:<9s} exported/encoded'.format(AInfo.name))

    raw_data = []
    raw_data.append(control_dic)
    raw_data.append(assets_dic)

    # >> Produce nicely formatted JSON when exporting
    try:
        output_FileName.writeJson(raw_data, 2, (', ', ' : '))
    except OSError:
        kodi_notify_warn('(OSError) Cannot write {0} file'.format(output_FileName.getOriginalPath()))
    except IOError:
        kodi_notify_warn('(IOError) Cannot write {0} file'.format(output_FileName.getOriginalPath()))

#
# See fs_export_ROM_collection() function.
# Returns a tuple (control_dic, collection_dic, collection_rom_list)
#
def fs_import_ROM_collection(input_FileName):
    default_return = ({}, {}, [])

    # --- Parse using JSON ---
    log_info('fs_import_ROM_collection() Loading {0}'.format(input_FileName.getOriginalPath()))
    if not input_FileName.exists(): return default_return

    try:
        raw_data = input_FileName.readJson()
    except ValueError:
        statinfo = input_FileName.stat()
        log_error('fs_import_ROM_collection() ValueError exception in json.load() function')
        log_error('fs_import_ROM_collection() File {0}'.format(input_FileName.getOriginalPath()))
        log_error('fs_import_ROM_collection() Size {0}'.format(statinfo.st_size))
        return default_return

    # --- Extract roms from JSON data structe and ensure version is correct ---
    try:
        control_dic         = raw_data[0]
        collection_dic      = raw_data[1]
        collection_rom_list = raw_data[2]
        control_str         = control_dic['control']
        version_int         = control_dic['version']
    except:
        log_error('fs_import_ROM_collection() Exception unpacking ROM Collection data')
        log_error('fs_import_ROM_collection() Empty ROM Collection returned')
        return default_return

    return (control_dic, collection_dic, collection_rom_list)

#
# Returns a tuple (control_dic, assets_dic)
#
def fs_import_ROM_collection_assets(input_FileName):
    default_return = ({}, {})
    if not input_FileName.exists(): return default_return

    # --- Parse using JSON ---
    log_info('fs_import_ROM_collection_assets() Loading {0}'.format(input_FileName.getOriginalPath()))

    try:
        raw_data = input_FileName.readJson()
    except ValueError:
        statinfo = input_FileName.stat()
        log_error('fs_import_ROM_collection_assets() ValueError exception in json.load() function')
        log_error('fs_import_ROM_collection_assets() File {0}'.format(input_FileName.getOriginalPath()))
        log_error('fs_import_ROM_collection_assets() Size {0}'.format(statinfo.st_size))
        return default_return

    # --- Extract roms from JSON data structe and ensure version is correct ---
    control_dic = raw_data[0]
    assets_dic  = raw_data[1]
    control_str = control_dic['control']
    version_int = control_dic['version']

    return (control_dic, assets_dic)

#
# Returns:
# -1    ROM not found in list
# >= 0  ROM index in list
#
def fs_collection_ROM_index_by_romID(romID, collection_rom_list):
    current_ROM_position = -1
    for idx, rom in enumerate(collection_rom_list):
        if romID == rom['id']:
            current_ROM_position = idx
            break

    return current_ROM_position

# -------------------------------------------------------------------------------------------------
# Virtual Categories
# -------------------------------------------------------------------------------------------------
def fs_write_VCategory_XML(roms_xml_file, roms):
    log_info('fs_write_VCategory_XML() Saving XML file {0}'.format(roms_xml_file.getOriginalPath()))
    try:
        str_list = []
        str_list.append('<?xml version="1.0" encoding="utf-8" standalone="yes"?>\n')
        str_list.append('<advanced_emulator_launcher_Virtual_Category_index version="{0}">\n'.format(AEL_STORAGE_FORMAT))

        # --- Control information ---
        _t = time.time()
        str_list.append('<control>\n')
        str_list.append(XML_text('update_timestamp', unicode(_t)))
        str_list.append('</control>\n')

        # --- Virtual Launchers ---
        for romID in sorted(roms, key = lambda x : roms[x]['name']):
            rom = roms[romID]
            str_list.append('<VLauncher>\n')
            str_list.append(XML_text('id', romID))
            str_list.append(XML_text('name', rom['name']))
            str_list.append(XML_text('rom_count', rom['rom_count']))
            str_list.append(XML_text('roms_base_noext', rom['roms_base_noext']))
            str_list.append('</VLauncher>\n')
        str_list.append('</advanced_emulator_launcher_Virtual_Category_index>\n')
        full_string = ''.join(str_list).encode('utf-8')
        roms_xml_file.writeAll(full_string)
    except OSError:
        kodi_notify_warn('(OSError) Cannot write {0} file'.format(roms_xml_file.getOriginalPath()))
    except IOError:
        kodi_notify_warn('(IOError) Cannot write {0} file'.format(roms_xml_file.getOriginalPath()))

#
# Loads an XML file containing Virtual Launcher indices
# It is basically the same as ROMs, but with some more fields to store launching application data.
#
def fs_load_VCategory_XML(roms_xml_file):
    __debug_xml_parser = 0
    update_timestamp = 0.0
    VLaunchers = {}

    # --- If file does not exist return empty dictionary ---
    if not roms_xml_file.exists(): return (update_timestamp, VLaunchers)

    # --- Parse using cElementTree ---
    log_verb('fs_load_VCategory_XML() Loading XML file {0}'.format(roms_xml_file.getOriginalPath()))
    try:
        xml_root = roms_xml_file.readXml()
    except ET.ParseError, e:
        log_error('(ParseError) Exception parsing XML categories.xml')
        log_error('(ParseError) {0}'.format(str(e)))
        return roms

    for root_element in xml_root:
        if __debug_xml_parser: log_debug('Root child {0}'.format(root_element.tag))

        if root_element.tag == 'control':
            for control_child in root_element:
                if control_child.tag == 'update_timestamp':
                    # >> Convert Unicode to float
                    update_timestamp = float(control_child.text)

        elif root_element.tag == 'VLauncher':
            # Default values
            VLauncher = {'id' : '', 'name' : '', 'rom_count' : '', 'roms_base_noext' : ''}
            for rom_child in root_element:
                # By default read strings
                xml_text = rom_child.text if rom_child.text is not None else ''
                xml_text = text_unescape_XML(xml_text)
                xml_tag  = rom_child.tag
                if __debug_xml_parser: log_debug('{0} --> {1}'.format(xml_tag, xml_text))
                VLauncher[xml_tag] = xml_text
            VLaunchers[VLauncher['id']] = VLauncher

    return (update_timestamp, VLaunchers)

#
# Write virtual category ROMs
#
def fs_write_VCategory_ROMs_JSON(roms_dir, roms_base_noext, roms):
    roms_json_file = roms_dir.pjoin(roms_base_noext + '.json')
    log_verb('fs_write_VCategory_ROMs_JSON() Saving JSON file {0}'.format(roms_json_file.getOriginalPath()))
    try:
        roms_json_file.writeJson(roms)
    except OSError:
        kodi_notify_warn('(OSError) Cannot write {0} file'.format(roms_json_file.getOriginalPath()))
    except IOError:
        kodi_notify_warn('(IOError) Cannot write {0} file'.format(roms_json_file.getOriginalPath()))

#
# Loads an JSON file containing the Virtual Launcher ROMs
#
def fs_load_VCategory_ROMs_JSON(roms_dir, roms_base_noext):
    # --- If file does not exist return empty dictionary ---
    roms_json_file = roms_dir.pjoin(roms_base_noext + '.json')
    if not roms_json_file.exists(): return {}

    # --- Parse using cElementTree ---
    log_verb('fs_load_VCategory_ROMs_JSON() Loading JSON file {0}'.format(roms_json_file.getOriginalPath()))
    try:
        roms = roms_json_file.readJson()
    except ValueError:
        statinfo = roms_json_file.stat()
        log_error('fs_load_VCategory_ROMs_JSON() ValueError exception in json.load() function')
        log_error('fs_load_VCategory_ROMs_JSON() Dir  {0}'.format(roms_dir.getOriginalPath()))
        log_error('fs_load_VCategory_ROMs_JSON() File {0}'.format(roms_base_noext + '.json'))
        log_error('fs_load_VCategory_ROMs_JSON() Size {0}'.format(statinfo.st_size))
        return {}

    return roms

# -------------------------------------------------------------------------------------------------
# Fixes launchers.xml invalid XML characters, if present.
# Both argument filenames must be Unicode strings.
# See tools/read_AL_launchers_XML.py for details of this function/
# -------------------------------------------------------------------------------------------------
def fs_fix_launchers_xml(launchers_xml_path, sanitized_xml_path):
    #
    # A) Read launcher.xml line by line
    # B) Substitute offending/unescaped XML characters
    # C) Write sanitized output XML
    #
    log_info('fs_fix_launchers_xml() Sanitizing AL launchers.xml...')
    log_info('fs_fix_launchers_xml() Input  {0}'.format(launchers_xml_path.getOriginalPath()))
    log_info('fs_fix_launchers_xml() Output {0}'.format(sanitized_xml_path.getOriginalPath()))
    with open(launchers_xml_path.getPath()) as f_in:
        lines = f_in.readlines()
    sanitized_xml_path.open('w')
    p = re.compile(r'^(\s+)<(.+?)>(.+)</\2>(\s+)')
    line_counter = 1
    for line in lines:
        # >> line is str, convert to Unicode
        line = line.decode('utf-8')

        # >> Filter lines of type \t\t<tag>text</tag>\n
        m = p.match(line)

        if m:
            start_blanks = m.group(1)
            tag          = m.group(2)
            string       = m.group(3)
            end_blanks   = m.group(4)

            # >> Escape standard XML characters
            # >> Escape common HTML stuff
            # >> &#xA; is line feed
            string = string.replace('&', '&amp;')      # Must be done first
            string = string.replace('<br>', '&#xA;')
            string = string.replace('<br />', '&#xA;')
            string = string.replace('"', '&quot;')
            string = string.replace("'", '&apos;')
            string = string.replace('<', '&lt;')
            string = string.replace('>', '&gt;')

            line = '{0}<{1}>{2}</{3}>{4}'.format(start_blanks, tag, string, tag, end_blanks)
            # log_debug('New line   "{0}"'.format(line.rstrip()))

        # >> Write line
        sanitized_xml_path.write(line.encode('utf-8'))
        line_counter += 1
    sanitized_xml_path.close()
    log_info('fs_fix_launchers_xml() Processed {0} XML lines'.format(line_counter))

# -------------------------------------------------------------------------------------------------
# Legacy AL launchers.xml parser
#
# Some users have made their own tools to generate launchers.xml. Ensure that all fields in official
# AL source are inisialised with correct default value.
# Look in resources/lib/launcher_plugin.py -> Main::_load_launchers()
# -------------------------------------------------------------------------------------------------
def fs_load_legacy_AL_launchers(AL_launchers_filepath, categories, launchers):
    __debug_xml_parser = True

    # --- Parse using ElementTree ---
    log_info('fs_load_legacy_AL_launchers() Loading "{0}"'.format(AL_launchers_filepath.getOriginalPath()))
    try:
        xml_root = AL_launchers_filepath.readXml()
    except ET.ParseError, e:
        log_error('ParseError exception parsing XML categories.xml')
        log_error('ParseError: {0}'.format(str(e)))
        kodi_notify_warn('ParseError exception reading launchers.xml')
        return

    for root_element in xml_root:
        log_debug('=== Root child tag "{0}" ==='.format(root_element.tag))
        if root_element.tag == 'categories':
            for category_element in root_element:
                log_debug('New Category')
                # >> Initialise correct default values
                category = {'id'       : '',
                            'name'     : '',
                            'thumb'    : '',
                            'fanart'   : '',
                            'genre'    : '',
                            'plot'     : '',
                            'finished' : 'false' }
                for category_child in category_element:
                    if category_child.tag == 'name': log_debug('Category name "{0}"'.format(category_child.text))
                    # >> ElementTree makes text = None if it's '' in the XML. Correct that
                    if category_child.text == None: category_child.text = ''
                    # >> Some fields have different dictionary key and XML tag!!!
                    # >> Translate accordingly
                    if category_child.tag == 'description': category_child.tag = 'plot'
                    category[category_child.tag] = category_child.text
                categories[category['id']] = category

        elif root_element.tag == 'launchers':
            for launcher_element in root_element:
                log_debug('New Launcher')
                # >> Initialise correct default values
                launcher = {'id'          : '',
                            'name'        : '',
                            'category'    : '',
                            'application' : '',
                            'args'        : '',
                            'rompath'     : '',
                            'thumbpath'   : '',
                            'fanartpath'  : '',
                            'trailerpath' : '',
                            'custompath'  : '',
                            'romext'      : '',
                            'gamesys'     : '',
                            'thumb'       : '',
                            'fanart'      : '',
                            'genre'       : '',
                            'release'     : '',
                            'studio'      : '',
                            'plot'        : '',
                            'finished'    : 'false',
                            'minimize'    : 'false',
                            'lnk'         : 'false',
                            'roms'        : {} }
                for launcher_child in launcher_element:
                    if launcher_child.tag == 'name': log_debug('Launcher name "{0}"'.format(launcher_child.text))
                    if launcher_child.tag != 'roms':
                        # >> ElementTree makes text = None if it's '' in the XML. Correct that
                        if launcher_child.text == None: launcher_child.text = ''
                        # >> Some fields have different dictionary key and XML tag!!!
                        # >> Translate accordingly
                        if   launcher_child.tag == 'platform':     launcher_child.tag = 'gamesys'
                        elif launcher_child.tag == 'publisher':    launcher_child.tag = 'studio'
                        elif launcher_child.tag == 'launcherplot': launcher_child.tag = 'plot'
                        launcher[launcher_child.tag] = launcher_child.text
                    else:
                        roms = {}
                        roms_element = launcher_child
                        for rom_element in roms_element:
                            # >> Defaul AL ROM values
                            rom = {'id'       : '',
                                   'name'     : '',
                                   'filename' : '',
                                   'thumb'    : '',
                                   'fanart'   : '',
                                   'trailer'  : '',
                                   'custom'   : '',
                                   'genre'    : '',
                                   'release'  : '',
                                   'studio'   : '',
                                   'plot'     : '',
                                   'finished' : 'false',
                                   'altapp'   : '',
                                   'altarg'   : '' }
                            for rom_child in rom_element:
                                # >> ElementTree makes text = None if it's '' in the XML. Correct that
                                if rom_child.text == None: rom_child.text = ''
                                # >> Some fields have different dictionary key and XML tag!!!
                                # >> Translate accordingly
                                if   rom_child.tag == 'publisher': rom_child.tag = 'studio'
                                elif rom_child.tag == 'gameplot':  rom_child.tag = 'plot'
                                rom[rom_child.tag] = rom_child.text
                            roms[rom['id']] = rom
                        launcher['roms'] = roms
                launchers[launcher['id']] = launcher
                log_debug('Launcher has {0} ROMs'.format(len(launcher['roms'])))

# -------------------------------------------------------------------------------------------------
# NFO files
# -------------------------------------------------------------------------------------------------
#
# When called from "Edit ROM" --> "Edit Metadata" --> "Import metadata from NFO file" function
# should be verbose and print notifications.
# However, this function is also used to export launcher ROMs in bulk in
# "Edit Launcher" --> "Manage ROM List" --> "Export ROMs metadata to NFO files". In that case,
# function must not be verbose because it can be called thousands of times for big ROM sets!
#
def fs_export_ROM_NFO(rom, verbose = True):
    # >> Skip No-Intro Added ROMs. rom['filename'] will be empty.
    if not rom['filename']: return
    ROMFileName = FileName(rom['filename'])
    nfo_file_path = ROMFileName.switchExtension('.nfo')
    log_debug('fs_export_ROM_NFO() Exporting "{0}"'.format(nfo_file_path.getOriginalPath()))

    # Always overwrite NFO files.
    nfo_content = []
    nfo_content.append('<?xml version="1.0" encoding="utf-8" standalone="yes"?>\n')
    nfo_content.append('<!-- Exported by AEL on {0} -->\n'.format(time.strftime("%Y-%m-%d %H:%M:%S")))
    nfo_content.append('<game>\n')
    nfo_content.append(XML_text('title',     rom['m_name']))
    nfo_content.append(XML_text('year',      rom['m_year']))
    nfo_content.append(XML_text('genre',     rom['m_genre']))
<<<<<<< HEAD
    nfo_content.append(XML_text('publisher', rom['m_developer']))
=======
    nfo_content.append(XML_text('developer', rom['m_developer']))
    nfo_content.append(XML_text('nplayers',  rom['m_nplayers']))
    nfo_content.append(XML_text('esrb',      rom['m_esrb']))
>>>>>>> dd6dd240
    nfo_content.append(XML_text('rating',    rom['m_rating']))
    nfo_content.append(XML_text('plot',      rom['m_plot']))
    nfo_content.append('</game>\n')
    full_string = ''.join(nfo_content).encode('utf-8')
    try:
        nfo_file_path.writeAll(full_string)
    except:
        if verbose:
            kodi_notify_warn('Error writing {0}'.format(nfo_file_path.getOriginalPath()))
        log_error("fs_export_ROM_NFO() Exception writing '{0}'".format(nfo_file_path.getPath()))
        return
    if verbose:
        kodi_notify('Created NFO file {0}'.format(nfo_file_path.getOriginalPath()))

    return

#
# Reads an NFO file with ROM information.
# Modifies roms dictionary even outside this function. See comments in fs_import_launcher_NFO()
# See comments in fs_export_ROM_NFO() about verbosity.
# About reading files in Unicode http://stackoverflow.com/questions/147741/character-reading-from-file-in-python
#
def fs_import_ROM_NFO(roms, romID, verbose = True):
    ROMFileName = FileName(roms[romID]['filename'])
<<<<<<< HEAD
    nfo_file_path = ROMFileName.switchExtension('.nfo')
    log_debug('fs_import_ROM_NFO() Loading "{0}"'.format(nfo_file_path.getPath()))
=======
    nfo_file_path = ROMFileName.getPath_noext() + '.nfo'
    log_debug('fs_import_ROM_NFO() Loading "{0}"'.format(nfo_file_path))
>>>>>>> dd6dd240

    # --- Import data ---
    if ROMFileName.exists():
        # >> Read file, put in a string and remove line endings.
        # >> We assume NFO files are UTF-8. Decode data to Unicode.
        # file = open(nfo_file_path, 'rt')
        nfo_str = nfo_file_path.readAllUnicode()
        nfo_str = nfo_str.replace('\r', '').replace('\n', '')

        # Search for metadata tags. Regular expression is non-greedy.
        # See https://docs.python.org/2/library/re.html#re.findall
        # If RE has no groups it returns a list of strings with the matches.
        # If RE has groups then it returns a list of groups.
        item_title     = re.findall('<title>(.*?)</title>', nfo_str)
        item_year      = re.findall('<year>(.*?)</year>', nfo_str)
        item_genre     = re.findall('<genre>(.*?)</genre>', nfo_str)
        item_developer = re.findall('<developer>(.*?)</developer>', nfo_str)
        item_nplayers  = re.findall('<nplayers>(.*?)</nplayers>', nfo_str)
        item_esrb      = re.findall('<esrb>(.*?)</esrb>', nfo_str)
        item_rating    = re.findall('<rating>(.*?)</rating>', nfo_str)
        item_plot      = re.findall('<plot>(.*?)</plot>', nfo_str)

        # >> Future work: ESRB and maybe nplayer fields must be sanitized.
        if len(item_title) > 0:     roms[romID]['m_name']      = text_unescape_XML(item_title[0])
        if len(item_year) > 0:      roms[romID]['m_year']      = text_unescape_XML(item_year[0])
        if len(item_genre) > 0:     roms[romID]['m_genre']     = text_unescape_XML(item_genre[0])
        if len(item_developer) > 0: roms[romID]['m_developer'] = text_unescape_XML(item_developer[0])
        if len(item_nplayers) > 0:  roms[romID]['m_nplayers']  = text_unescape_XML(item_nplayers[0])
        if len(item_esrb) > 0:      roms[romID]['m_esrb']      = text_unescape_XML(item_esrb[0])
        if len(item_rating) > 0:    roms[romID]['m_rating']    = text_unescape_XML(item_rating[0])
        if len(item_plot) > 0:      roms[romID]['m_plot']      = text_unescape_XML(item_plot[0])

        if verbose:
            kodi_notify('Imported {0}'.format(nfo_file_path.getPath()))
    else:
        if verbose:
            kodi_notify_warn('NFO file not found {0}'.format(nfo_file_path.getPath()))
        log_debug("fs_import_ROM_NFO() NFO file not found '{0}'".format(nfo_file_path.getOriginalPath()))
        return False

    return True

#
# This file is called by the ROM scanner to read a ROM info file automatically.
# NFO file existence is checked before calling this function, so NFO file must always exist.
#
def fs_import_ROM_NFO_file_scanner(NFO_FN):
    nfo_dic = {
        'title' : '', 'year' : '', 'genre' : '', 'developer' : '',
        'nplayers' : '', 'esrb' : '', 'rating' : '', 'plot' : ''
    }

    # >> Read file, put in a string and remove line endings
<<<<<<< HEAD
    nfo_str = nfo_file_path.readAllUnicode()
    nfo_str = nfo_str.replace('\r', '').replace('\n', '')
=======
    file = codecs.open(NFO_FN.getPath(), 'r', 'utf-8')
    nfo_str = file.read().replace('\r', '').replace('\n', '')
    file.close()
>>>>>>> dd6dd240

    # Search for items
    item_title     = re.findall('<title>(.*?)</title>', nfo_str)
    item_year      = re.findall('<year>(.*?)</year>', nfo_str)
    item_genre     = re.findall('<genre>(.*?)</genre>', nfo_str)
    item_developer = re.findall('<developer>(.*?)</developer>', nfo_str)
    item_nplayers  = re.findall('<nplayers>(.*?)</nplayers>', nfo_str)
    item_esrb      = re.findall('<esrb>(.*?)</esrb>', nfo_str)
    item_rating    = re.findall('<rating>(.*?)</rating>', nfo_str)
    item_plot      = re.findall('<plot>(.*?)</plot>', nfo_str)

    # >> Future work: ESRB and maybe nplayer fields must be sanitized.
    if len(item_title) > 0:     nfo_dic['title']     = text_unescape_XML(item_title[0])
    if len(item_year) > 0:      nfo_dic['year']      = text_unescape_XML(item_year[0])
    if len(item_genre) > 0:     nfo_dic['genre']     = text_unescape_XML(item_genre[0])
    if len(item_developer) > 0: nfo_dic['developer'] = text_unescape_XML(item_developer[0])
    if len(item_nplayers) > 0:  nfo_dic['nplayers']  = text_unescape_XML(item_nplayers[0])
    if len(item_esrb) > 0:      nfo_dic['esrb']      = text_unescape_XML(item_esrb[0])
    if len(item_rating) > 0:    nfo_dic['rating']    = text_unescape_XML(item_rating[0])
    if len(item_plot) > 0:      nfo_dic['plot']      = text_unescape_XML(item_plot[0])

    return nfo_dic

#
# Returns a FileName object
#
def fs_get_ROM_NFO_name(rom):
    ROMFileName = FileName(rom['filename'])
    nfo_file_path = FileName(ROMFileName.getPath_noext() + '.nfo')
    log_debug("fs_get_ROM_NFO_name() nfo_file_path = '{0}'".format(nfo_file_path.getOriginalPath()))

    return nfo_file_path

#
# Standalone launchers:
#   NFO files are stored in self.settings["launchers_nfo_dir"] if not empty.
#   If empty, it defaults to DEFAULT_LAUN_NFO_DIR.
#
# ROM launchers:
#   Same as standalone launchers.
#
def fs_export_launcher_NFO(nfo_FileName, launcher):
    # --- Get NFO file name ---
    log_debug('fs_export_launcher_NFO() Exporting launcher NFO "{0}"'.format(nfo_FileName.getOriginalPath()))

    # If NFO file does not exist then create them. If it exists, overwrite.
    nfo_content = []
    nfo_content.append('<?xml version="1.0" encoding="utf-8" standalone="yes"?>\n')
    nfo_content.append('<!-- Exported by AEL on {0} -->\n'.format(time.strftime("%Y-%m-%d %H:%M:%S")))
    nfo_content.append('<launcher>\n')
    nfo_content.append(XML_text('year',      launcher['m_year']))
    nfo_content.append(XML_text('genre',     launcher['m_genre']))
    nfo_content.append(XML_text('developer', launcher['m_developer']))
    nfo_content.append(XML_text('rating',    launcher['m_rating']))
    nfo_content.append(XML_text('plot',      launcher['m_plot']))
    nfo_content.append('</launcher>\n')
    full_string = ''.join(nfo_content).encode('utf-8')
    try:
        nfo_FileName.writeAll(full_string)
    except:
        kodi_notify_warn('Exception writing NFO file {0}'.format(nfo_FileName.getPath()))
        log_error("fs_export_launcher_NFO() Exception writing'{0}'".format(nfo_FileName.getOriginalPath()))
        return False
    log_debug("fs_export_launcher_NFO() Created '{0}'".format(nfo_FileName.getOriginalPath()))

    return True

#
# Python data model: lists and dictionaries are mutable. It means the can be changed if passed as
# parameters of functions. However, items can not be replaced by new objects!
# Notably, numbers, strings and tuples are immutable. Dictionaries and lists are mutable.
#
# See http://stackoverflow.com/questions/986006/how-do-i-pass-a-variable-by-reference
# See https://docs.python.org/2/reference/datamodel.html
#
# Function asumes that the NFO file already exists.
#
def fs_import_launcher_NFO(nfo_FileName, launchers, launcherID):
    # --- Get NFO file name ---
    log_debug('fs_import_launcher_NFO() Importing launcher NFO "{0}"'.format(nfo_FileName.getOriginalPath()))

    # --- Import data ---
    if nfo_FileName.exists():
        # >> Read NFO file data
        try:
            item_nfo = nfo_FileName.readAllUnicode()
            item_nfo = item_nfo.replace('\r', '').replace('\n', '')
        except:
            kodi_notify_warn('Exception reading NFO file {0}'.format(nfo_FileName.getOriginalPath()))
            log_error("fs_import_launcher_NFO() Exception reading NFO file '{0}'".format(nfo_FileName.getOriginalPath()))
            return False
        # log_debug("fs_import_launcher_NFO() item_nfo '{0}'".format(item_nfo))
    else:
        kodi_notify_warn('NFO file not found {0}'.format(nfo_FileName.getBase()))
        log_info("fs_import_launcher_NFO() NFO file not found '{0}'".format(nfo_FileName.getOriginalPath()))
        return False

    # Find data
    item_year      = re.findall('<year>(.*?)</year>',           item_nfo)
    item_genre     = re.findall('<genre>(.*?)</genre>',         item_nfo)
    item_developer = re.findall('<developer>(.*?)</developer>', item_nfo)
    item_rating    = re.findall('<rating>(.*?)</rating>',       item_nfo)
    item_plot      = re.findall('<plot>(.*?)</plot>',           item_nfo)

    # >> Careful about object mutability! This should modify the dictionary
    # >> passed as argument outside this function.
    if item_year:      launchers[launcherID]['m_year']      = text_unescape_XML(item_year[0])
    if item_genre:     launchers[launcherID]['m_genre']     = text_unescape_XML(item_genre[0])
    if item_developer: launchers[launcherID]['m_developer'] = text_unescape_XML(item_developer[0])
    if item_rating:    launchers[launcherID]['m_rating']    = text_unescape_XML(item_rating[0])
    if item_plot:      launchers[launcherID]['m_plot']      = text_unescape_XML(item_plot[0])

    log_verb("fs_import_launcher_NFO() Imported '{0}'".format(nfo_FileName.getOriginalPath()))

    return True

#
# Used by autoconfig_import_launcher(). Returns a dictionary with the Launcher NFO file information.
# If there is any error return a dictionary with empty information.
#
def fs_read_launcher_NFO(nfo_FileName):
    launcher_dic = {'year' : '', 'genre' : '', 'developer' : '', 'rating' : '', 'plot' : ''}

    # --- Get NFO file name ---
    log_debug('fs_read_launcher_NFO() Importing launcher NFO "{0}"'.format(nfo_FileName.getOriginalPath()))

    # --- Import data ---
    if nfo_FileName.exists():
        # >> Read NFO file data
        try:
            item_nfo = nfo_FileName.readAllUnicode()
            item_nfo = item_nfo.replace('\r', '').replace('\n', '')
        except:
            kodi_notify_warn('Exception reading NFO file {0}'.format(nfo_FileName.getBase()))
            log_error("fs_read_launcher_NFO() Exception reading NFO file '{0}'".format(nfo_FileName.getOriginalPath()))
            return launcher_dic
    else:
        kodi_notify_warn('NFO file not found {0}'.format(nfo_FileName.getBase()))
        log_info("fs_read_launcher_NFO() NFO file not found '{0}'".format(nfo_FileName.getOriginalPath()))
        return launcher_dic

    # Find data
    item_year      = re.findall('<year>(.*?)</year>',           item_nfo)
    item_genre     = re.findall('<genre>(.*?)</genre>',         item_nfo)
    item_developer = re.findall('<developer>(.*?)</developer>', item_nfo)
    item_rating    = re.findall('<rating>(.*?)</rating>',       item_nfo)
    item_plot      = re.findall('<plot>(.*?)</plot>',           item_nfo)

    if item_year:      launcher_dic['year']      = text_unescape_XML(item_year[0])
    if item_genre:     launcher_dic['genre']     = text_unescape_XML(item_genre[0])
    if item_developer: launcher_dic['developer'] = text_unescape_XML(item_developer[0])
    if item_rating:    launcher_dic['rating']    = text_unescape_XML(item_rating[0])
    if item_plot:      launcher_dic['plot']      = text_unescape_XML(item_plot[0])

    log_verb("fs_read_launcher_NFO() Read '{0}'".format(nfo_FileName.getOriginalPath()))

    return launcher_dic

#
# Returns a FileName object
#
def fs_get_launcher_NFO_name(settings, launcher):
    launcher_name = launcher['m_name']
    nfo_dir = FileName(settings['launchers_asset_dir'])
    nfo_file_path = nfo_dir.pjoin(launcher_name + '.nfo')
    log_debug("fs_get_launcher_NFO_name() nfo_file_path = '{0}'".format(nfo_file_path.getOriginalPath()))

    return nfo_file_path

#
# Look at the launcher NFO files for a reference implementation.
# Categories NFO files only have genre and plot.
#
def fs_export_category_NFO(nfo_FileName, category):
    # --- Get NFO file name ---
    log_debug('fs_export_category_NFO() Exporting launcher NFO "{0}"'.format(nfo_FileName.getOriginalPath()))

    # If NFO file does not exist then create them. If it exists, overwrite.
    nfo_content = []
    nfo_content.append('<?xml version="1.0" encoding="utf-8" standalone="yes"?>\n')
    nfo_content.append('<!-- Exported by AEL on {0} -->\n'.format(time.strftime("%Y-%m-%d %H:%M:%S")))
    nfo_content.append('<category>\n')
    nfo_content.append(XML_text('genre',  category['m_genre']))
    nfo_content.append(XML_text('rating', category['m_rating']))
    nfo_content.append(XML_text('plot',   category['m_plot']))
    nfo_content.append('</category>\n')
    full_string = ''.join(nfo_content).encode('utf-8')
    try:
        nfo_FileName.writeAll(full_string)
    except:
        kodi_notify_warn('Exception writing NFO file {0}'.format(nfo_FileName.getOriginalPath()))
        log_error("fs_export_category_NFO() Exception writing'{0}'".format(nfo_FileName.getOriginalPath()))
        return False
    log_debug("fs_export_category_NFO() Created '{0}'".format(nfo_FileName.getOriginalPath()))

    return True

from stat import *
def fs_import_category_NFO(nfo_FileName, categories, categoryID):
    # --- Get NFO file name ---
    log_debug('fs_import_category_NFO() Importing launcher NFO "{0}"'.format(nfo_FileName.getOriginalPath()))

    # --- Import data ---
    if nfo_FileName.exists():
        try:
            item_nfo = nfo_FileName.readAllUnicode()
            item_nfo = item_nfo.replace('\r', '').replace('\n', '')
        except:
            kodi_notify_warn('Exception reading NFO file {0}'.format(nfo_FileName.getOriginalPath()))
            log_error("fs_import_category_NFO() Exception reading NFO file '{0}'".format(nfo_FileName.getOriginalPath()))
            return False
    else:
        kodi_notify_warn('NFO file not found {0}'.format(nfo_FileName.getBase()))
        log_error("fs_import_category_NFO() NFO file not found '{0}'".format(nfo_FileName.getOriginalPath()))
        return False

    item_genre  = re.findall('<genre>(.*?)</genre>', item_nfo)
    item_rating = re.findall('<rating>(.*?)</rating>', item_nfo)
    item_plot   = re.findall('<plot>(.*?)</plot>',   item_nfo)

    if item_genre:  categories[categoryID]['m_genre']  = text_unescape_XML(item_genre[0])
    if item_rating: categories[categoryID]['m_rating'] = text_unescape_XML(item_rating[0])
    if item_plot:   categories[categoryID]['m_plot']   = text_unescape_XML(item_plot[0])

    log_verb("fs_import_category_NFO() Imported '{0}'".format(nfo_FileName.getOriginalPath()))

    return True

#
# Returns a FileName object
#
def fs_get_category_NFO_name(settings, category):
    category_name = category['m_name']
    nfo_dir = FileName(settings['categories_asset_dir'])
    nfo_file_path = nfo_dir.pjoin(category_name + '.nfo')
    log_debug("fs_get_category_NFO_name() nfo_file_path = '{0}'".format(nfo_file_path.getOriginalPath()))

    return nfo_file_path

#
# Collection NFO files. Same as Cateogory NFO files.
#
def fs_export_collection_NFO(nfo_FileName, collection):
    # --- Get NFO file name ---
    log_debug('fs_export_collection_NFO() Exporting launcher NFO "{0}"'.format(nfo_FileName.getOriginalPath()))

    # If NFO file does not exist then create them. If it exists, overwrite.
    nfo_content = []
    nfo_content.append('<?xml version="1.0" encoding="utf-8" standalone="yes"?>\n')
    nfo_content.append('<!-- Exported by AEL on {0} -->\n'.format(time.strftime("%Y-%m-%d %H:%M:%S")))
    nfo_content.append('<collection>\n')
    nfo_content.append(XML_text('genre',  collection['m_genre']))
    nfo_content.append(XML_text('rating', collection['m_rating']))
    nfo_content.append(XML_text('plot',   collection['m_plot']))
    nfo_content.append('</collection>\n')
    full_string = ''.join(nfo_content).encode('utf-8')
    try:
        nfo_FileName.writeAll(full_string)
    except:
        kodi_notify_warn('Exception writing NFO file {0}'.format(nfo_FileName.getName()))
        log_error("fs_export_collection_NFO() Exception writing'{0}'".format(nfo_FileName.getOriginalPath()))
        return False
    log_debug("fs_export_collection_NFO() Created '{0}'".format(nfo_FileName.getOriginalPath()))

    return True

def fs_import_collection_NFO(nfo_FileName, collections, launcherID):
    # --- Get NFO file name ---
    log_debug('fs_import_collection_NFO() Importing launcher NFO "{0}"'.format(nfo_FileName.getOriginalPath()))

    # --- Import data ---
    if nfo_FileName.exists():
        try:
            item_nfo = nfo_FileName.readAllUnicode()
            item_nfo = item_nfo.replace('\r', '').replace('\n', '')
        except:
            kodi_notify_warn('Exception reading NFO file {0}'.format(nfo_FileName.getName()))
            log_error("fs_import_collection_NFO() Exception reading NFO file '{0}'".format(nfo_FileName.getOriginalPath()))
            return False
    else:
        kodi_notify_warn('NFO file not found {0}'.format(nfo_FileName.getBase()))
        log_error("fs_import_collection_NFO() NFO file not found '{0}'".format(nfo_FileName.getOriginalPath()))
        return False

    item_genre  = re.findall('<genre>(.*?)</genre>', item_nfo)
    item_rating = re.findall('<rating>(.*?)</rating>', item_nfo)
    item_plot   = re.findall('<plot>(.*?)</plot>',   item_nfo)

    if item_genre:  collections[launcherID]['m_genre']  = text_unescape_XML(item_genre[0])
    if item_rating: collections[launcherID]['m_rating'] = text_unescape_XML(item_rating[0])
    if item_plot:   collections[launcherID]['m_plot']   = text_unescape_XML(item_plot[0])

    log_verb("fs_import_collection_NFO() Imported '{0}'".format(nfo_FileName.getOriginalPath()))

    return True

def fs_get_collection_NFO_name(settings, collection):
    collection_name = collection['m_name']
    nfo_dir = FileName(settings['collections_asset_dir'])
    nfo_file_path = nfo_dir.pjoin(collection_name + '.nfo')
    log_debug("fs_get_collection_NFO_name() nfo_file_path = '{0}'".format(nfo_file_path.getOriginalPath()))

    return nfo_file_path<|MERGE_RESOLUTION|>--- conflicted
+++ resolved
@@ -1524,13 +1524,9 @@
     nfo_content.append(XML_text('title',     rom['m_name']))
     nfo_content.append(XML_text('year',      rom['m_year']))
     nfo_content.append(XML_text('genre',     rom['m_genre']))
-<<<<<<< HEAD
-    nfo_content.append(XML_text('publisher', rom['m_developer']))
-=======
     nfo_content.append(XML_text('developer', rom['m_developer']))
     nfo_content.append(XML_text('nplayers',  rom['m_nplayers']))
     nfo_content.append(XML_text('esrb',      rom['m_esrb']))
->>>>>>> dd6dd240
     nfo_content.append(XML_text('rating',    rom['m_rating']))
     nfo_content.append(XML_text('plot',      rom['m_plot']))
     nfo_content.append('</game>\n')
@@ -1555,13 +1551,8 @@
 #
 def fs_import_ROM_NFO(roms, romID, verbose = True):
     ROMFileName = FileName(roms[romID]['filename'])
-<<<<<<< HEAD
     nfo_file_path = ROMFileName.switchExtension('.nfo')
     log_debug('fs_import_ROM_NFO() Loading "{0}"'.format(nfo_file_path.getPath()))
-=======
-    nfo_file_path = ROMFileName.getPath_noext() + '.nfo'
-    log_debug('fs_import_ROM_NFO() Loading "{0}"'.format(nfo_file_path))
->>>>>>> dd6dd240
 
     # --- Import data ---
     if ROMFileName.exists():
@@ -1615,14 +1606,8 @@
     }
 
     # >> Read file, put in a string and remove line endings
-<<<<<<< HEAD
     nfo_str = nfo_file_path.readAllUnicode()
     nfo_str = nfo_str.replace('\r', '').replace('\n', '')
-=======
-    file = codecs.open(NFO_FN.getPath(), 'r', 'utf-8')
-    nfo_str = file.read().replace('\r', '').replace('\n', '')
-    file.close()
->>>>>>> dd6dd240
 
     # Search for items
     item_title     = re.findall('<title>(.*?)</title>', nfo_str)
