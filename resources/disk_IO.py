--- conflicted
+++ resolved
@@ -62,10 +62,7 @@
 def fs_new_category():
     return {
         'id' : '',
-<<<<<<< HEAD
         'type': OBJ_CATEGORY,
-=======
->>>>>>> 21610994
         'm_name' : '',
         'm_year' : '',
         'm_genre' : '',
@@ -85,14 +82,6 @@
         's_poster' : '',
         's_clearlogo' : '',
         's_trailer' : ''
-<<<<<<< HEAD
-    }
-
-def fs_new_launcher():
-    return {
-        'id' : '',
-        'type': '',
-=======
     }
 
 def fs_new_launcher():
@@ -167,70 +156,11 @@
 def fs_new_rom():
     return {
         'id' : '',
->>>>>>> 21610994
+        'type': OBJ_ROM,
         'm_name' : '',
         'm_year' : '',
         'm_genre' : '',
         'm_developer' : '',
-<<<<<<< HEAD
-        'm_rating' : '',
-        'm_plot' : '',
-        'platform' : '',
-        'categoryID' : '',
-        'application' : '',
-        'args' : '',
-        'args_extra' : [],
-        'rompath' : '',
-        'romext' : '',
-        'finished': False,
-        'toggle_window' : False, # Former 'minimize'
-        'non_blocking' : False,
-        'multidisc' : True,
-        'roms_base_noext' : '',
-        'nointro_xml_file' : '',
-        'nointro_display_mode' : NOINTRO_DMODE_ALL,
-        'launcher_display_mode' : LAUNCHER_DMODE_FLAT,
-        'num_roms' : 0,
-        'num_parents' : 0,
-        'num_clones' : 0,
-        'num_have' : 0,
-        'num_miss' : 0,
-        'num_unknown' : 0,
-        'timestamp_launcher' : 0.0,
-        'timestamp_report' : 0.0,
-        'default_icon' : 's_icon',
-        'default_fanart' : 's_fanart',
-        'default_banner' : 's_banner',
-        'default_poster' : 's_poster',
-        'default_clearlogo' : 's_clearlogo',
-        'default_controller' : 's_controller',
-        'Asset_Prefix' : '',
-        's_icon' : '',
-        's_fanart' : '',
-        's_banner' : '',
-        's_poster' : '',
-        's_clearlogo' : '',
-        's_controller' : '',
-        's_trailer' : '',
-        'roms_default_icon' : 's_boxfront',
-        'roms_default_fanart' : 's_fanart',
-        'roms_default_banner' : 's_banner',
-        'roms_default_poster' : 's_flyer',
-        'roms_default_clearlogo' : 's_clearlogo',
-        'ROM_asset_path' : '',
-        'path_title' : '',
-        'path_snap' : '',
-        'path_boxfront' : '',
-        'path_boxback' : '',
-        'path_cartridge' : '',
-        'path_fanart' : '',
-        'path_banner' : '',
-        'path_clearlogo' : '',
-        'path_flyer' : '',
-        'path_map' : '',
-        'path_manual' : '',
-        'path_trailer' : ''
-=======
         'm_nplayers' : '',
         'm_esrb' : ESRB_PENDING,
         'm_rating' : '',
@@ -256,16 +186,12 @@
         's_map' : '',
         's_manual' : '',
         's_trailer' : ''
->>>>>>> 21610994
     }
 
 def fs_new_collection():
     return {
         'id' : '',
-<<<<<<< HEAD
         'type': OBJ_LAUNCHER_COLLECTION,
-=======
->>>>>>> 21610994
         'm_name' : '',
         'm_genre' : '',
         'm_rating' : '',
@@ -283,44 +209,7 @@
         's_clearlogo' : '',
         's_trailer' : ''
     }
-
-<<<<<<< HEAD
-def fs_new_rom():
-    return {
-        'id' : '',
-        'type': OBJ_ROM,
-        'm_name' : '',
-        'm_year' : '',
-        'm_genre' : '',
-        'm_developer' : '',
-        'm_nplayers' : '',
-        'm_esrb' : ESRB_PENDING,
-        'm_rating' : '',
-        'm_plot' : '',
-        'filename' : '',
-        'disks' : [],
-        'altapp' : '',
-        'altarg' : '',
-        'finished' : False,
-        'nointro_status' : NOINTRO_STATUS_NONE,
-        'pclone_status' : PCLONE_STATUS_NONE,
-        'cloneof' : '',
-        's_title' : '',
-        's_snap' : '',
-        's_boxfront' : '',
-        's_boxback' : '',
-        's_cartridge' : '',
-        's_fanart' : '',
-        's_banner' : '',
-        's_clearlogo' : '',
-        's_flyer' : '',
-        's_map' : '',
-        's_manual' : '',
-        's_trailer' : ''
-    }
-
-=======
->>>>>>> 21610994
+    
 # -------------------------------------------------------------------------------------------------
 # Favourite ROM creation/management
 # -------------------------------------------------------------------------------------------------
@@ -620,131 +509,10 @@
     # End of file
     str_list.append('</advanced_emulator_launcher>\n')
 
-<<<<<<< HEAD
     # Strings in the list are Unicode. Encode to UTF-8.
     # Join string, and save categories.xml file.
     # Exceptions are catched inside FileName objects.
     categories_FN.saveStrToFile(''.join(str_list))
-=======
-        # --- Create Categories XML list ---
-        for categoryID in sorted(categories, key = lambda x : categories[x]['m_name']):
-            category = categories[categoryID]
-            # Data which is not string must be converted to string
-            # XML_text() returns Unicode strings that will be encoded to UTF-8 later.
-            str_list.append('<category>\n')
-            str_list.append(XML_text('id', categoryID))
-            str_list.append(XML_text('m_name', category['m_name']))
-            str_list.append(XML_text('m_year', category['m_year']))
-            str_list.append(XML_text('m_genre', category['m_genre']))
-            str_list.append(XML_text('m_developer', category['m_developer']))
-            str_list.append(XML_text('m_rating', category['m_rating']))
-            str_list.append(XML_text('m_plot', category['m_plot']))
-            str_list.append(XML_text('finished', unicode(category['finished'])))
-            str_list.append(XML_text('default_icon', category['default_icon']))
-            str_list.append(XML_text('default_fanart', category['default_fanart']))
-            str_list.append(XML_text('default_banner', category['default_banner']))
-            str_list.append(XML_text('default_poster', category['default_poster']))
-            str_list.append(XML_text('default_clearlogo', category['default_clearlogo']))
-            str_list.append(XML_text('Asset_Prefix', category['Asset_Prefix']))
-            str_list.append(XML_text('s_icon', category['s_icon']))
-            str_list.append(XML_text('s_fanart', category['s_fanart']))
-            str_list.append(XML_text('s_banner', category['s_banner']))
-            str_list.append(XML_text('s_poster', category['s_poster']))
-            str_list.append(XML_text('s_clearlogo', category['s_clearlogo']))
-            str_list.append(XML_text('s_trailer', category['s_trailer']))
-            str_list.append('</category>\n')
-
-        # --- Write launchers ---
-        for launcherID in sorted(launchers, key = lambda x : launchers[x]['m_name']):
-            # Data which is not string must be converted to string
-            launcher = launchers[launcherID]
-            str_list.append('<launcher>\n')
-            str_list.append(XML_text('id', launcherID))
-            str_list.append(XML_text('m_name', launcher['m_name']))
-            str_list.append(XML_text('m_year', launcher['m_year']))
-            str_list.append(XML_text('m_genre', launcher['m_genre']))
-            str_list.append(XML_text('m_developer', launcher['m_developer']))
-            str_list.append(XML_text('m_rating', launcher['m_rating']))
-            str_list.append(XML_text('m_plot', launcher['m_plot']))
-            str_list.append(XML_text('platform', launcher['platform']))
-            str_list.append(XML_text('categoryID', launcher['categoryID']))
-            str_list.append(XML_text('application', launcher['application']))
-            str_list.append(XML_text('args', launcher['args']))
-            # >> To simulate a list with XML allow multiple XML tags.
-            if 'args_extra' in launcher:
-                for extra_arg in launcher['args_extra']: str_list.append(XML_text('args_extra', extra_arg))
-            str_list.append(XML_text('rompath', launcher['rompath']))
-            str_list.append(XML_text('romext', launcher['romext']))
-            str_list.append(XML_text('finished', unicode(launcher['finished'])))
-            str_list.append(XML_text('toggle_window', unicode(launcher['toggle_window'])))
-            str_list.append(XML_text('non_blocking', unicode(launcher['non_blocking'])))
-            str_list.append(XML_text('multidisc', unicode(launcher['multidisc'])))
-            str_list.append(XML_text('roms_base_noext', launcher['roms_base_noext']))
-            str_list.append(XML_text('audit_state', launcher['audit_state']))
-            str_list.append(XML_text('audit_auto_dat_file', launcher['audit_auto_dat_file']))
-            str_list.append(XML_text('audit_custom_dat_file', launcher['audit_custom_dat_file']))
-            str_list.append(XML_text('audit_display_mode', launcher['audit_display_mode']))
-            str_list.append(XML_text('launcher_display_mode', unicode(launcher['launcher_display_mode'])))
-            str_list.append(XML_text('num_roms', unicode(launcher['num_roms'])))
-            str_list.append(XML_text('num_parents', unicode(launcher['num_parents'])))
-            str_list.append(XML_text('num_clones', unicode(launcher['num_clones'])))
-            str_list.append(XML_text('num_have', unicode(launcher['num_have'])))
-            str_list.append(XML_text('num_miss', unicode(launcher['num_miss'])))
-            str_list.append(XML_text('num_unknown', unicode(launcher['num_unknown'])))
-            str_list.append(XML_text('timestamp_launcher', unicode(launcher['timestamp_launcher'])))
-            str_list.append(XML_text('timestamp_report', unicode(launcher['timestamp_report'])))
-            # >> Launcher artwork
-            str_list.append(XML_text('default_icon', launcher['default_icon']))
-            str_list.append(XML_text('default_fanart', launcher['default_fanart']))
-            str_list.append(XML_text('default_banner', launcher['default_banner']))
-            str_list.append(XML_text('default_poster', launcher['default_poster']))
-            str_list.append(XML_text('default_clearlogo', launcher['default_clearlogo']))
-            str_list.append(XML_text('default_controller', launcher['default_controller']))
-            str_list.append(XML_text('Asset_Prefix', launcher['Asset_Prefix']))
-            str_list.append(XML_text('s_icon', launcher['s_icon']))
-            str_list.append(XML_text('s_fanart', launcher['s_fanart']))
-            str_list.append(XML_text('s_banner', launcher['s_banner']))
-            str_list.append(XML_text('s_poster', launcher['s_poster']))
-            str_list.append(XML_text('s_clearlogo', launcher['s_clearlogo']))
-            str_list.append(XML_text('s_controller', launcher['s_controller']))
-            str_list.append(XML_text('s_trailer', launcher['s_trailer']))
-            # >> ROMs artwork
-            str_list.append(XML_text('roms_default_icon', launcher['roms_default_icon']))
-            str_list.append(XML_text('roms_default_fanart', launcher['roms_default_fanart']))
-            str_list.append(XML_text('roms_default_banner', launcher['roms_default_banner']))
-            str_list.append(XML_text('roms_default_poster', launcher['roms_default_poster']))
-            str_list.append(XML_text('roms_default_clearlogo', launcher['roms_default_clearlogo']))
-            str_list.append(XML_text('ROM_asset_path', launcher['ROM_asset_path']))
-            str_list.append(XML_text('path_3dbox', launcher['path_3dbox']))
-            str_list.append(XML_text('path_title', launcher['path_title']))
-            str_list.append(XML_text('path_snap', launcher['path_snap']))
-            str_list.append(XML_text('path_boxfront', launcher['path_boxfront']))
-            str_list.append(XML_text('path_boxback', launcher['path_boxback']))
-            str_list.append(XML_text('path_cartridge', launcher['path_cartridge']))
-            str_list.append(XML_text('path_fanart', launcher['path_fanart']))
-            str_list.append(XML_text('path_banner', launcher['path_banner']))
-            str_list.append(XML_text('path_clearlogo', launcher['path_clearlogo']))
-            str_list.append(XML_text('path_flyer', launcher['path_flyer']))
-            str_list.append(XML_text('path_map', launcher['path_map']))
-            str_list.append(XML_text('path_manual', launcher['path_manual']))
-            str_list.append(XML_text('path_trailer', launcher['path_trailer']))
-            str_list.append('</launcher>\n')
-        # End of file
-        str_list.append('</advanced_emulator_launcher>\n')
-
-        # Strings in the list are Unicode. Encode to UTF-8
-        # Join string, and save categories.xml file
-        full_string = ''.join(str_list).encode('utf-8')
-        file_obj = open(categories_file.getPath(), 'w')
-        file_obj.write(full_string)
-        file_obj.close()
-    except OSError:
-        log_error('(OSError) Cannot write categories.xml file')
-        kodi_notify_warn('(OSError) Cannot write categories.xml file')
-    except IOError:
-        log_error('(IOError) Cannot write categories.xml file')
-        kodi_notify_warn('(IOError) Cannot write categories.xml file')
->>>>>>> 21610994
 
 #
 # Loads categories.xml from disk and fills dictionary self.categories
@@ -808,12 +576,8 @@
                     category[xml_tag] = True if text_XML_line == 'True' else False
                 else:
                     # Internal data is always stored as Unicode. ElementTree already outputs Unicode.
-<<<<<<< HEAD
                     category[xml_tag] = text_XML_line
             # --- Add category to categories dictionary ---
-=======
-                    category[xml_tag] = xml_text
->>>>>>> 21610994
             categories[category['id']] = category
 
         elif category_element.tag == 'launcher':
@@ -850,12 +614,8 @@
                    or xml_tag == 'timestamp_report'):
                     launcher[xml_tag] = float(text_XML_line)
                 else:
-<<<<<<< HEAD
                     launcher[xml_tag] = text_XML_line
             # --- Add launcher to categories dictionary ---
-=======
-                    launcher[xml_tag] = xml_text
->>>>>>> 21610994
             launchers[launcher['id']] = launcher
     # log_verb('fs_load_catfile() Loaded {0} categories'.format(len(categories)))
     # log_verb('fs_load_catfile() Loaded {0} launchers'.format(len(launchers)))
