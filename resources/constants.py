# -*- coding: utf-8 -*-
#
# Advanced Emulator Launcher platform constants
#

# Copyright (c) 2016-2017 Wintermute0110 <wintermute0110@gmail.com>
#
# This program is free software; you can redistribute it and/or modify
# it under the terms of the GNU General Public License as published by
# the Free Software Foundation; version 2 of the License.
#
# This program is distributed in the hope that it will be useful,
# but WITHOUT ANY WARRANTY; without even the implied warranty of
# MERCHANTABILITY or FITNESS FOR A PARTICULAR PURPOSE.  See the
# GNU General Public License for more details.

# --- Python standard library ---
from __future__ import unicode_literals

# -------------------------------------------------------------------------------------------------
# A universal AEL error reporting exception
# This exception is raised to report errors in the GUI.
# Unhandled exceptions must not raise AEL_Error() so the addon crashes and the traceback is printed
# in the Kodi log file.
# -------------------------------------------------------------------------------------------------
# >> Top-level GUI code looks like this
# try:
#     autoconfig_export_category(category, export_FN)
# except AEL_Error as E:
#     kodi_notify_warn('{0}'.format(E))
# else:
#     kodi_notify('Exported Category "{0}" XML config'.format(category['m_name']))
#
# >> Low-level code looks like this
# def autoconfig_export_category(category, export_FN):
#     try:
#         do_something_that_may_fail()
#     except OSError:
#         log_error('(OSError) Cannot write {0} file'.format(export_FN.getBase()))
#         # >> Message to be printed in the GUI
#         raise AEL_Error('Error writing file (OSError)')
#
class AEL_Error(Exception):
    def __init__(self, err_str):
        self.err_str = err_str

    def __str__(self):
        return self.err_str

# -------------------------------------------------------------------------------------------------
# Addon constants
# -------------------------------------------------------------------------------------------------
# --- Misc "constants" ---
KIND_CATEGORY    = 1
KIND_COLLECTION  = 2
KIND_LAUNCHER    = 3
KIND_ROM         = 4
PLOT_STR_MAXSIZE = 40
RETROPLAYER_LAUNCHER_APP_NAME = 'retroplayer_launcher_app'
LNK_LAUNCHER_APP_NAME         = 'lnk_launcher_app'

# --- Special Cateogry/Launcher IDs ---
VCATEGORY_ADDONROOT_ID   = 'root_category'
VCATEGORY_FAVOURITES_ID  = 'vcategory_favourites'
VCATEGORY_COLLECTIONS_ID = 'vcategory_collections'
VCATEGORY_RECENT_ID      = 'vcategory_recent'
VCATEGORY_MOST_PLAYED_ID = 'vcategory_most_played'
VCATEGORY_TITLE_ID       = 'vcategory_title'
VCATEGORY_YEARS_ID       = 'vcategory_year'
VCATEGORY_GENRE_ID       = 'vcategory_genre'
VCATEGORY_DEVELOPER_ID   = 'vcategory_developer'
VCATEGORY_NPLAYERS_ID    = 'vcategory_nplayer'
VCATEGORY_ESRB_ID        = 'vcategory_esrb'
VCATEGORY_RATING_ID      = 'vcategory_rating'
VCATEGORY_CATEGORY_ID    = 'vcategory_category'
VCATEGORY_OFF_SCRAPER_ID = 'vcategory_offline_scraper'
VLAUNCHER_FAVOURITES_ID  = 'vlauncher_favourites'
VLAUNCHER_RECENT_ID      = 'vlauncher_recent'
VLAUNCHER_MOST_PLAYED_ID = 'vlauncher_most_played'

VCATEGORY_PCLONES_ID     = 'vcat_pclone'

# LAUNCHER TYPES
<<<<<<< HEAD
LAUNCHER_STANDALONE     = 'STANDALONE'
LAUNCHER_ROM            = 'ROM'
LAUNCHER_RETROPLAYER    = 'RETROPLAYER'
LAUNCHER_LNK            = 'WINLNK'
LAUNCHER_RETROARCH      = 'RETROARCH'
LAUNCHER_STEAM          = 'STEAM'
LAUNCHER_NVGAMESTREAM   = 'NVIDIASTREAM'
=======
LAUNCHER_STANDALONE  = 'STANDALONE'
LAUNCHER_ROM         = 'ROM'
LAUNCHER_RETROPLAYER = 'RETROPLAYER'
LAUNCHER_LNK         = 'WINLNK'
LAUNCHER_RETROARCH   = 'RETROARCH'
LAUNCHER_STEAM       = 'STEAM'
LAUNCHER_FAVOURITES  = 'FAVOURITES'
>>>>>>> 80b9d34e

# --- Content type property to be used by skins ---
AEL_CONTENT_WINDOW_ID       = 10000
AEL_CONTENT_LABEL           = 'AEL_Content'
AEL_CONTENT_VALUE_LAUNCHERS = 'launchers'
AEL_CONTENT_VALUE_ROMS      = 'roms'
AEL_CONTENT_VALUE_NONE      = ''

# --- ROM flags used by skins to display status icons ---
AEL_INFAV_BOOL_LABEL                 = 'AEL_InFav'
AEL_INFAV_BOOL_VALUE_TRUE            = 'InFav_True'
AEL_INFAV_BOOL_VALUE_FALSE           = 'InFav_False'
AEL_MULTIDISC_BOOL_LABEL             = 'AEL_MultiDisc'
AEL_MULTIDISC_BOOL_VALUE_TRUE        = 'MultiDisc_True'
AEL_MULTIDISC_BOOL_VALUE_FALSE       = 'MultiDisc_False'
AEL_FAV_STAT_LABEL                   = 'AEL_Fav_stat'
AEL_FAV_STAT_VALUE_OK                = 'Fav_OK'
AEL_FAV_STAT_VALUE_UNLINKED_ROM      = 'Fav_UnlinkedROM'
AEL_FAV_STAT_VALUE_UNLINKED_LAUNCHER = 'Fav_UnlinkedLauncher'
AEL_FAV_STAT_VALUE_BROKEN            = 'Fav_Broken'
AEL_FAV_STAT_VALUE_NONE              = 'Fav_None'
AEL_NOINTRO_STAT_LABEL               = 'AEL_NoIntro_stat'
AEL_NOINTRO_STAT_VALUE_HAVE          = 'NoIntro_Have'
AEL_NOINTRO_STAT_VALUE_MISS          = 'NoIntro_Miss'
AEL_NOINTRO_STAT_VALUE_UNKNOWN       = 'NoIntro_Unknown'
AEL_NOINTRO_STAT_VALUE_NONE          = 'NoIntro_None'
AEL_PCLONE_STAT_LABEL                = 'AEL_PClone_stat'
AEL_PCLONE_STAT_VALUE_PARENT         = 'PClone_Parent'
AEL_PCLONE_STAT_VALUE_CLONE          = 'PClone_Clone'
AEL_PCLONE_STAT_VALUE_NONE           = 'PClone_None'

# --- ID of the fake ROM parent of all Unknown ROMs ---
UNKNOWN_ROMS_PARENT_ID = 'Unknown_ROMs_Parent'

# launcher['nointro_display_mode'] values default NOINTRO_DMODE_ALL
NOINTRO_DMODE_ALL       = 'All ROMs'
NOINTRO_DMODE_HAVE      = 'Have ROMs'
NOINTRO_DMODE_HAVE_UNK  = 'Have or Unknown ROMs'
NOINTRO_DMODE_HAVE_MISS = 'Have or Missing ROMs'
NOINTRO_DMODE_MISS      = 'Missing ROMs'
NOINTRO_DMODE_MISS_UNK  = 'Missing or Unknown ROMs'
NOINTRO_DMODE_UNK       = 'Unknown ROMs'
NOINTRO_DMODE_LIST      = [NOINTRO_DMODE_ALL, NOINTRO_DMODE_HAVE, NOINTRO_DMODE_HAVE_UNK, 
                           NOINTRO_DMODE_HAVE_MISS, NOINTRO_DMODE_MISS, NOINTRO_DMODE_MISS_UNK,
                           NOINTRO_DMODE_UNK]

# launcher['launcher_display_mode'] values default LAUNCHER_DMODE_FLAT
LAUNCHER_DMODE_FLAT   = 'Flat mode'
LAUNCHER_DMODE_PCLONE = 'Parent/Clone mode'
LAUNCHER_DMODE_1G1R   = '1G1R mode'
LAUNCHER_DMODE_LIST   = [LAUNCHER_DMODE_FLAT, LAUNCHER_DMODE_PCLONE, LAUNCHER_DMODE_1G1R]

# Mandatory variables in XML:
# id              string MD5 hash
# name            string ROM name
# finished        bool default False
# nointro_status  string ['Have', 'Miss', 'Added', 'Unknown', 'None'] default 'None'
NOINTRO_STATUS_HAVE    = 'Have'
NOINTRO_STATUS_MISS    = 'Miss'
NOINTRO_STATUS_UNKNOWN = 'Unknown'
NOINTRO_STATUS_NONE    = 'None'
NOINTRO_STATUS_LIST    = [NOINTRO_STATUS_HAVE, NOINTRO_STATUS_MISS, NOINTRO_STATUS_UNKNOWN, 
                          NOINTRO_STATUS_NONE]

PCLONE_STATUS_PARENT = 'Parent'
PCLONE_STATUS_CLONE  = 'Clone'
PCLONE_STATUS_NONE   = 'None'
PCLONE_STATUS_LIST   = [PCLONE_STATUS_PARENT, PCLONE_STATUS_CLONE, PCLONE_STATUS_NONE]

# m_esrb string ESRB_LIST default ESRB_PENDING
ESRB_PENDING     = 'RP (Rating Pending)'
ESRB_EARLY       = 'EC (Early Childhood)'
ESRB_EVERYONE    = 'E (Everyone)'
ESRB_EVERYONE_10 = 'E10+ (Everyone 10+)'
ESRB_TEEN        = 'T (Teen)'
ESRB_MATURE      = 'M (Mature)'
ESRB_ADULTS_ONLY = 'AO (Adults Only)'
ESRB_LIST        = [ESRB_PENDING, ESRB_EARLY, ESRB_EVERYONE, ESRB_EVERYONE_10, ESRB_TEEN,
                    ESRB_MATURE, ESRB_ADULTS_ONLY]

# m_nplayers values default ''
NP_1P     = '1P'
NP_2P_SIM = '2P sim'
NP_2P_ALT = '2P alt'
NP_3P_SIM = '3P sim'
NP_3P_ALT = '3P alt'
NP_4P_SIM = '4P sim'
NP_4P_ALT = '4P alt'
NP_6P_SIM = '6P sim'
NP_6P_ALT = '6P alt'
NP_8P_SIM = '8P sim'
NP_8P_ALT = '8P alt'
NPLAYERS_LIST = [NP_1P, NP_2P_SIM, NP_2P_ALT, NP_3P_SIM, NP_3P_ALT, NP_4P_SIM, NP_4P_ALT, 
                        NP_6P_SIM, NP_6P_ALT, NP_8P_SIM, NP_8P_ALT]<|MERGE_RESOLUTION|>--- conflicted
+++ resolved
@@ -81,7 +81,6 @@
 VCATEGORY_PCLONES_ID     = 'vcat_pclone'
 
 # LAUNCHER TYPES
-<<<<<<< HEAD
 LAUNCHER_STANDALONE     = 'STANDALONE'
 LAUNCHER_ROM            = 'ROM'
 LAUNCHER_RETROPLAYER    = 'RETROPLAYER'
@@ -89,15 +88,7 @@
 LAUNCHER_RETROARCH      = 'RETROARCH'
 LAUNCHER_STEAM          = 'STEAM'
 LAUNCHER_NVGAMESTREAM   = 'NVIDIASTREAM'
-=======
-LAUNCHER_STANDALONE  = 'STANDALONE'
-LAUNCHER_ROM         = 'ROM'
-LAUNCHER_RETROPLAYER = 'RETROPLAYER'
-LAUNCHER_LNK         = 'WINLNK'
-LAUNCHER_RETROARCH   = 'RETROARCH'
-LAUNCHER_STEAM       = 'STEAM'
-LAUNCHER_FAVOURITES  = 'FAVOURITES'
->>>>>>> 80b9d34e
+LAUNCHER_FAVOURITES     = 'FAVOURITES'
 
 # --- Content type property to be used by skins ---
 AEL_CONTENT_WINDOW_ID       = 10000
