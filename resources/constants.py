--- conflicted
+++ resolved
@@ -1,14 +1,4 @@
 # -*- coding: utf-8 -*-
-<<<<<<< HEAD
-#
-# Advanced Emulator Launcher platform constants.
-#
-
-# This file has contants that define the addon behaviour. 
-# This module has no external dependencies.
-#
-=======
->>>>>>> 396f6a53
 
 # Copyright (c) 2016-2021 Wintermute0110 <wintermute0110@gmail.com>
 #
@@ -443,60 +433,6 @@
     ASSET_TRAILER_ID,
 ]
 
-<<<<<<< HEAD
-# Supported image files in:
-# 1. misc_identify_image_id_by_contents()
-# 2. misc_identify_image_id_by_ext()
-IMAGE_PNG_ID     = 'PNG'
-IMAGE_JPEG_ID    = 'JPEG'
-IMAGE_GIF_ID     = 'GIF'
-IMAGE_BMP_ID     = 'BMP'
-IMAGE_TIFF_ID    = 'TIFF'
-IMAGE_UKNOWN_ID  = 'Image unknown'
-IMAGE_CORRUPT_ID = 'Image corrupt'
-
-IMAGE_IDS = [
-    IMAGE_PNG_ID,
-    IMAGE_JPEG_ID,
-    IMAGE_GIF_ID,
-    IMAGE_BMP_ID,
-    IMAGE_TIFF_ID,
-]
-
-IMAGE_EXTENSIONS = {
-    IMAGE_PNG_ID  : ['png'],
-    IMAGE_JPEG_ID : ['jpg', 'jpeg'],
-    IMAGE_GIF_ID  : ['gif'],
-    IMAGE_BMP_ID  : ['bmp'],
-    IMAGE_TIFF_ID : ['tif', 'tiff'],
-}
-
-BOX_SIZE_POSTER     = 'poster'
-BOX_SIZE_DVD        = 'dvd'
-BOX_SIZE_BLURAY     = 'bluray'
-BOX_SIZE_CD         = 'cd'
-BOX_SIZE_WIDE       = 'widebox'
-BOX_SIZE_SLIM       = 'slimbox'
-BOX_SIZE_SQUARE     = 'squarebox'
-BOX_SIZE_3DS        = '3dsbox'
-BOX_SIZE_STEAM      = 'steambanner'
-BOX_SIZE_SCREEN     = 'screenshot'
-
-BOX_SIZES = [
-    BOX_SIZE_POSTER,
-    BOX_SIZE_DVD,
-    BOX_SIZE_BLURAY,
-    BOX_SIZE_CD,
-    BOX_SIZE_WIDE,
-    BOX_SIZE_SLIM,
-    BOX_SIZE_SQUARE,
-    BOX_SIZE_3DS,
-    BOX_SIZE_STEAM,
-    BOX_SIZE_SCREEN
-]
-
-=======
->>>>>>> 396f6a53
 # --- Addon will search these file extensions for assets ---
 # Check http://kodi.wiki/view/advancedsettings.xml#videoextensions
 IMAGE_EXTENSION_LIST   = ['png', 'jpg', 'jpeg', 'gif', 'bmp', 'tif', 'tiff', 'webp']
