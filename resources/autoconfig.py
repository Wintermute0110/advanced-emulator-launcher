--- conflicted
+++ resolved
@@ -102,28 +102,6 @@
     if ROM_asset_path:
         str_list.append(text_XML_line('ROM_asset_path', ROM_asset_path))
     else:
-<<<<<<< HEAD
-        str_list.append(text_XML_line('path_title', launcher['path_title']))
-        str_list.append(text_XML_line('path_snap', launcher['path_snap']))
-        str_list.append(text_XML_line('path_boxfront', launcher['path_boxfront']))
-        str_list.append(text_XML_line('path_boxback', launcher['path_boxback']))
-        str_list.append(text_XML_line('path_cartridge', launcher['path_cartridge']))
-        str_list.append(text_XML_line('path_fanart', launcher['path_fanart']))
-        str_list.append(text_XML_line('path_banner', launcher['path_banner']))
-        str_list.append(text_XML_line('path_clearlogo', launcher['path_clearlogo']))
-        str_list.append(text_XML_line('path_flyer', launcher['path_flyer']))
-        str_list.append(text_XML_line('path_map', launcher['path_map']))
-        str_list.append(text_XML_line('path_manual', launcher['path_manual']))
-        str_list.append(text_XML_line('path_trailer', launcher['path_trailer']))
-    str_list.append(text_XML_line('Asset_Prefix', launcher['Asset_Prefix']))
-    str_list.append(text_XML_line('s_icon', launcher['s_icon']))
-    str_list.append(text_XML_line('s_fanart', launcher['s_fanart']))
-    str_list.append(text_XML_line('s_banner', launcher['s_banner']))
-    str_list.append(text_XML_line('s_poster', launcher['s_poster']))
-    str_list.append(text_XML_line('s_clearlogo', launcher['s_clearlogo']))
-    str_list.append(text_XML_line('s_controller', launcher['s_controller']))
-    str_list.append(text_XML_line('s_trailer', launcher['s_trailer']))
-=======
         str_list.append(XML_text('path_3dbox', launcher['path_3dbox']))
         str_list.append(XML_text('path_title', launcher['path_title']))
         str_list.append(XML_text('path_snap', launcher['path_snap']))
@@ -145,7 +123,6 @@
     str_list.append(XML_text('s_clearlogo', launcher['s_clearlogo']))
     str_list.append(XML_text('s_controller', launcher['s_controller']))
     str_list.append(XML_text('s_trailer', launcher['s_trailer']))
->>>>>>> 651328cd
     str_list.append('</launcher>\n')
 
 #
