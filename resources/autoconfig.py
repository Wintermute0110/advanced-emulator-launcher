# -*- coding: utf-8 -*-
#
# Advanced Emulator Launcher XML autoconfiguration stuff.
#

# Copyright (c) 2016-2019 Wintermute0110 <wintermute0110@gmail.com>
#
# This program is free software; you can redistribute it and/or modify
# it under the terms of the GNU General Public License as published by
# the Free Software Foundation; version 2 of the License.
#
# This program is distributed in the hope that it will be useful,
# but WITHOUT ANY WARRANTY; without even the implied warranty of
# MERCHANTABILITY or FITNESS FOR A PARTICULAR PURPOSE.
# See the GNU General Public License for more details.

# --- Python compiler flags ---
from __future__ import unicode_literals
from __future__ import division

# --- Python standard library ---
import os
import time

# --- XML stuff ---
# ~~~ cElementTree sometimes fails to parse XML in Kodi's Python interpreter... I don't know why
# import xml.etree.cElementTree as ET

# ~~~ Using ElementTree seems to solve the problem
import xml.etree.ElementTree as ET

# --- Kodi stuff ---
import xbmc, xbmcgui, xbmcplugin, xbmcaddon

# --- AEL packages ---
from resources.constants import *
from resources.platforms import *
from resources.utils import *
from resources.disk_IO import *

# -------------------------------------------------------------------------------------------------
# Exports launchers to an XML file.
# Currently categories are not supported.
# -------------------------------------------------------------------------------------------------
#
# Helper function to export a single Category.
#
def autoconfig_export_category_str_list(category, str_list):
    str_list.append('<category>\n')
    str_list.append(text_XML_line('name', category['m_name']))
    str_list.append(text_XML_line('year', category['m_year']))
    str_list.append(text_XML_line('genre', category['m_genre']))
    str_list.append(text_XML_line('developer', category['m_developer']))
    str_list.append(text_XML_line('rating', category['m_rating']))
    str_list.append(text_XML_line('plot', category['m_plot']))
    str_list.append(text_XML_line('Asset_Prefix', category['Asset_Prefix']))
    str_list.append(text_XML_line('s_icon', category['s_icon']))
    str_list.append(text_XML_line('s_fanart', category['s_fanart']))
    str_list.append(text_XML_line('s_banner', category['s_banner']))
    str_list.append(text_XML_line('s_poster', category['s_poster']))
    str_list.append(text_XML_line('s_clearlogo', category['s_clearlogo']))
    str_list.append(text_XML_line('s_trailer', category['s_trailer']))
    str_list.append('</category>\n')

#
# Helper function to export a single Launcher.
#
def autoconfig_export_launcher_str_list(launcher, category_name, str_list):
    # >> Check if all artwork paths share the same ROM_asset_path. Unless the user has
    # >> customised the ROM artwork paths this should be the case.
    # >> A) This function checks if all path_* share a common root directory. If so
    # >>    this function returns that common directory as an Unicode string. In this
    # >>    case AEL will write the tag <ROM_asset_path> only.
    # >> B) If path_* do not share a common root directory this function returns '' and then
    # >>    AEL writes all <path_*> tags in the XML file.
    ROM_asset_path = assets_get_ROM_asset_path(launcher)
    log_verb('autoconfig_export_all() ROM_asset_path "{0}"'.format(ROM_asset_path))

    # >> Export Launcher
    str_list.append('<launcher>\n')
    str_list.append(text_XML_line('name', launcher['m_name']))
    str_list.append(text_XML_line('category', category_name))
    str_list.append(text_XML_line('type', launcher['type']))
    str_list.append(text_XML_line('year', launcher['m_year']))
    str_list.append(text_XML_line('genre', launcher['m_genre']))
    str_list.append(text_XML_line('developer', launcher['m_developer']))
    str_list.append(text_XML_line('rating', launcher['m_rating']))
    str_list.append(text_XML_line('plot', launcher['m_plot']))
    str_list.append(text_XML_line('platform', launcher['platform']))
    str_list.append(text_XML_line('application', launcher['application']))

    if 'steamid' in launcher:
        str_list.append(text_XML_line('steamid', launcher['steamid']))

    str_list.append(text_XML_line('args', launcher['args']))
    if launcher['args_extra']:
        for extra_arg in launcher['args_extra']: str_list.append(text_XML_line('args_extra', extra_arg))
    else:
        str_list.append(text_XML_line('args_extra', ''))
    str_list.append(text_XML_line('ROM_path', launcher['rompath']))
    str_list.append(text_XML_line('ROM_ext', launcher['romext']))
    if ROM_asset_path:
        str_list.append(text_XML_line('ROM_asset_path', ROM_asset_path))
    else:
        str_list.append(XML_text('path_3dbox', launcher['path_3dbox']))
        str_list.append(XML_text('path_title', launcher['path_title']))
        str_list.append(XML_text('path_snap', launcher['path_snap']))
        str_list.append(XML_text('path_boxfront', launcher['path_boxfront']))
        str_list.append(XML_text('path_boxback', launcher['path_boxback']))
        str_list.append(XML_text('path_cartridge', launcher['path_cartridge']))
        str_list.append(XML_text('path_fanart', launcher['path_fanart']))
        str_list.append(XML_text('path_banner', launcher['path_banner']))
        str_list.append(XML_text('path_clearlogo', launcher['path_clearlogo']))
        str_list.append(XML_text('path_flyer', launcher['path_flyer']))
        str_list.append(XML_text('path_map', launcher['path_map']))
        str_list.append(XML_text('path_manual', launcher['path_manual']))
        str_list.append(XML_text('path_trailer', launcher['path_trailer']))
    str_list.append(XML_text('Asset_Prefix', launcher['Asset_Prefix']))
    str_list.append(XML_text('s_icon', launcher['s_icon']))
    str_list.append(XML_text('s_fanart', launcher['s_fanart']))
    str_list.append(XML_text('s_banner', launcher['s_banner']))
    str_list.append(XML_text('s_poster', launcher['s_poster']))
    str_list.append(XML_text('s_clearlogo', launcher['s_clearlogo']))
    str_list.append(XML_text('s_controller', launcher['s_controller']))
    str_list.append(XML_text('s_trailer', launcher['s_trailer']))
    str_list.append('</launcher>\n')

#
# Export all Categories and Launchers.
# Check if the output XML file exists (and show a warning dialog if so) is done in caller.
#
def autoconfig_export_all(categories, launchers, export_FN):
    # --- XML header ---
    str_list = []
    str_list.append('<?xml version="1.0" encoding="utf-8" standalone="yes"?>\n')
    str_list.append('<!-- Exported by AEL on {0} -->\n'.format(time.strftime("%Y-%m-%d %H:%M:%S")))
    str_list.append('<advanced_emulator_launcher_configuration>\n')

    # --- Export Categories ---
    # >> Data which is not string must be converted to string
    for categoryID in sorted(categories, key = lambda x : categories[x]['m_name']):
        category = categories[categoryID]
        log_verb('autoconfig_export_all() Category "{0}" (ID "{1}")'.format(category['m_name'], categoryID))
        autoconfig_export_category_str_list(category, str_list)

    # --- Export Launchers and add XML tail ---
    # >> Data which is not string must be converted to string
    for launcherID in sorted(launchers, key = lambda x : launchers[x]['m_name']):
        launcher = launchers[launcherID]
        if launcher['categoryID'] in categories:
            category_name = categories[launcher['categoryID']]['m_name']
        elif launcher['categoryID'] == VCATEGORY_ADDONROOT_ID:
            category_name = VCATEGORY_ADDONROOT_ID
        else:
            kodi_dialog_OK('Launcher category not found. This is a bug, please report it.')
            return
        log_verb('autoconfig_export_all() Launcher "{0}" (ID "{1}")'.format(launcher['m_name'], launcherID))
        autoconfig_export_launcher_str_list(launcher, category_name, str_list)
    str_list.append('</advanced_emulator_launcher_configuration>\n')

    # >> Export file. Strings in the list are Unicode. Encode to UTF-8 when writing to file.
    fs_write_str_list_to_file(str_list, export_FN)

#
# Export a single Launcher XML configuration.
# Check if the output XML file exists (and show a warning dialog if so) is done in caller.
#
def autoconfig_export_launcher(launcher_data, export_FN, category_data):
    # --- Export single Launcher ---
    launcherID = launcher_data['id']
    if category_data is None:
        kodi_dialog_OK('Launcher category not found. This is a bug, please report it.')
        raise AEL_Error('Error exporting Launcher XML configuration')

    log_verb('autoconfig_export_launcher() Launcher "{0}" (ID "{1}")'.format(launcher_data['m_name'], launcherID))

    # --- Create list of strings ---
    str_list = []
    str_list.append('<?xml version="1.0" encoding="utf-8" standalone="yes"?>\n')
    str_list.append('<!-- Exported by AEL on {0} -->\n'.format(time.strftime("%Y-%m-%d %H:%M:%S")))
    str_list.append('<advanced_emulator_launcher_configuration>\n')
    autoconfig_export_launcher_str_list(launcher_data, category_data['m_name'], str_list)
    str_list.append('</advanced_emulator_launcher_configuration>\n')

    # >> Export file. Strings in the list are Unicode. Encode to UTF-8 when writing to file.
    fs_write_str_list_to_file(str_list, export_FN)

#
# Export a single Category XML configuration.
# Check if the output XML file exists (and show a warning dialog if so) is done in caller.
#
def autoconfig_export_category(category, export_FN):
    # --- Export single Category ---
    log_verb('autoconfig_export_category() Category "{0}" (ID "{1}")'.format(category['m_name'], category['id']))

    # --- Create list of strings ---
    str_list = []
    str_list.append('<?xml version="1.0" encoding="utf-8" standalone="yes"?>\n')
    str_list.append('<!-- Exported by AEL on {0} -->\n'.format(time.strftime("%Y-%m-%d %H:%M:%S")))
    str_list.append('<advanced_emulator_launcher_configuration>\n')
    autoconfig_export_category_str_list(category, str_list)
    str_list.append('</advanced_emulator_launcher_configuration>\n')

    # >> Export file. Strings in the list are Unicode. Encode to UTF-8 when writing to file.
    fs_write_str_list_to_file(str_list, export_FN)

# -------------------------------------------------------------------------------------------------
# Import AEL launcher configuration
# -------------------------------------------------------------------------------------------------
def autoconfig_get_default_import_category():
    return {
        'name' : '',
        'year' : '',
        'genre' : '',
        'developer' : '',
        'rating' : '',
        'plot' : '',
        'Asset_Prefix' : '',
        's_icon' : '',
        's_fanart' : '',
        's_banner' : '',
        's_poster' : '',
        's_clearlogo' : '',
        's_trailer' : '',
    }

def autoconfig_get_default_import_launcher():
    return {
        'name' : '',
        'category' : 'root_category',
        'Launcher_NFO' : '',
        'year' : '',
        'genre' : '',
        'developer' : '',
        'rating' : '',
        'plot' : '',
        'platform' : 'Unknown',
        'application' : '',
        'args' : [],
        'args_extra' : [],
        'ROM_path' : '',
        'ROM_ext' : '',
        'Options' : '',
        'ROM_asset_path' : '',
        'path_3dbox' : '',
        'path_title' : '',
        'path_snap' : '',
        'path_boxfront' : '',
        'path_boxback' : '',
        'path_cartridge' : '',
        'path_fanart' : '',
        'path_banner' : '',
        'path_clearlogo' : '',
        'path_flyer' : '',
        'path_map' : '',
        'path_manual' : '',
        'path_trailer' : '',
        'Asset_Prefix' : '',
        's_icon' : '',
        's_fanart' : '',
        's_banner' : '',
        's_poster' : '',
        's_clearlogo' : '',
        's_controller' : '',
        's_trailer' : '',
    }

def autoconfig_search_all_by_name(i_launcher, categories, launchers):
    cat_name = i_launcher['category']
    laun_name = i_launcher['name']
    s_category = None
    if cat_name == VCATEGORY_ADDONROOT_ID:
        s_category = VCATEGORY_ADDONROOT_ID
    else:
        for categoryID in categories:
            category = categories[categoryID]
            if cat_name == category['m_name']:
                s_category = category['id']
                break

    # >> If the category was found then search the launcher inside that category.
    if s_category:
        s_launcher = None
        for launcherID, launcher in launchers.iteritems():
            if s_category != launcher['categoryID']: continue
            if laun_name == launcher['m_name']:
                s_launcher = launcher['id']
                break
    # >> If the category was not found then launcher does not exist.
    else:
        s_launcher = None

    return (s_category, s_launcher)

def autoconfig_search_category_by_name(i_category, categories):
    cat_name = i_category['name']
    s_category = None
    if cat_name == VCATEGORY_ADDONROOT_ID:
        s_category = VCATEGORY_ADDONROOT_ID
    else:
        for categoryID in categories:
            if cat_name == categories[categoryID]['m_name']:
                s_category = categories[categoryID]['id']
                break

    return s_category

# def autoconfig_search_launcher_by_name(launcher_name):
#     s_launcher = None
#     for launcherID in self.launchers:
#         launcher = self.launchers[launcherID]
#         if launcher_name == launcher['m_name']:
#             s_launcher = launcher['id']
#             return s_launcher
# 
#     return s_launcher

def autoconfig_import_launchers(CATEGORIES_FILE_PATH, ROMS_DIR, categories, launchers, import_FN):
    # >> Load XML file. Fill missing XML tags with sensible defaults.
    __debug_xml_parser = True
    log_verb('autoconfig_import_launchers() Loading {0}'.format(import_FN.getOriginalPath()))
    try:
        xml_tree = ET.parse(import_FN.getPath())
    except ET.ParseError as e:
        log_error('(ParseError) Exception parsing XML categories.xml')
        log_error('(ParseError) {0}'.format(str(e)))
        kodi_dialog_OK('(ParseError) Exception reading categories.xml. '
                       'Maybe XML file is corrupt or contains invalid characters.')
        return
    xml_root = xml_tree.getroot()

    # >> Process tags in XML configuration file
    imported_categories_list = []
    imported_launchers_list = []
    list_type_tags = ['args', 'args_extra']
    for root_element in xml_root:
        if __debug_xml_parser: log_debug('>>> Root child tag <{0}>'.format(root_element.tag))

        if root_element.tag == 'category':
            category_temp = autoconfig_get_default_import_category()
            for root_child in root_element:
                # >> By default read strings
                text_XML_line = root_child.text if root_child.text is not None else ''
                text_XML_line = text_unescape_XML(text_XML_line)
                xml_tag  = root_child.tag
                if __debug_xml_parser: log_debug('>>> "{0:<11s}" --> "{1}"'.format(xml_tag, text_XML_line))
                category_temp[xml_tag] = text_XML_line
            # --- Add category to categories dictionary ---
            log_debug('Adding category "{0}" to import list'.format(category_temp['name']))
            imported_categories_list.append(category_temp)
        elif root_element.tag == 'launcher':
            launcher_temp = autoconfig_get_default_import_launcher()
            for root_child in root_element:
                # >> By default read strings
                text_XML_line = root_child.text if root_child.text is not None else ''
                text_XML_line = text_unescape_XML(text_XML_line)
                xml_tag  = root_child.tag
                if __debug_xml_parser: log_debug('>>> "{0:<11s}" --> "{1}"'.format(xml_tag, text_XML_line))

<<<<<<< HEAD
                # >> Transform list datatype. Only add to the list if string is non empty.
                if xml_tag == 'args_extra' and text_XML_line: launcher_temp[xml_tag].append(text_XML_line)
                else:                                    launcher_temp[xml_tag] = text_XML_line
=======
                # Transform list datatype. Only add to the list if string is non empty.
                if xml_tag in list_type_tags and xml_text:
                    launcher_temp[xml_tag].append(xml_text)
                    continue
                launcher_temp[xml_tag] = xml_text
>>>>>>> 21610994
            # --- Add launcher to categories dictionary ---
            log_debug('Adding launcher "{0}" to import list'.format(launcher_temp['name']))
            imported_launchers_list.append(launcher_temp)
        else:
            log_warning('Unrecognised root tag <{0}>'.format(root_element.tag))

    # >> Traverse category import list and import all launchers found in XML file.
    for i_category in imported_categories_list:
        log_info('Processing Category "{0}"'.format(i_category['name']))

        # >> Search category/launcher database to check if imported launcher/category exist.
        s_categoryID = autoconfig_search_category_by_name(i_category, categories)
        log_debug('s_category = "{0}"'.format(s_categoryID))

        # --- Options ---
        # A) Category not found. Create new category.
        # B) Category found. Edit existing category.
        if not s_categoryID:
            # >> Create category AND launcher and import.
            # >> NOTE root_addon category is always found in autoconfig_search_all_by_name()
            log_debug('Case A) Category not found. Create new category.')
            category = fs_new_category()
            categoryID = misc_generate_random_SID()
            category['id'] = categoryID
            category['m_name'] = i_category['name']
            categories[categoryID] = category
            log_debug('New Category "{0}" (ID {1})'.format(i_category['name'], categoryID))

            # >> Import launcher. Only import fields that are not empty strings.
            autoconfig_import_category(categories, categoryID, i_category, import_FN)
        else:
            # >> Category exists (by name). Overwrite?
            log_debug('Case B) Category found. Edit existing category.')
            ret = kodi_dialog_yesno('Category "{0}" found in AEL database. Overwrite?'.format(i_category['name']))
            if ret < 1: continue

            # >> Import launcher. Only import fields that are not empty strings.
            autoconfig_import_category(categories, s_categoryID, i_category, import_FN)

    # >> Traverse launcher import list and import all launchers found in XML file.
    # A) Match categories by name. If multiple categories with same name pick the first one.
    # B) If category does not exist create a new one.
    # C) Launchers are matched by name. If launcher name not found then create a new launcherID.
    for i_launcher in imported_launchers_list:
        log_info('Processing Launcher "{0}"'.format(i_launcher['name']))
        log_info('      with Category "{0}"'.format(i_launcher['category']))
        
        # >> Search category/launcher database to check if imported launcher/category exist.
        (s_categoryID, s_launcherID) = autoconfig_search_all_by_name(i_launcher, categories, launchers)
        log_debug('s_launcher = "{0}"'.format(s_launcherID))
        log_debug('s_category = "{0}"'.format(s_categoryID))

        # --- Options ---
        # NOTE If category not found then create a new one for this imported launcher
        # A) Category not found. This implies launcher not found.
        # B) Category found and Launcher not found.
        # C) Category found and Launcher found.
        if not s_categoryID:
            # >> Create category AND launcher and import.
            # >> NOTE root_addon category is always found in autoconfig_search_all_by_name()
            log_debug('Case A) Category not found. This implies launcher not found.')
            category = fs_new_category()
            categoryID = misc_generate_random_SID()
            category['id'] = categoryID
            category['m_name'] = i_launcher['category']
            categories[categoryID] = category
            log_debug('New Category "{0}" (ID {1})'.format(i_launcher['category'], categoryID))

            # >> Create new launcher inside newly created category and import launcher.
            launcherID = misc_generate_random_SID()
            launcherdata = fs_new_launcher()
            launcherdata['id'] = launcherID
            launcherdata['categoryID'] = categoryID
            launcherdata['timestamp_launcher'] = time.time()
            launchers[launcherID] = launcherdata
            log_debug('New Launcher "{0}" (ID {1})'.format(i_launcher['name'], launcherID))

            # >> Import launcher. Only import fields that are not empty strings.
            # >> Function edits self.launchers dictionary using first argument key
            autoconfig_import_launcher(ROMS_DIR, categories, launchers, categoryID, launcherID, i_launcher, import_FN)

        elif s_categoryID and not s_launcherID:
            # >> Create new launcher inside existing category and import launcher.
            log_debug('Case B) Category found and Launcher not found.')
            launcherID = misc_generate_random_SID()
            launcherdata = fs_new_launcher()
            launcherdata['id'] = launcherID
            launcherdata['categoryID'] = s_categoryID
            launcherdata['timestamp_launcher'] = time.time()
            launchers[launcherID] = launcherdata
            log_debug('New Launcher "{0}" (ID {1})'.format(i_launcher['name'], launcherID))

            # >> Import launcher. Only import fields that are not empty strings.
            autoconfig_import_launcher(ROMS_DIR, categories, launchers, s_categoryID, launcherID, i_launcher, import_FN)

        else:
            # >> Both category and launcher exists (by name). Overwrite?
            log_debug('Case C) Category and Launcher found.')
            cat_name = i_launcher['category'] if i_launcher['category'] != VCATEGORY_ADDONROOT_ID else 'Root Category'
            ret = kodi_dialog_yesno('Launcher "{0}" in Category "{1}" '.format(i_launcher['name'], cat_name) +
                                    'found in AEL database. Overwrite?')
            if ret < 1: continue

            # >> Import launcher. Only import fields that are not empty strings.
            autoconfig_import_launcher(ROMS_DIR, categories, launchers, s_categoryID, s_launcherID, i_launcher, import_FN)

#
# Imports/edits a category with an extenal XML config file.
#
def autoconfig_import_category(categories, categoryID, i_category, import_FN):
    log_debug('autoconfig_import_category() categoryID = {0}'.format(categoryID))

    # --- Category metadata ---
    if i_category['name']:
        categories[categoryID]['m_name'] = i_category['name']
        log_debug('Imported m_name       "{0}"'.format(i_category['name']))

    if i_category['year']:
        categories[categoryID]['m_year'] = i_category['year']
        log_debug('Imported m_year       "{0}"'.format(i_category['year']))

    if i_category['genre']:
        categories[categoryID]['m_genre'] = i_category['genre']
        log_debug('Imported m_genre      "{0}"'.format(i_category['genre']))

    if i_category['developer']:
        categories[categoryID]['m_developer'] = i_category['developer']
        log_debug('Imported m_developer  "{0}"'.format(i_category['developer']))

    if i_category['rating']:
        categories[categoryID]['m_rating'] = i_category['rating']
        log_debug('Imported m_rating =   "{0}"'.format(i_category['rating']))

    if i_category['plot']:
        categories[categoryID]['m_plot'] = i_category['plot']
        log_debug('Imported m_plot       "{0}"'.format(i_category['plot']))

    # --- Category assets/artwork ---
    if i_category['Asset_Prefix']:
        categories[categoryID]['Asset_Prefix'] = i_category['Asset_Prefix']
        log_debug('Imported Asset_Prefix "{0}"'.format(i_category['Asset_Prefix']))
    Asset_Prefix = i_category['Asset_Prefix']
    if Asset_Prefix:
        log_debug('Asset_Prefix non empty. Looking for asset files.')
        (Asset_Prefix_head, Asset_Prefix_tail) = os.path.split(Asset_Prefix)
        log_debug('Effective Asset_Prefix "{0}"'.format(Asset_Prefix))
        log_debug('Asset_Prefix_head      "{0}"'.format(Asset_Prefix_head))
        log_debug('Asset_Prefix_tail      "{0}"'.format(Asset_Prefix_tail))
        if Asset_Prefix_head:
            log_debug('Asset_Prefix head not empty')
            asset_dir_FN = FileNameFactory.create(import_FN.getDir()).pjoin(Asset_Prefix_head)
            norm_asset_dir_FN = FileNameFactory.create(os.path.normpath(asset_dir_FN.getPath()))
            effective_Asset_Prefix = Asset_Prefix_tail
        else:
            log_debug('Asset_Prefix head is empty. Assets in same dir as XML file')
            asset_dir_FN = FileNameFactory.create(import_FN.getDir())
            norm_asset_dir_FN = FileNameFactory.create(os.path.normpath(asset_dir_FN.getPath()))
            effective_Asset_Prefix = Asset_Prefix_tail
        log_debug('import_FN              "{0}"'.format(import_FN.getPath()))
        log_debug('asset_dir_FN           "{0}"'.format(asset_dir_FN.getPath()))
        log_debug('norm_asset_dir_FN      "{0}"'.format(norm_asset_dir_FN.getPath()))
        log_debug('effective_Asset_Prefix "{0}"'.format(effective_Asset_Prefix))

        # >> Get a list of all files in the directory pointed by Asset_Prefix and use this list as
        # >> a file cache. This list has filenames withouth path.
        log_debug('Scanning files in dir "{0}"'.format(norm_asset_dir_FN.getPath()))
        try:
            file_list = sorted(os.listdir(norm_asset_dir_FN.getPath()))
        except WindowsError as E:
            log_error('autoconfig_import_category() (exceptions.WindowsError) exception')
            log_error('Exception message: "{0}"'.format(E))
            kodi_dialog_OK('WindowsError exception. {0}'.format(E))
            kodi_dialog_OK('Scanning assets using the Asset_Prefix tag in '
                           'Category "{0}" will be disabled.'.format(i_category['name']))
            file_list = []
        log_debug('Found {0} files'.format(len(file_list)))
        # log_debug('--- File list ---')
        # for file in file_list: log_debug('--- "{0}"'.format(file))
    else:
        log_debug('Asset_Prefix empty. Not looking for any asset files.')
        norm_asset_dir_FN = None
        effective_Asset_Prefix = ''
        file_list = []

    # Traverse list of category assets and search for image files for each asset.
    for cat_asset in CATEGORY_ASSET_ID_LIST:
        # >> Bypass trailers now
        if cat_asset == ASSET_TRAILER_ID: continue

        # >> Look for assets using the file list cache.
        AInfo = assets_get_info_scheme(cat_asset)
        log_debug('>> Asset "{0}"'.format(AInfo.name))
        asset_file_list = autoconfig_search_asset_file_list(
            effective_Asset_Prefix, AInfo, norm_asset_dir_FN, file_list)

        # --- Create image list for selection dialog ---
        listitems_list = []
        listitems_asset_paths = []
        # >> Current image if found
        current_FN = FileNameFactory.create(categories[categoryID][AInfo.key])
        if current_FN.exists():
            asset_listitem = xbmcgui.ListItem(label = 'Current image', label2 = current_FN.getPath())
            asset_listitem.setArt({'icon' : current_FN.getPath()})
            listitems_list.append(asset_listitem)
            listitems_asset_paths.append(current_FN.getPath())
        # >> Image in <s_icon>, <s_fanart>, ... tags if found
        tag_asset_FN = FileNameFactory.create(i_category[AInfo.key])
        if tag_asset_FN.exists():
            asset_listitem = xbmcgui.ListItem(label = 'XML <{0}> image'.format(AInfo.key),
                                              label2 = tag_asset_FN.getPath())
            asset_listitem.setArt({'icon' : tag_asset_FN.getPath()})
            listitems_list.append(asset_listitem)
            listitems_asset_paths.append(tag_asset_FN.getPath())
        # >> Images found in XML configuration via <Asset_Prefix> tag if found
        image_count = 1
        for asset_file_name in asset_file_list:
            log_debug('asset_file_name "{0}"'.format(asset_file_name))
            asset_FN = FileName(asset_file_name)
            asset_listitem = xbmcgui.ListItem(
                label = 'Asset_Prefix #{0} "{1}"'.format(image_count, asset_FN.getBase()),
                label2 = asset_file_name)
            asset_listitem.setArt({'icon' : asset_file_name})
            listitems_list.append(asset_listitem)
            listitems_asset_paths.append(asset_FN.getPath())
            image_count += 1
        # >> If list is empty at this point no images were found at all.
        if not listitems_list:
            log_debug('listitems_list is empty. Keeping {0} as it was.'.format(AInfo.name))
            continue
        # >> No image
        asset_listitem = xbmcgui.ListItem(label = 'No image')
        asset_listitem.setArt({'icon' : 'DefaultAddonNone.png'})
        listitems_list.append(asset_listitem)
        listitems_asset_paths.append('')

        # >> Show image selection select() dialog
        title_str = 'Category "{0}". Choose {1} ...'.format(i_category['name'], AInfo.name)
        ret_idx = xbmcgui.Dialog().select(title_str, list = listitems_list, useDetails = True)
        if ret_idx < 0: return

        # >> Set asset field
        categories[categoryID][AInfo.key] = listitems_asset_paths[ret_idx]
        log_verb('Set category artwork "{0}" = "{1}"'.format(AInfo.key, listitems_asset_paths[ret_idx]))

#
# Imports/Edits a launcher with an extenal XML config file.
#
def autoconfig_import_launcher(ROMS_DIR, categories, launchers, categoryID, launcherID, i_launcher, import_FN):
    log_debug('autoconfig_import_launcher() categoryID = {0}'.format(categoryID))
    log_debug('autoconfig_import_launcher() launcherID = {0}'.format(launcherID))
    Launcher_NFO_meta = {'year' : '', 'genre' : '', 'developer' : '', 'rating' : '', 'plot' : ''}
    XML_meta          = {'year' : '', 'genre' : '', 'developer' : '', 'rating' : '', 'plot' : ''}

    # --- Launcher metadata ---
    if i_launcher['name']:
        old_launcher_name = launchers[launcherID]['m_name']
        new_launcher_name = i_launcher['name']
        log_debug('old_launcher_name "{0}"'.format(old_launcher_name))
        log_debug('new_launcher_name "{0}"'.format(new_launcher_name))
        launchers[launcherID]['m_name'] = i_launcher['name']
        log_debug('Imported m_name "{0}"'.format(i_launcher['name']))

    # >> Process <Launcher_NFO> before any metadata tag
    if i_launcher['Launcher_NFO']:
        log_debug('Imported Launcher_NFO "{0}"'.format(i_launcher['Launcher_NFO']))
        Launcher_NFO_FN = FileNameFactory.create(import_FN.getDir()).pjoin(i_launcher['Launcher_NFO'])
        Launcher_NFO_meta = fs_read_launcher_NFO(Launcher_NFO_FN)
        log_debug('NFO year      "{0}"'.format(Launcher_NFO_meta['year']))
        log_debug('NFO genre     "{0}"'.format(Launcher_NFO_meta['genre']))
        log_debug('NFO developer "{0}"'.format(Launcher_NFO_meta['developer']))
        log_debug('NFO rating    "{0}"'.format(Launcher_NFO_meta['rating']))
        log_debug('NFO plot      "{0}"'.format(Launcher_NFO_meta['plot']))

    # >> Process XML metadata and put in temporal dictionary
    if i_launcher['year']:
        XML_meta['year'] = i_launcher['year']
        log_debug('XML year      "{0}"'.format(i_launcher['year']))

    if i_launcher['genre']:
        XML_meta['genre'] = i_launcher['genre']
        log_debug('XML genre     "{0}"'.format(i_launcher['genre']))

    if i_launcher['developer']:
        XML_meta['developer'] = i_launcher['developer']
        log_debug('XML developer "{0}"'.format(i_launcher['developer']))

    if i_launcher['rating']:
        XML_meta['rating'] = i_launcher['rating']
        log_debug('XML rating    "{0}"'.format(i_launcher['rating']))

    if i_launcher['plot']:
        XML_meta['plot'] = i_launcher['plot']
        log_debug('XML plot      "{0}"'.format(i_launcher['plot']))

    # >> Process metadata. XML metadata overrides Launcher_NFO metadata, if exists.
    if XML_meta['year']:
        launchers[launcherID]['m_year'] = XML_meta['year']
        log_debug('Imported m_year "{0}"'.format(XML_meta['year']))
    elif Launcher_NFO_meta['year']:
        launchers[launcherID]['m_year'] = Launcher_NFO_meta['year']
        log_debug('Imported m_year "{0}"'.format(Launcher_NFO_meta['year']))

    if XML_meta['genre']:
        launchers[launcherID]['m_genre'] = XML_meta['genre']
        log_debug('Imported m_genre "{0}"'.format(XML_meta['genre']))
    elif Launcher_NFO_meta['genre']:
        launchers[launcherID]['m_genre'] = Launcher_NFO_meta['genre']
        log_debug('Imported m_genre "{0}"'.format(Launcher_NFO_meta['genre']))

    if XML_meta['developer']:
        launchers[launcherID]['m_developer'] = XML_meta['developer']
        log_debug('Imported m_developer "{0}"'.format(XML_meta['developer']))
    elif Launcher_NFO_meta['developer']:
        launchers[launcherID]['m_developer'] = Launcher_NFO_meta['developer']
        log_debug('Imported m_developer "{0}"'.format(Launcher_NFO_meta['developer']))

    if XML_meta['rating']:
        launchers[launcherID]['m_rating'] = XML_meta['rating']
        log_debug('Imported m_rating "{0}"'.format(XML_meta['rating']))
    elif Launcher_NFO_meta['rating']:
        launchers[launcherID]['m_rating'] = Launcher_NFO_meta['rating']
        log_debug('Imported m_rating "{0}"'.format(Launcher_NFO_meta['rating']))

    if XML_meta['plot']:
        launchers[launcherID]['m_plot'] = XML_meta['plot']
        log_debug('Imported m_plot "{0}"'.format(XML_meta['plot']))
    elif Launcher_NFO_meta['plot']:
        launchers[launcherID]['m_plot'] = Launcher_NFO_meta['plot']
        log_debug('Imported m_plot "{0}"'.format(Launcher_NFO_meta['plot']))

    # --- Launcher stuff ---
    # If platform cannot be found in the official list then warn user and set it to 'Unknown'
    if i_launcher['platform']:
        platform = i_launcher['platform']
        if i_launcher['platform'] in platform_long_to_index_dic:
            log_debug('Platform name "{0}" recognised'.format(platform))
        else:
            kodi_dialog_OK(
                'Unrecognised platform name "{0}".'.format(platform),
                title = 'Launcher "{0}"'.format(i_launcher['name']))
            log_debug('Unrecognised platform name "{0}".'.format(platform))
        launchers[launcherID]['platform'] = platform
        log_debug('Imported platform "{0}"'.format(platform))

    # >> If application not found warn user.
    if i_launcher['application']:
        app_FN = FileNameFactory.create(i_launcher['application'])
        if not app_FN.exists():
            log_debug('Application NOT found.')
            kodi_dialog_OK(
                'Application "{0}" not found'.format(app_FN.getPath()),
                title = 'Launcher "{0}"'.format(i_launcher['name']))
        else:
            log_debug('Application found.')
        launchers[launcherID]['application'] = i_launcher['application']
        log_debug('Imported application "{0}"'.format(i_launcher['application']))

    # Both <args> and <args_extra> are lists. <args_extra> is deprecated.
    # Case 1) Only one <args> tag
    # Case 2) Multiple <args> tag
    # Case 3) One <arg> tag and one or more <args_extra> tags. This is deprecated.
    len_args = len(i_launcher['args'])
    len_extra_args = len(i_launcher['args_extra'])
    if len_args == 1 and len_extra_args == 0:
        args_str = i_launcher['args'][0]
        launchers[launcherID]['args'] = args_str
        launchers[launcherID]['args_extra'] = []
        log_debug('Imported args "{0}"'.format(i_launcher['args']))
        log_debug('Resetted args_extra')
    elif len_args > 1 and len_extra_args == 0:
        args_str = i_launcher['args'][0]
        args_extra_list = i_launcher['args'][1:]
        launchers[launcherID]['args'] = args_str
        log_debug('Imported args "{0}"'.format(args_str))
        launchers[launcherID]['args_extra'] = []
        for args in args_extra_list:
            launchers[launcherID]['args_extra'].append(args)
            log_debug('Imported args_extra "{0}"'.format(args))
    elif len_args == 1 and len_extra_args >= 1:
        args_str = i_launcher['args'][0]
        args_extra_list = i_launcher['args_extra']
        launchers[launcherID]['args'] = args_str
        log_debug('Imported args "{0}"'.format(args_str))
        launchers[launcherID]['args_extra'] = []
        for args in args_extra_list:
            launchers[launcherID]['args_extra'].append(args)
            log_debug('Imported args_extra "{0}"'.format(args))
    else:
        log_error('Wrong usage of <args> and <args_extra>')
        log_error('len_args = {}, len_extra_args = {}'.format(len_args, len_extra_args))
        log_error('No arguments imported.')

    # >> Warn user if rompath directory does not exist
    if i_launcher['ROM_path']:
        rompath = FileNameFactory.create(i_launcher['ROM_path'])
        log_debug('ROMpath OP "{0}"'.format(rompath.getOriginalPath()))
        log_debug('ROMpath  P "{0}"'.format(rompath.getPath()))
        if not rompath.exists():
            log_debug('ROMpath NOT found.')
            kodi_dialog_OK(
                'ROM path "{0}" not found'.format(rompath.getPath()),
                title = 'Launcher "{0}"'.format(i_launcher['name']))
        else:
            log_debug('ROM_path found.')
        launchers[launcherID]['rompath'] = i_launcher['ROM_path']
        log_debug('Imported rompath "{0}"'.format(i_launcher['ROM_path']))

    if i_launcher['ROM_ext']:
        launchers[launcherID]['romext'] = i_launcher['ROM_ext']
        log_debug('Imported romext "{0}"'.format(i_launcher['ROM_ext']))

    # --- Launcher options ---
    if i_launcher['Options']:
        opt_string = unicode(i_launcher['Options']).strip()
        log_debug('Imported Options "{0}"'.format(opt_string))
        # >> Parse options
        raw_opt_list = opt_string.split(',')
        opt_list = [w.strip() for w in raw_opt_list]
        log_debug('Stripped options list {0}'.format(unicode(opt_list)))
        launcher = launchers[launcherID]
        for option in opt_list:
            if option == 'Blocking':
                launcher['non_blocking'] = False
                log_debug('Set launcher non_blocking to {0}'.format(launcher['non_blocking']))
            elif option == 'NonBlocking':
                launcher['non_blocking'] = True
                log_debug('Set launcher non_blocking to {0}'.format(launcher['non_blocking']))

            elif option == 'StaticWindow':
                launcher['minimize'] = False
                log_debug('Set launcher minimize to {0}'.format(launcher['minimize']))
            elif option == 'ToggleWindow':
                launcher['minimize'] = True
                log_debug('Set launcher minimize to {0}'.format(launcher['minimize']))

            elif option == 'Unfinished':
                launcher['finished'] = False
                log_debug('Set launcher finished to {0}'.format(launcher['finished']))
            elif option == 'Finished':
                launcher['finished'] = True
                log_debug('Set launcher finished to {0}'.format(launcher['finished']))

            else:
                kodi_dialog_OK('Unrecognised launcher <Option> "{}"'.format(option))

    # --- ROM assets path ---
    # >> If ROM_asset_path not found warn the user and tell him if should be created or not.
    if i_launcher['ROM_asset_path']:
        launchers[launcherID]['ROM_asset_path'] = i_launcher['ROM_asset_path']
        log_debug('Imported ROM_asset_path  "{0}"'.format(i_launcher['ROM_asset_path']))
        ROM_asset_path_FN = FileNameFactory.create(i_launcher['ROM_asset_path'])
        log_debug('ROM_asset_path_FN OP "{0}"'.format(ROM_asset_path_FN.getOriginalPath()))
        log_debug('ROM_asset_path_FN  P "{0}"'.format(ROM_asset_path_FN.getPath()))

        # >> Warn user if ROM_asset_path_FN directory does not exist
        if not ROM_asset_path_FN.exists():
            log_debug('Not found ROM_asset_path "{0}"'.format(ROM_asset_path_FN.getPath()))
            ret = kodi_dialog_yesno(
                'ROM asset path "{0}" not found. '.format(ROM_asset_path_FN.getPath()) +
                'Create it?', title = 'Launcher "{0}"'.format(i_launcher['name']))
            if ret:
                log_debug('Creating dir "{0}"'.format(ROM_asset_path_FN.getPath()))
                ROM_asset_path_FN.makedirs()
            else:
                log_debug('Do not create "{0}"'.format(ROM_asset_path_FN.getPath()))

        # >> Create asset directories if ROM path exists
        if ROM_asset_path_FN.exists():
            log_debug('ROM_asset_path path found. Creating assets subdirectories.')
            assets_init_asset_dir(ROM_asset_path_FN, launchers[launcherID])
        else:
            log_debug('ROM_asset_path path not found even after asking user to create it or not.')
            log_debug('ROM asset directories left blank or as there were.')

    # --- <path_*> tags override <ROM_asset_path> ---
    # This paths will be imported in a raw way, no existance checkings will be done.
    # Note that path_* tags will be imported only if they are non-empty.
    if i_launcher['path_3dbox']:
        launchers[launcherID]['path_3dbox'] = i_launcher['path_3dbox']
        log_debug('Imported path_3dbox "{0}"'.format(i_launcher['path_3dbox']))

    if i_launcher['path_title']:
        launchers[launcherID]['path_title'] = i_launcher['path_title']
        log_debug('Imported path_title "{0}"'.format(i_launcher['path_title']))

    if i_launcher['path_snap']:
        launchers[launcherID]['path_snap'] = i_launcher['path_snap']
        log_debug('Imported path_snap "{0}"'.format(i_launcher['path_snap']))

    if i_launcher['path_boxfront']:
        launchers[launcherID]['path_boxfront'] = i_launcher['path_boxfront']
        log_debug('Imported path_boxfront "{0}"'.format(i_launcher['path_boxfront']))

    if i_launcher['path_boxback']:
        launchers[launcherID]['path_boxback'] = i_launcher['path_boxback']
        log_debug('Imported path_boxback "{0}"'.format(i_launcher['path_boxback']))

    if i_launcher['path_cartridge']:
        launchers[launcherID]['path_cartridge'] = i_launcher['path_cartridge']
        log_debug('Imported path_cartridge "{0}"'.format(i_launcher['path_cartridge']))

    if i_launcher['path_fanart']:
        launchers[launcherID]['path_fanart'] = i_launcher['path_fanart']
        log_debug('Imported path_fanart "{0}"'.format(i_launcher['path_fanart']))

    if i_launcher['path_banner']:
        launchers[launcherID]['path_banner'] = i_launcher['path_banner']
        log_debug('Imported path_banner "{0}"'.format(i_launcher['path_banner']))

    if i_launcher['path_clearlogo']:
        launchers[launcherID]['path_clearlogo'] = i_launcher['path_clearlogo']
        log_debug('Imported path_clearlogo "{0}"'.format(i_launcher['path_clearlogo']))

    if i_launcher['path_flyer']:
        launchers[launcherID]['path_flyer'] = i_launcher['path_flyer']
        log_debug('Imported path_flyer "{0}"'.format(i_launcher['path_flyer']))

    if i_launcher['path_map']:
        launchers[launcherID]['path_map'] = i_launcher['path_map']
        log_debug('Imported path_map "{0}"'.format(i_launcher['path_map']))

    if i_launcher['path_manual']:
        launchers[launcherID]['path_manual'] = i_launcher['path_manual']
        log_debug('Imported path_manual "{0}"'.format(i_launcher['path_manual']))

    if i_launcher['path_trailer']:
        launchers[launcherID]['path_trailer'] = i_launcher['path_trailer']
        log_debug('Imported path_trailer "{0}"'.format(i_launcher['path_trailer']))

    # --- Launcher assets/artwork ---
    if i_launcher['Asset_Prefix']:
        launchers[launcherID]['Asset_Prefix'] = i_launcher['Asset_Prefix']
        log_debug('Imported Asset_Prefix "{0}"'.format(i_launcher['Asset_Prefix']))
    Asset_Prefix = i_launcher['Asset_Prefix']
    # >> Look at autoconfig_import_category() for a reference implementation.
    if Asset_Prefix:
        log_debug('Asset_Prefix non empty. Looking for asset files.')
        (Asset_Prefix_head, Asset_Prefix_tail) = os.path.split(Asset_Prefix)
        log_debug('Effective Asset_Prefix "{0}"'.format(Asset_Prefix))
        log_debug('Asset_Prefix_head      "{0}"'.format(Asset_Prefix_head))
        log_debug('Asset_Prefix_tail      "{0}"'.format(Asset_Prefix_tail))
        if Asset_Prefix_head:
            log_debug('Asset_Prefix head not empty')
            asset_dir_FN = FileNameFactory.create(import_FN.getDir()).pjoin(Asset_Prefix_head)
            norm_asset_dir_FN = FileNameFactory.create(os.path.normpath(asset_dir_FN.getPath()))
            effective_Asset_Prefix = Asset_Prefix_tail
        else:
            log_debug('Asset_Prefix head is empty. Assets in same dir as XML file')
            asset_dir_FN = FileNameFactory.create(import_FN.getDir())
            norm_asset_dir_FN = FileNameFactory.create(os.path.normpath(asset_dir_FN.getPath()))
            effective_Asset_Prefix = Asset_Prefix_tail
        log_debug('import_FN              "{0}"'.format(import_FN.getPath()))
        log_debug('asset_dir_FN           "{0}"'.format(asset_dir_FN.getPath()))
        log_debug('norm_asset_dir_FN      "{0}"'.format(norm_asset_dir_FN.getPath()))
        log_debug('effective_Asset_Prefix "{0}"'.format(effective_Asset_Prefix))

        # >> Get a list of all files in the directory pointed by Asset_Prefix and use this list as
        # >> a file cache. This list has filenames withouth path.
        log_debug('Scanning files in dir "{0}"'.format(norm_asset_dir_FN.getPath()))
        file_list = sorted(os.listdir(norm_asset_dir_FN.getPath()))
        log_debug('Found {0} files'.format(len(file_list)))
        # log_debug('--- File list ---')
        # for file in file_list: log_debug('--- "{0}"'.format(file))
    else:
        log_debug('Asset_Prefix empty. Not looking for any asset files.')
        norm_asset_dir_FN = None
        effective_Asset_Prefix = ''
        file_list = []

    # >> Traverse list of category assets and search for image files for each asset
    for laun_asset in LAUNCHER_ASSET_ID_LIST:
        # >> Bypass trailers now
        if laun_asset == ASSET_TRAILER_ID: continue

        # >> Look for assets
        AInfo = assets_get_info_scheme(laun_asset)
        log_debug('>> Asset "{0}"'.format(AInfo.name))
        asset_file_list = autoconfig_search_asset_file_list(effective_Asset_Prefix, AInfo, norm_asset_dir_FN, file_list)
        # --- Create image list for selection dialog ---
        listitems_list = []
        listitems_asset_paths = []
        # >> Current image if found
        current_FN = FileNameFactory.create(launchers[launcherID][AInfo.key])
        if current_FN.exists():
            log_debug('Current asset found "{0}"'.format(current_FN.getPath()))
            asset_listitem = xbmcgui.ListItem(label = 'Current image', label2 = current_FN.getPath())
            asset_listitem.setArt({'icon' : current_FN.getPath()})
            listitems_list.append(asset_listitem)
            listitems_asset_paths.append(current_FN.getPath())
        else:
            log_debug('Current asset NOT found "{0}"'.format(current_FN.getPath()))
        # >> Image in <s_icon>, <s_fanart>, ... tags if found
        tag_asset_FN = FileNameFactory.create(i_launcher[AInfo.key])
        if tag_asset_FN.exists():
            log_debug('<{0}> tag found "{1}"'.format(AInfo.key, tag_asset_FN.getPath()))
            asset_listitem = xbmcgui.ListItem(label = 'XML <{0}> image'.format(AInfo.key),
                                              label2 = tag_asset_FN.getPath())
            asset_listitem.setArt({'icon' : tag_asset_FN.getPath()})
            listitems_list.append(asset_listitem)
            listitems_asset_paths.append(tag_asset_FN.getPath())
        else:
            log_debug('<{0}> tag NOT found "{1}"'.format(AInfo.key, tag_asset_FN.getPath()))
        # >> Images found in XML configuration via <Asset_Prefix> tag
        image_count = 1
        for asset_file_name in asset_file_list:
            log_debug('Asset_Prefix found "{0}"'.format(asset_file_name))
            asset_FN = FileName(asset_file_name)
            asset_listitem = xbmcgui.ListItem(label = 'Asset_Prefix #{0} "{1}"'.format(image_count, asset_FN.getBase()),
                                              label2 = asset_file_name)
            asset_listitem.setArt({'icon' : asset_file_name})
            listitems_list.append(asset_listitem)
            listitems_asset_paths.append(asset_FN.getPath())
            image_count += 1
        # >> If list is empty at this point no images were found at all.
        if not listitems_list:
            log_debug('listitems_list is empty. Keeping {0} as it was.'.format(AInfo.name))
            continue
        # >> No image
        asset_listitem = xbmcgui.ListItem(label = 'No image')
        asset_listitem.setArt({'icon' : 'DefaultAddonNone.png'})
        listitems_list.append(asset_listitem)
        listitems_asset_paths.append('')

        title_str = 'Launcher "{0}". Choose {1} file'.format(i_launcher['name'], AInfo.name)
        ret_idx = xbmcgui.Dialog().select(title_str, list = listitems_list, useDetails = True)
        if ret_idx < 0: return

        # >> Set asset field
        launchers[launcherID][AInfo.key] = listitems_asset_paths[ret_idx]
        log_verb('Set launcher artwork "{0}" = "{1}"'.format(AInfo.key, listitems_asset_paths[ret_idx]))

    # >> Rename ROMS JSON/XML only if there is a change in filenames.
    #    Regenerate roms_base_noext and rename old one if necessary.
    old_roms_base_noext = launchers[launcherID]['roms_base_noext']
    category_name       = categories[categoryID]['m_name'] if categoryID in categories else VCATEGORY_ADDONROOT_ID
    new_roms_base_noext = fs_get_ROMs_basename(category_name, new_launcher_name, launcherID)
    log_debug('old_roms_base_noext "{0}"'.format(old_roms_base_noext))
    log_debug('new_roms_base_noext "{0}"'.format(new_roms_base_noext))
    if old_roms_base_noext != new_roms_base_noext:
        log_debug('Renaming JSON/XML launcher databases')
        launchers[launcherID]['roms_base_noext'] = new_roms_base_noext
        fs_rename_ROMs_database(ROMS_DIR, old_roms_base_noext, new_roms_base_noext)
    else:
        log_debug('Not renaming ROM databases (old and new names are equal)')

#
# Search for asset files and return a list of found asset files.
# Get a non-recursive list of all files on the directory the XML configuration file is. Then,
# scan this list for asset matching.
#
# Search patterns (<> is mandatory, [] is optional):
#
#   A) <asset_path_prefix>_<icon|fanart|banner|poster|clearlogo>[_Comment].<asset_extensions>
#   B) <asset_path_prefix>_<icon|fanart|banner|poster|clearlogo>_N[_Comment].<asset_extensions>
#   C) <asset_path_prefix>_<icon|fanart|banner|poster|clearlogo>_NN[_Comment].<asset_extensions>
#
# N is a number [0-9]
# Comment may have spaces
#
def autoconfig_search_asset_file_list(asset_prefix, AInfo, norm_asset_dir_FN, file_list):
    log_debug('autoconfig_search_asset_file_list() BEGIN asset infix "{0}"'.format(AInfo.fname_infix))

    # >> Traverse list of filenames (no paths)
    filename_noext = asset_prefix + '_' + AInfo.fname_infix
    # log_debug('filename_noext "{0}"'.format(filename_noext))
    img_ext_regexp = asset_get_regexp_extension_list(IMAGE_EXTENSION_LIST)
    # log_debug('img_ext_regexp "{0}"'.format(img_ext_regexp))
    pattern = '({0})([ \w]*?)\.{1}'.format(filename_noext, img_ext_regexp)
    log_debug('autoconfig_search_asset_file_list() pattern "{0}"'.format(pattern))

    # --- Search for files in case A, B and C ---
    asset_file_list = []
    for file in file_list:
        # log_debug('Testing "{0}"'.format(file))
        m = re.match(pattern, file)
        if m:
            # log_debug('MATCH   "{0}"'.format(m.group(0)))
            asset_full_path = norm_asset_dir_FN.pjoin(file)
            # log_verb('Adding  "{0}"'.format(asset_full_path.getPath()))
            asset_file_list.append(asset_full_path.getPath())
    # log_debug('autoconfig_search_asset_file_list() END')

    return asset_file_list<|MERGE_RESOLUTION|>--- conflicted
+++ resolved
@@ -357,17 +357,11 @@
                 xml_tag  = root_child.tag
                 if __debug_xml_parser: log_debug('>>> "{0:<11s}" --> "{1}"'.format(xml_tag, text_XML_line))
 
-<<<<<<< HEAD
-                # >> Transform list datatype. Only add to the list if string is non empty.
-                if xml_tag == 'args_extra' and text_XML_line: launcher_temp[xml_tag].append(text_XML_line)
-                else:                                    launcher_temp[xml_tag] = text_XML_line
-=======
                 # Transform list datatype. Only add to the list if string is non empty.
                 if xml_tag in list_type_tags and xml_text:
                     launcher_temp[xml_tag].append(xml_text)
                     continue
                 launcher_temp[xml_tag] = xml_text
->>>>>>> 21610994
             # --- Add launcher to categories dictionary ---
             log_debug('Adding launcher "{0}" to import list'.format(launcher_temp['name']))
             imported_launchers_list.append(launcher_temp)
