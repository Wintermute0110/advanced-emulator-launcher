--- conflicted
+++ resolved
@@ -14,17 +14,12 @@
 # Write here main contents of this file.
 
 # --- Modules/packages in this plugin ---
-<<<<<<< HEAD
-from constants import *
-from utils import *
-=======
 from .constants import *
 from .misc import *
 from .utils import *
 
 # --- Python standard library ---
 import xml
->>>>>>> 396f6a53
 
 # -------------------------------------------------------------------------------------------------
 # Data structures
