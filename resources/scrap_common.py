# -*- coding: utf-8 -*-
#
# Advanced Emulator Launcher scraping engine
#

# Copyright (c) 2016 Wintermute0110 <wintermute0110@gmail.com>
# Portions (c) 2010-2015 Angelscry
#
# This program is free software; you can redistribute it and/or modify
# it under the terms of the GNU General Public License as published by
# the Free Software Foundation; version 2 of the License.
#
# This program is distributed in the hope that it will be useful,
# but WITHOUT ANY WARRANTY; without even the implied warranty of
# MERCHANTABILITY or FITNESS FOR A PARTICULAR PURPOSE.  See the
# GNU General Public License for more details.

import sys, urllib, urllib2, re

from scrap import *
from scrap_info import *
from net_IO import *
from utils import *

# -----------------------------------------------------------------------------
# TheGamesDB scraper common code
# ----------------------------------------------------------------------------- 
class Scraper_TheGamesDB():
    # Executes a search and returns a list of games found.
    def get_search(self, search_string, rom_base_noext, platform):
        results_ret = []
        scraper_platform = AEL_platform_to_TheGamesDB(platform)
        if DEBUG_SCRAPERS:
<<<<<<< HEAD
            log_debug('Scraper_TheGamesDB::get_search AEL platform         "{0}"'.format(platform))
            log_debug('Scraper_TheGamesDB::get_search TheGamesDB platform  "{0}"'.format(scraper_platform))
=======
            log_debug('Scraper_TheGamesDB::get_search search_string        "{}"'.format(search_string))
            log_debug('Scraper_TheGamesDB::get_search rom_base_noext       "{}"'.format(rom_base_noext))
            log_debug('Scraper_TheGamesDB::get_search AEL platform         "{}"'.format(platform))
            log_debug('Scraper_TheGamesDB::get_search TheGamesDB platform  "{}"'.format(scraper_platform))
>>>>>>> d2a516cc

        # --- This returns an XML file ---
        # <Data>
        #   <Game>
        #     <id>26095</id>
        #     <GameTitle>Super Mario World: Brutal Mario</GameTitle>
        #     <ReleaseDate>01/01/2005</ReleaseDate>
        #     <Platform>Super Nintendo (SNES)</Platform>
        #   </Game>
        # </Data>
        req = urllib2.Request('http://thegamesdb.net/api/GetGamesList.php?' +
                              'name=' + urllib.quote_plus(search_string) +
                              '&platform=' + urllib.quote_plus(scraper_platform))
        req.add_unredirected_header('User-Agent', USER_AGENT)
        page_data = net_get_URL_text(req)

        # --- Parse list of games ---
        games = re.findall("<Game><id>(.*?)</id><GameTitle>(.*?)</GameTitle><ReleaseDate>(.*?)</ReleaseDate><Platform>(.*?)</Platform></Game>", page_data)
        game_list = []
        for item in games:
            title = item[1]
            display_name = title + ' / ' + item[3]
            game = {'id' : item[0], 'display_name' : display_name, 'order' : 1}
            # Increase search score based on our own search
            if title.lower() == search_string.lower():          game['order'] += 1
            if title.lower().find(search_string.lower()) != -1: game['order'] += 1
            game_list.append(game)
        # >> Order list based on score
        game_list.sort(key = lambda result: result['order'], reverse = True)
        results_ret = game_list

        return results_ret

# -----------------------------------------------------------------------------
# GameFAQs online metadata scraper
# ----------------------------------------------------------------------------- 
class Scraper_GameFAQs():
    # Executes a search and returns a list of games found.
    def get_search(self, search_string, rom_base_noext, platform):
        results_ret = []
        scraper_platform = AEL_platform_to_GameFAQs(platform)
        if DEBUG_SCRAPERS:
<<<<<<< HEAD
            log_debug('Scraper_GameFAQs::get_search AEL platform       "{0}"'.format(platform))
            log_debug('Scraper_GameFAQs::get_search GameFAQs platform  "{0}"'.format(scraper_platform))
=======
            log_debug('Scraper_GameFAQs::get_search search_string      "{}"'.format(search_string))
            log_debug('Scraper_GameFAQs::get_search rom_base_noext     "{}"'.format(rom_base_noext))
            log_debug('Scraper_GameFAQs::get_search AEL platform       "{}"'.format(platform))
            log_debug('Scraper_GameFAQs::get_search GameFAQs platform  "{}"'.format(scraper_platform))
>>>>>>> d2a516cc

        # Example: 'street fighter', 'Nintendo SNES'
        # http://www.gamefaqs.com/search?platform=63&game=street+fighter
        search_string = search_string.replace(' ','+')
        req = urllib2.Request('http://www.gamefaqs.com/search/index.html?' +
                              'platform={0}'.format(scraper_platform) +
                              '&game=' + search_string + '')
        req.add_unredirected_header('User-Agent', USER_AGENT)
        page_data = net_get_URL_text(req)

        # --- Old Parse list of games ---
        gets = {}
        gets = re.findall('<td class="rtitle">(.*?)<a href="(.*?)"(.*?)class="sevent_(.*?)">(.*?)</a></td>', page_data)
        game_list = []
        for get in gets:
            game = {}
            gamesystem = get[1].split('/')
            game['id']           = get[1]
            game['display_name'] = text_unescape_HTML(get[4]) + ' / ' + gamesystem[1].capitalize()
            game['order']        = 1
            # game["gamesys"]      = gamesystem[1].capitalize()
            # game["title"]        = text_unescape_HTML(get[4])

            # Increase search score based on our own search
            title = text_unescape_HTML(get[4])
            if title.lower() == search_string.lower():          game['order'] += 1
            if title.lower().find(search_string.lower()) != -1: game['order'] += 1
            game_list.append(game)
        game_list.sort(key = lambda result: result['order'], reverse = True)
        results_ret = game_list

        return results_ret

# -----------------------------------------------------------------------------
# arcadeHITS
# ----------------------------------------------------------------------------- 
class Scraper_arcadeHITS():
    # Executes a search and returns a list of games found.
    def get_search(self, search_string, rom_base_noext, platform):
        results = []
        display = []
        try:
            f = urllib.urlopen('http://www.arcadehits.net/index.php?p=roms&jeu='+search)
            page = f.read().replace('\r\n', '').replace('\n', '')
            game = {}
            romname = ''.join(re.findall('<h4>(.*?)</h4>', page))
            game["title"] = unescape(romname)
            game["id"] = search
            game["gamesys"] = 'Arcade'
            if game["title"]:
                results.append(game)
                display.append(romname + " / " + game["gamesys"])
            return results,display
        except:
            return results,display

# -----------------------------------------------------------------------------
# MobyGames (http://www.mobygames.com)
# MobyGames makes it difficult to extract information. Maybe a grammar parser
# will be needed.
# ----------------------------------------------------------------------------- 
class Scraper_MobyGames():
    # Executes a search and returns a list of games found.
    #
    # http://www.mobygames.com/search/quick?q=super+mario+world
    #
    # <div class="d90b5a09a3d745cdd81e22d52188f8000">
    # <div class="searchResult">
    # <div class="searchNumber">1.</div>
    # <div class="searchImage">
    # <a href="/game/super-mario-world">
    # <img class="searchResultImage" alt="Super Mario World New" src="/images/covers/t/324893-super-mario-world-new-nintendo-3ds-front-cover.jpg" border="0" height="57" width="60">
    # </a>
    # </div>
    # <div class="searchData">
    # <div class="searchTitle">Game: <a href="/game/super-mario-world">Super Mario World</a></div>
    # <div class="searchDetails">
    # <span style="white-space: nowrap"><a href="/game/arcade/super-mario-world">Arcade</a> (<em>1991</em>)</span>, 
    # <span style="white-space: nowrap"><a href="/game/new-nintendo-3ds/super-mario-world">New Nintendo 3DS</a> (<em>2016</em>)</span>, 
    # <span style="white-space: nowrap"><a href="/game/snes/super-mario-world">SNES</a> (<em>1990</em>)</span>, 
    # <span style="white-space: nowrap"><a href="/game/wii/super-mario-world">Wii</a> (<em>2006</em>)</span> and 
    # <span style="white-space: nowrap"><a href="/game/wii-u/super-mario-world">Wii U</a> (<em>2013</em>)</span>
    # </div>
    # </div>
    # </div>
    # <br clear="all">
    # </div>
    # <div class="d90b5a09a3d745cdd81e22d52188f8000">
    # <div class="searchResult">
    # <div class="searchNumber">2.</div>
    # ... 
    def get_search(self, search_string, rom_base_noext, platform):
        return []<|MERGE_RESOLUTION|>--- conflicted
+++ resolved
@@ -31,15 +31,10 @@
         results_ret = []
         scraper_platform = AEL_platform_to_TheGamesDB(platform)
         if DEBUG_SCRAPERS:
-<<<<<<< HEAD
-            log_debug('Scraper_TheGamesDB::get_search AEL platform         "{0}"'.format(platform))
-            log_debug('Scraper_TheGamesDB::get_search TheGamesDB platform  "{0}"'.format(scraper_platform))
-=======
             log_debug('Scraper_TheGamesDB::get_search search_string        "{}"'.format(search_string))
             log_debug('Scraper_TheGamesDB::get_search rom_base_noext       "{}"'.format(rom_base_noext))
             log_debug('Scraper_TheGamesDB::get_search AEL platform         "{}"'.format(platform))
             log_debug('Scraper_TheGamesDB::get_search TheGamesDB platform  "{}"'.format(scraper_platform))
->>>>>>> d2a516cc
 
         # --- This returns an XML file ---
         # <Data>
@@ -82,15 +77,10 @@
         results_ret = []
         scraper_platform = AEL_platform_to_GameFAQs(platform)
         if DEBUG_SCRAPERS:
-<<<<<<< HEAD
-            log_debug('Scraper_GameFAQs::get_search AEL platform       "{0}"'.format(platform))
-            log_debug('Scraper_GameFAQs::get_search GameFAQs platform  "{0}"'.format(scraper_platform))
-=======
             log_debug('Scraper_GameFAQs::get_search search_string      "{}"'.format(search_string))
             log_debug('Scraper_GameFAQs::get_search rom_base_noext     "{}"'.format(rom_base_noext))
             log_debug('Scraper_GameFAQs::get_search AEL platform       "{}"'.format(platform))
             log_debug('Scraper_GameFAQs::get_search GameFAQs platform  "{}"'.format(scraper_platform))
->>>>>>> d2a516cc
 
         # Example: 'street fighter', 'Nintendo SNES'
         # http://www.gamefaqs.com/search?platform=63&game=street+fighter
