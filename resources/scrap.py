--- conflicted
+++ resolved
@@ -667,14 +667,8 @@
 
         # --- If no candidates available just clean the ROM Title and return ---
         if self.candidate_asset is None or not self.candidate_asset:
-<<<<<<< HEAD
-            log_verb('No asset candidates (or previous error). Cleaning ROM name only.')
-            ROM.set_name(text_format_ROM_title(ROM.getBaseNoExt(), self.scan_clean_tags))
-            return
-=======
             log_verb('No asset candidates (or previous error).')
             return ret_asset_path
->>>>>>> 94908167
 
         # --- If scraper does not support particular asset return inmediately ---
         if not self.asset_scraper_obj.supports_asset_ID(asset_info.id):
