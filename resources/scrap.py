--- conflicted
+++ resolved
@@ -268,11 +268,7 @@
         self.strategy_obj.asset_scraper_name = self.strategy_obj.asset_scraper_obj.get_name()
 
         # --- Add launcher properties to ScrapeStrategy object ---
-<<<<<<< HEAD
-        strategy_obj.platform = platform
-=======
-        self.strategy_obj.platform = launcher['platform']
->>>>>>> b392d495
+        self.strategy_obj.platform = platform
 
         return self.strategy_obj
 
@@ -379,11 +375,6 @@
         self.flag_meta_and_asset_scraper_same = self.meta_scraper_obj is self.asset_scraper_obj
         log_debug('Are metadata and asset scrapers the same? {}'.format(self.flag_meta_and_asset_scraper_same))
 
-<<<<<<< HEAD
-    def check_launcher_unset_asset_dirs(self):
-        log_debug('ScrapeStrategy::check_launcher_unset_asset_dirs() BEGIN ...')
-        self.enabled_asset_list = self.launcher.get_enabled_asset_list()
-=======
         # DEBUG, never use in a release.
         # log_debug('ScrapeStrategy::begin_ROM_scanner() DEBUG dumping of scraper data ON.')
         # self.meta_scraper_obj.set_debug_file_dump(True, '/home/kodi/')
@@ -402,20 +393,14 @@
 
     def scanner_check_launcher_unset_asset_dirs(self):
         log_debug('ScrapeStrategy::scanner_check_launcher_unset_asset_dirs() BEGIN ...')
-        self.enabled_asset_list = asset_get_enabled_asset_list(self.launcher)
->>>>>>> b392d495
+        self.enabled_asset_list = self.launcher.get_enabled_asset_list()
         self.unconfigured_name_list = asset_get_unconfigured_name_list(self.enabled_asset_list)
  
     # Determine the actions to be carried out by process_ROM_metadata() and process_ROM_assets().
     # Must be called before the aforementioned methods.
-<<<<<<< HEAD
-    def process_ROM_begin(self, ROM):
-        log_debug('ScrapeStrategy::process_ROM_begin() Determining metadata and asset actions...')
-=======
-    def scanner_process_ROM_begin(self, romdata, ROM):
+    def scanner_process_ROM_begin(self, ROM):
         log_debug('ScrapeStrategy::scanner_process_ROM_begin() Determining metadata and asset actions...')
 
->>>>>>> b392d495
         # --- Determine metadata action ----------------------------------------------------------
         # --- Test if NFO file exists ---
         ROM_path = ROM.get_file()
@@ -475,12 +460,8 @@
             raise ValueError('Invalid scan_asset_policy value {0}'.format(self.scan_asset_policy))
         # Process asset by asset
         for i, asset_ID in enumerate(ROM_ASSET_ID_LIST):
-<<<<<<< HEAD
             AInfo = g_assetFactory.get_asset_info(asset_ID)
-=======
-            AInfo = assets_get_info_scheme(asset_ID)
             # Local artwork.
->>>>>>> b392d495
             if self.scan_asset_policy == 0:
                 if not self.enabled_asset_list[i]:
                     log_debug('Skipping {0} (dir not configured).'.format(AInfo.name))
@@ -531,15 +512,10 @@
         # must be selected for both scrapers.
         if self.metadata_action == ScrapeStrategy.ACTION_META_SCRAPER:
             log_debug('Getting metadata candidate game')
-<<<<<<< HEAD
-            self.candidate_metadata = self._scanner_get_candidate(
-                ROM, self.meta_scraper_obj, self.meta_scraper_name, status_dic)
-=======
             # What if status_dic reports and error here? It is ignored?
             status_dic = kodi_new_status_dic('No error')
             self._scanner_get_candidate(
-                romdata, ROM, self.meta_scraper_obj, self.meta_scraper_name, status_dic)
->>>>>>> b392d495
+                ROM, self.meta_scraper_obj, self.meta_scraper_name, status_dic)
         else:
             log_debug('Metadata candidate game is None')
 
@@ -552,24 +528,18 @@
         # Otherwise search for an asset scraper candidate if needed.
         elif any(temp_asset_list):
             log_debug('Getting asset candidate game.')
-<<<<<<< HEAD
-            self.candidate_asset = self._scanner_get_candidate(
-                ROM, self.asset_scraper_obj, self.asset_scraper_name, status_dic)
-=======
             # What if status_dic reports and error here? It is ignored?
             status_dic = kodi_new_status_dic('No error')
             self._scanner_get_candidate(
-                romdata, ROM, self.asset_scraper_obj, self.asset_scraper_name, status_dic)
+                ROM, self.asset_scraper_obj, self.asset_scraper_name, status_dic)
         # Asset scraper not needed.
->>>>>>> b392d495
         else:
             log_debug('Asset candidate game is None')
 
     # Called by the ROM scanner. Fills in the ROM metadata.
     #
-<<<<<<< HEAD
     # @param ROM: [Rom] ROM object.
-    def process_ROM_metadata(self, ROM):
+    def scanner_process_ROM_metadata(self, ROM):
         log_debug('ScrapeStrategy::process_ROM_metadata() Processing metadata action...')
         
         if self.metadata_action == ScrapeStrategy.ACTION_META_TITLE_ONLY:
@@ -577,16 +547,6 @@
                 self.pdialog.updateMessage2('Formatting ROM name...')
             ROM_path = ROM.get_file()
             ROM.set_name(text_format_ROM_title(ROM_path.getBaseNoExt(), self.scan_clean_tags))
-=======
-    # @param romdata: [dict] ROM data dictionary. Mutable and edited by assignment.
-    # @param ROM_FN: [Filename] ROM filename object.
-    def scanner_process_ROM_metadata(self, romdata, ROM_FN):
-        log_debug('ScrapeStrategy::scanner_process_ROM_metadata() Processing metadata action...')
-        if self.metadata_action == ScrapeStrategy.ACTION_META_TITLE_ONLY:
-            if self.pdialog_verbose:
-                self.pdialog.updateMessage2('Formatting ROM name...')
-            romdata['m_name'] = text_format_ROM_title(ROM_FN.getBase_noext(), self.scan_clean_tags)
->>>>>>> b392d495
 
         elif self.metadata_action == ScrapeStrategy.ACTION_META_NFO_FILE:
             ROM_path = ROM.get_file()
@@ -609,21 +569,7 @@
             ROM.set_plot(nfo_dic['plot'])                   # <plot>
 
         elif self.metadata_action == ScrapeStrategy.ACTION_META_SCRAPER:
-<<<<<<< HEAD
             self._scanner_scrap_ROM_metadata(ROM)
-            
-        else:
-            raise ValueError('Invalid metadata_action value {0}'.format(self.metadata_action))
-    
-    # Called by the ROM scanner.
-    #
-    # @param ROM: [Rom] ROM filename object.
-    def process_ROM_assets(self, ROM):
-        log_debug('ScrapeStrategy::process_ROM_assets() Processing asset actions...')
-        
-=======
-            self._scanner_scrap_ROM_metadata(romdata, ROM_FN)
-
         else:
             raise ValueError('Invalid metadata_action value {0}'.format(metadata_action))
 
@@ -633,44 +579,21 @@
     # @param ROM_FN: [Filename] ROM filename object.
     def scanner_process_ROM_assets(self, romdata, ROM_FN):
         log_debug('ScrapeStrategy::scanner_process_ROM_assets() Processing asset actions...')
->>>>>>> b392d495
         # --- Process asset by asset actions ---
         # --- Asset scraping ---
         for i, asset_ID in enumerate(ROM_ASSET_ID_LIST):
             AInfo = g_assetFactory.get_asset_info(asset_ID)
             if self.asset_action_list[i] == ScrapeStrategy.ACTION_ASSET_LOCAL_ASSET:
                 log_debug('Using local asset for {}'.format(AInfo.name))
-<<<<<<< HEAD
                 ROM.set_asset(AInfo, self.local_asset_list[i])
             elif self.asset_action_list[i] == ScrapeStrategy.ACTION_ASSET_SCRAPER:                
                 ROM.set_asset(AInfo, self._scanner_scrap_ROM_asset(
                     AInfo, self.local_asset_list[i], ROM))
-=======
-                romdata[AInfo.key] = self.local_asset_list[i]
-            elif self.asset_action_list[i] == ScrapeStrategy.ACTION_ASSET_SCRAPER:
-                romdata[AInfo.key] = self._scanner_scrap_ROM_asset(
-                    asset_ID, self.local_asset_list[i], ROM_FN)
->>>>>>> b392d495
             else:
                 raise ValueError('Asset {} index {} ID {} unknown action {}'.format(
                     AInfo.name, i, asset_ID, self.asset_action_list[i]))
 
         # --- Print some debug info ---
-<<<<<<< HEAD
-        romdata = ROM.get_data_dic()
-        log_verb('Set Title     file "{0}"'.format(romdata['s_title']))
-        log_verb('Set Snap      file "{0}"'.format(romdata['s_snap']))
-        log_verb('Set Boxfront  file "{0}"'.format(romdata['s_boxfront']))
-        log_verb('Set Boxback   file "{0}"'.format(romdata['s_boxback']))
-        log_verb('Set Cartridge file "{0}"'.format(romdata['s_cartridge']))
-        log_verb('Set Fanart    file "{0}"'.format(romdata['s_fanart']))
-        log_verb('Set Banner    file "{0}"'.format(romdata['s_banner']))
-        log_verb('Set Clearlogo file "{0}"'.format(romdata['s_clearlogo']))
-        log_verb('Set Flyer     file "{0}"'.format(romdata['s_flyer']))
-        log_verb('Set Map       file "{0}"'.format(romdata['s_map']))
-        log_verb('Set Manual    file "{0}"'.format(romdata['s_manual']))
-        log_verb('Set Trailer   file "{0}"'.format(romdata['s_trailer']))
-=======
         log_verb('Set Title     file "{}"'.format(romdata['s_title']))
         log_verb('Set Snap      file "{}"'.format(romdata['s_snap']))
         log_verb('Set Boxfront  file "{}"'.format(romdata['s_boxfront']))
@@ -683,66 +606,24 @@
         log_verb('Set Map       file "{}"'.format(romdata['s_map']))
         log_verb('Set Manual    file "{}"'.format(romdata['s_manual']))
         log_verb('Set Trailer   file "{}"'.format(romdata['s_trailer']))
->>>>>>> b392d495
 
         return ROM
 
-<<<<<<< HEAD
     # Get a candidate game in the ROM scanner.
+    # Returns nothing.
     def _scanner_get_candidate(self, ROM, scraper_obj, scraper_name, status_dic):
-=======
-    # Get and set a candidate game in the ROM scanner.
-    # Returns nothing.
-    def _scanner_get_candidate(self, romdata, ROM_FN, scraper_obj, scraper_name, status_dic):
->>>>>>> b392d495
         # --- Update scanner progress dialog ---
         if self.pdialog_verbose:
             scraper_text = 'Searching games with scraper {}...'.format(scraper_name)
             self.pdialog.updateMessage2(scraper_text)
-<<<<<<< HEAD
-        log_debug('Searching games with scraper {}'.format(scraper_name))
-        
-        # --- Call scraper and get a list of games ---
-        ROM_path = ROM.get_file()
-        rom_name_scraping = text_format_ROM_name_for_scraping(ROM_path.getBaseNoExt())
-        candidates = scraper_obj.get_candidates(
-            rom_name_scraping, ROM_path.getBaseNoExt(), self.platform, status_dic)
-        # * If the scraper produced an error notification show it and continue operation.
-        #   Note that if a number of errors/exceptions happen (for example, network is down) then
-        #   the scraper will disable itself and only a limited number of messages will be shown.
-        # * In the scanner treat any scraper error message as an OK dialog.
-        # * Once the error is displayed reset status_dic
-        if not status_dic['status']:
-            self.pdialog.close()
-            kodi_dialog_OK(status_dic['msg'])
-            status_dic = kodi_new_status_dic('No error')
-            self.pdialog.reopen()
-        if candidates is None or not candidates:
-            log_verb('Found no candidates after searching.')
-            return None
-        log_debug('Scraper {0} found {1} candidate/s'.format(scraper_name, len(candidates)))
-        # --- Choose game to download metadata ---
-        if self.game_selection_mode == 0:
-            log_debug('Metadata manual scraping')
-            if len(candidates) == 1:
-                log_debug('get_candidates() returned 1 game. Automatically selected.')
-                select_candidate_idx = 0
-            else:
-                # Display game list found so user choses.
-                log_debug('Metadata manual scraping. User chooses game.')
-                self.pdialog.close()
-                game_name_list = [candidate['display_name'] for candidate in candidates]
-                select_candidate_idx = xbmcgui.Dialog().select(
-                    'Select game for ROM {0}'.format(ROM_path.getBaseNoExt()), game_name_list)
-                if select_candidate_idx < 0: select_candidate_idx = 0
-=======
         log_debug('Searching games with scaper {}'.format(scraper_name))
 
         # * The scanner uses the cached ROM candidate always.
         # * If the candidate is empty it means it was previously searched and the scraper
         #   found no candidates. In this case, the context menu must be used to manually
         #   change the search string and set a valid candidate.
-        rom_base_noext = ROM_FN.getBase_noext()
+        ROM_path = ROM.get_file()
+        rom_base_noext = ROM_path.getBaseNoExt()
         if scraper_obj.check_candidates_cache(rom_base_noext, self.platform):
             log_debug('ROM "{}" in candidates cache.'.format(rom_base_noext))
             candidate = scraper_obj.retrieve_from_candidates_cache(rom_base_noext, self.platform)
@@ -761,9 +642,9 @@
             scraper_obj.clear_cache(rom_base_noext, self.platform)
 
             # --- Call scraper and get a list of games ---
-            rom_name_scraping = text_format_ROM_name_for_scraping(ROM_FN.getBase_noext())
+            rom_name_scraping = text_format_ROM_name_for_scraping(ROM_path.getBaseNoExt())
             candidates = scraper_obj.get_candidates(
-                rom_name_scraping, ROM_FN.getBase_noext(), ROM_FN.getPath(), self.platform, status_dic)
+				rom_name_scraping, ROM_path.getBaseNoExt(), self.platform, status_dic)
             # * If the scraper produced an error notification show it and continue scanner operation.
             # * Note that if many errors/exceptions happen (for example, network is down) then
             #   the scraper will disable itself after a number of errors and only a limited number
@@ -776,7 +657,6 @@
                 # kodi_dialog_OK(status_dic['msg'])
                 kodi_dialog_yesno_timer(status_dic['msg'], 60000)
                 status_dic = kodi_new_status_dic('No error')
->>>>>>> b392d495
                 self.pdialog.reopen()
             # * If candidates is None some kind of error/exception happened.
             # * None is also returned if the scraper is disabled (also no error in status_dic).
@@ -823,13 +703,8 @@
             scraper_obj.set_candidate(rom_base_noext, self.platform, candidate)
 
     # Scraps ROM metadata in the ROM scanner.
-<<<<<<< HEAD
     def _scanner_scrap_ROM_metadata(self, ROM):
-        log_debug('ScrapeStrategy::_scanner_scrap_ROM_metadata() Scraping metadata...')
-=======
-    def _scanner_scrap_ROM_metadata(self, romdata, ROM_FN):
         log_debug('ScrapeStrategy._scanner_scrap_ROM_metadata() Scraping metadata...')
->>>>>>> b392d495
 
         # --- Update scanner progress dialog ---
         if self.pdialog_verbose:
@@ -837,23 +712,18 @@
             self.pdialog.updateMessage2(scraper_text)
 
         # --- If no candidates available just clean the ROM Title and return ---
-<<<<<<< HEAD
-        if self.candidate_metadata is None and not self.candidate_metadata:
-            log_verb('No medatada candidates (or previous error). Cleaning ROM name only.')
+        if self.meta_scraper_obj.candidate is None:
+            log_verb('Medatada candidates is None. Cleaning ROM name only.')
             ROM_file = ROM.get_file()
             ROM.set_name(text_format_ROM_title(ROM_file.getBaseNoExt(), self.scan_clean_tags))
-=======
-        if self.meta_scraper_obj.candidate is None:
-            log_verb('Medatada candidates is None. Cleaning ROM name only.')
-            romdata['m_name'] = text_format_ROM_title(ROM_FN.getBase_noext(), self.scan_clean_tags)
             return
         if not self.meta_scraper_obj.candidate:
             log_verb('Medatada candidate is empty (no candidates found). Cleaning ROM name only.')
-            romdata['m_name'] = text_format_ROM_title(ROM_FN.getBase_noext(), self.scan_clean_tags)
->>>>>>> b392d495
+            ROM_file = ROM.get_file()
+            ROM.set_name(text_format_ROM_title(ROM_file.getBaseNoExt(), self.scan_clean_tags))
             # Update the empty NFO file to mark the ROM as scraped and avoid rescraping
             # if launcher is scanned again.
-            self._scanner_update_NFO_file(romdata)
+            self._scanner_update_NFO_file(ROM)
             return
 
         # --- Grab metadata for selected game and put into ROM ---
@@ -866,15 +736,11 @@
             kodi_dialog_yesno_timer(status_dic['msg'], 60000)
             self.pdialog.reopen()
             return
-<<<<<<< HEAD
         scraper_applied = self._apply_candidate_on_metadata(game_data, ROM)
-=======
-        scraper_applied = self._apply_candidate_on_metadata_old(game_data, romdata, ROM_FN)
->>>>>>> b392d495
-        self._scanner_update_NFO_file(romdata)
+        self._scanner_update_NFO_file(ROM)
 
     # Update ROM NFO file after scraping.
-    def _scanner_update_NFO_file(self, romdata):
+    def _scanner_update_NFO_file(self, ROM):
         if self.scan_update_NFO_files:
             log_debug('User wants to update NFO file after scraping.')
             fs_export_ROM_NFO(ROM.get_data_dic(), False)
@@ -887,28 +753,15 @@
     #
     # @param asset_info [AssetInfo object]
     # @param local_asset_path: [str]
-<<<<<<< HEAD
     # @param ROM: [Rom object]
     # @return: [str] Filename string with the asset path.
     def _scanner_scrap_ROM_asset(self, asset_info, local_asset_path, ROM):
-=======
-    # @param ROM_FN: [Filename object]
-    # @return: [str] Filename string with the asset path.
-    def _scanner_scrap_ROM_asset(self, asset_ID, local_asset_path, ROM_FN):
->>>>>>> b392d495
         # --- Cached frequent used things ---
         asset_name = asset_info.name
-<<<<<<< HEAD
         asset_dir_FN  = self.launcher.get_asset_path(asset_info)
         asset_path_noext_FN = assets_get_path_noext_DIR(asset_info, asset_dir_FN, ROM.get_file())
-        log_debug('ScrapeStrategy::_scanner_scrap_ROM_asset() Scraping {} with scraper {}...'.format(
-            asset_name, self.asset_scraper_name))
-=======
-        asset_dir_FN  = FileName(self.launcher[asset_info.path_key])
-        asset_path_noext_FN = assets_get_path_noext_DIR(asset_info, asset_dir_FN, ROM_FN)
         t = 'ScrapeStrategy._scanner_scrap_ROM_asset() Scraping {} with scraper {} ------------------------------'
         log_debug(t.format(asset_name, self.asset_scraper_name))
->>>>>>> b392d495
         status_dic = kodi_new_status_dic('No error')
         
         # By default always use local image if found in case scraper fails.
@@ -925,13 +778,8 @@
             return ret_asset_path
 
         # --- If scraper does not support particular asset return inmediately ---
-<<<<<<< HEAD
         if not self.asset_scraper_obj.supports_asset_ID(asset_info.id):
-            log_debug('Scraper {0} does not support asset {1}.'.format(
-=======
-        if not self.asset_scraper_obj.supports_asset_ID(asset_ID):
             log_debug('Scraper {} does not support asset {}.'.format(
->>>>>>> b392d495
                 self.asset_scraper_name, asset_name))
             return ret_asset_path
 
@@ -942,11 +790,7 @@
             self.pdialog.updateMessage2(scraper_text)
 
         # --- Grab list of images/assets for the selected candidate ---
-<<<<<<< HEAD
-        assetdata_list = self.asset_scraper_obj.get_assets(candidate, asset_info, status_dic)
-=======
-        assetdata_list = self.asset_scraper_obj.get_assets(asset_ID, status_dic)
->>>>>>> b392d495
+        assetdata_list = self.asset_scraper_obj.get_assets(asset_info, status_dic)
         if not status_dic['status']:
             self.pdialog.close()
             # Close error message dialog automatically 1 minute to keep scanning.
@@ -1046,15 +890,9 @@
             scraper_text = 'Downloading {} from {}...'.format(
                 asset_name, self.asset_scraper_name)
             self.pdialog.updateMessage2(scraper_text)
-<<<<<<< HEAD
-        image_local_path = asset_path_noext_FN.append('.' + image_ext)
-        log_verb('Downloading URL  "{0}"'.format(image_url))
-        log_verb('Into local file  "{0}"'.format(image_local_path))
-=======
         image_local_path = asset_path_noext_FN.append('.' + image_ext).getPath()
         log_verb('Download  "{0}"'.format(image_url_log))
         log_verb('Into file "{0}"'.format(image_local_path))
->>>>>>> b392d495
         try:
             # net_download_img() never prints URLs or paths.
             net_download_img(image_url, image_local_path)
@@ -1194,13 +1032,8 @@
 
         # --- Grab metadata ---
         pdialog = KodiProgressDialog()
-<<<<<<< HEAD
-        pdialog.startProgress('{0} scraper. Getting Launcher metadata...'.format(scraper_name))
-        gamedata = self.scraper_obj.get_metadata(candidate)
-=======
         pdialog.startProgress('Scraping metadata with {}...'.format(scraper_name))
         gamedata = self.scraper_obj.get_metadata(candiate)
->>>>>>> b392d495
         pdialog.endProgress()
         if not status_dic['status']: return status_dic
 
@@ -1315,15 +1148,9 @@
             status_dic['status'] = False
             status_dic['msg'] = 'Error downloading asset'
             return status_dic
-<<<<<<< HEAD
-        pdialog.startProgress('{} scraper (Resolving URL extension...)'.format(scraper_name), 100)
-        image_ext = self.scraper_obj.resolve_asset_URL_extension(image_url, status_dic)
-        pdialog.endProgress()
-=======
         pdialog.startProgress('Resolving URL extension with {}...'.format(scraper_name))
         image_ext = self.scraper_obj.resolve_asset_URL_extension(selected_asset, image_url, status_dic)
         pdialog.endProgress()        
->>>>>>> b392d495
         log_debug('Resolved URL extension "{}"'.format(image_ext))
         if not image_ext:
             log_error('_gui_edit_asset() Error in scraper.resolve_asset_URL_extension()')
@@ -1673,11 +1500,7 @@
     #          list is returned. If there is an error/exception None is returned, the cause printed
     #          in the log and status_dic has a message to show.
     @abc.abstractmethod
-<<<<<<< HEAD
-    def get_assets(self, candidate, asset_info, status_dic): pass
-=======
-    def get_assets(self, asset_ID, status_dic): pass
->>>>>>> b392d495
+    def get_assets(self, asset_info, status_dic): pass
 
     # When returning the asset list with get_assets(), some sites return thumbnails images
     # because the real assets are on a single dedicated page. For this sites, resolve_asset_URL()
@@ -1974,11 +1797,7 @@
     # Null scraper never returns valid scraped metadata.
     def get_metadata(self, status_dic): return self._new_gamedata_dic()
 
-<<<<<<< HEAD
-    def get_assets(self, candidate, asset_info, status_dic): return []
-=======
-    def get_assets(self, asset_ID, status_dic): return []
->>>>>>> b392d495
+    def get_assets(self, asset_info, status_dic): return []
 
     def resolve_asset_URL(self, selected_asset, status_dic): return ('', '')
 
@@ -2077,11 +1896,7 @@
 
         return gamedata
 
-<<<<<<< HEAD
-    def get_assets(self, candidate, asset_info, status_dic): return []
-=======
-    def get_assets(self, asset_ID, status_dic): return []
->>>>>>> b392d495
+    def get_assets(self, asset_info, status_dic): return []
 
     def resolve_asset_URL(self, selected_asset, status_dic): pass
 
@@ -2243,7 +2058,6 @@
         # --- This scraper settings ---
         # Make sure this is the public key (limited by IP) and not the private key.
         self.api_public_key = '828be1fb8f3182d055f1aed1f7d4da8bd4ebc160c3260eae8ee57ea823b42415'
-<<<<<<< HEAD
         if settings['scraper_thegamesdb_apikey'] is not None:
             self.api_public_key = settings['scraper_thegamesdb_apikey']
             
@@ -2256,8 +2070,6 @@
         self.genres_cached = {}
         self.developers_cached = {}
         self.publishers_cached = {}
-=======
->>>>>>> b392d495
 
         # --- Pass down common scraper settings ---
         super(TheGamesDB, self).__init__(settings)
@@ -2379,46 +2191,24 @@
  
     # This function may be called many times in the ROM Scanner. All calls to this function
     # must be cached. See comments for this function in the Scraper abstract class.
-<<<<<<< HEAD
-    def get_assets(self, candidate, asset_info, status_dic):
-=======
-    def get_assets(self, asset_ID, status_dic):
->>>>>>> b392d495
+    def get_assets(self, asset_info, status_dic):
         # --- If scraper is disabled return immediately and silently ---
         if self.scraper_disabled:
             log_debug('TheGamesDB.get_assets() Scraper disabled. Returning empty data.')
             return []
 
-<<<<<<< HEAD
-        log_debug('TheGamesDB::get_assets() Getting assets {} (ID {}) for candidate ID = {}'.format(
-            asset_info.name, asset_info.id, candidate['id']))
-
-        # --- Check if search term is in the cache ---
-        cache_key = str(candidate['id']) + '__' + asset_info.name + '__' + str(asset_info.id)
-        if cache_key in self.cache_assets:
-            log_debug('TheGamesDB::get_assets() Cache hit "{0}"'.format(cache_key))
-            asset_list = self.cache_assets[cache_key]
-            return asset_list
-=======
-        asset_info = assets_get_info_scheme(asset_ID)
+        asset_info = assets_get_info_scheme(asset_info.id)
         log_debug('TheGamesDB.get_assets() Getting assets {} (ID {}) for candidate ID "{}"'.format(
-            asset_info.name, asset_ID, self.candidate['id']))
->>>>>>> b392d495
+            asset_info.name, asset_info.id, self.candidate['id']))
 
         # --- Request is not cached. Get candidates and introduce in the cache ---
         # Get all assets for candidate. _scraper_get_assets_all() caches all assets for a
         # candidate. Then select asset of a particular type.
         all_asset_list = self._retrieve_all_assets(self.candidate, status_dic)
         if not status_dic['status']: return None
-<<<<<<< HEAD
         asset_list = [asset_dic for asset_dic in all_asset_list if asset_dic['asset_ID'] == asset_info.id]
         log_debug('TheGamesDB::get_assets() Total assets {0} / Returned assets {1}'.format(
-        len(all_asset_list), len(asset_list)))
-=======
-        asset_list = [asset_dic for asset_dic in all_asset_list if asset_dic['asset_ID'] == asset_ID]
-        log_debug('TheGamesDB.get_assets() Total assets {0} / Returned assets {1}'.format(
             len(all_asset_list), len(asset_list)))
->>>>>>> b392d495
 
         return asset_list
 
@@ -2653,13 +2443,8 @@
     # THIS FUNCTION CODE MUST BE UPDATED.
     def _retrieve_publishers(self, publisher_ids):
         if publisher_ids is None: return ''
-<<<<<<< HEAD
         if self.publishers_cached is None:
             log_debug('TheGamesDB:: No cached publishers. Retrieving from online.')
-=======
-        if self.publishers is None:
-            log_debug('TheGamesDB. No cached publishers. Retrieving from online.')
->>>>>>> b392d495
             url = 'https://api.thegamesdb.net/Publishers?apikey={}'.format(self._get_API_key())
             page_data_raw = net_get_URL(url, self._clean_URL_for_log(url))
             publishers_json = json.loads(page_data_raw)
@@ -2792,28 +2577,22 @@
     def _check_overloading(self, json_data, status_dic):
         # This is an integer.
         remaining_monthly_allowance = json_data['remaining_monthly_allowance']
-<<<<<<< HEAD
         extra_allowance = json_data['extra_allowance']
-        log_debug('TheGamesDB::_check_overloading() remaining_monthly_allowance = {}'.format(
-            remaining_monthly_allowance))
-        if extra_allowance:
-            log_debug('TheGamesDB::_check_overloading() extra_allowance = {}'.format(
-                extra_allowance))
-        else: extra_allowance = 0
-        if remaining_monthly_allowance > 0 or extra_allowance > 0: return
-        log_error('TheGamesDB::_check_overloading() remaining_monthly_allowance <= 0')
-=======
-        log_debug('TheGamesDB._check_overloading() remaining_monthly_allowance = {}'.format(
-            remaining_monthly_allowance))
-        if remaining_monthly_allowance > 0: return
-        log_error('TheGamesDB._check_overloading() remaining_monthly_allowance <= 0')
->>>>>>> b392d495
+        if not extra_allowance:
+            extra_allowance = 0
+            
+        log_debug('TheGamesDB::_check_overloading() remaining_monthly_allowance = {}'.format(remaining_monthly_allowance))
+        log_debug('TheGamesDB::_check_overloading() extra_allowance = {}'.format(extra_allowance))
+        total_allowance = remaining_monthly_allowance + extra_allowance
+        
+        if total_allowance > 0: return
+        log_error('TheGamesDB::_check_overloading() remaining total allowance <= 0')
         log_error('Disabling TGDB scraper.')
         self.scraper_disabled = True
         status_dic['status'] = False
         status_dic['dialog'] = KODI_MESSAGE_DIALOG
-        status_dic['msg'] = 'TGDB monthly allowance is {}. Scraper disabled.'.format(
-            remaining_monthly_allowance)
+        status_dic['msg'] = 'TGDB monthly/total allowance is {}. Scraper disabled.'.format(
+            total_allowance)
 
 # ------------------------------------------------------------------------------------------------
 # MobyGames online scraper.
@@ -2857,16 +2636,11 @@
         self.api_key = settings['scraper_mobygames_apikey']
 
         # --- Misc stuff ---
-<<<<<<< HEAD
         self.cache_candidates = {}
         self.cache_metadata = {}
         self.cache_assets = {}
         self.all_asset_cache = {}
         self.last_http_call = datetime.now()
-=======
-        self.last_http_call = datetime.datetime.now()
-
->>>>>>> b392d495
         # --- Pass down common scraper settings ---
         super(MobyGames, self).__init__(settings)
 
@@ -2963,11 +2737,7 @@
     #
     # In the MobyGames scraper is convenient to grab all the available assets for a candidate,
     # cache the assets, and then select the assets of a specific type from the cached list.
-<<<<<<< HEAD
-    def get_assets(self, candidate, asset_info, status_dic):
-=======
-    def get_assets(self, asset_ID, status_dic):
->>>>>>> b392d495
+    def get_assets(self, asset_info, status_dic):
         # --- If scraper is disabled return immediately and silently ---
         if self.scraper_disabled:
             log_debug('MobyGames.get_assets() Scraper disabled. Returning empty data.')
@@ -2982,13 +2752,8 @@
         # Then select asset of a particular type.
         all_asset_list = self._retrieve_all_assets(self.candidate, status_dic)
         if not status_dic['status']: return None
-<<<<<<< HEAD
         asset_list = [asset_dic for asset_dic in all_asset_list if asset_dic['asset_ID'] == asset_info.id]
         log_debug('MobyGames::get_assets() Total assets {0} / Returned assets {1}'.format(
-=======
-        asset_list = [asset_dic for asset_dic in all_asset_list if asset_dic['asset_ID'] == asset_ID]
-        log_debug('MobyGames.get_assets() Total assets {} / Returned assets {}'.format(
->>>>>>> b392d495
             len(all_asset_list), len(asset_list)))
 
         return asset_list
@@ -3193,35 +2958,15 @@
         return clean_url
 
     # Retrieve URL and decode JSON object.
-<<<<<<< HEAD
-    # When the API key is not configured or invalid MobyGames returns "HTTP Error 401: UNAUTHORIZED"
-    # When the API number of calls is exhausted ...
-    def _retrieve_URL_as_JSON(self, url, status_dic, retry=0):
-=======
     # MobyGames API info https://www.mobygames.com/info/api
     #
     # * When the API key is not configured or invalid MobyGames returns HTTP status code 401.
     # * When the API number of calls is exhausted MobyGames returns HTTP status code 429.
     # * When a game search is not succesfull MobyGames returns valid JSON with an empty list.
-    def _retrieve_URL_as_JSON(self, url, status_dic):
->>>>>>> b392d495
+    def _retrieve_URL_as_JSON(self, url, status_dic, retry=0):
         self._wait_for_API_request()
         page_data_raw, http_code = net_get_URL(url, self._clean_URL_for_log(url))
-<<<<<<< HEAD
         self.last_http_call = datetime.now()
-        if page_data_raw is None:
-            if http_code == 429 and retry < Scraper.RETRY_THRESHOLD:
-                # 360 per hour limit, wait at least 16 minutes
-                wait_till_time = datetime.now() + timedelta(seconds=960)
-                kodi_dialog_OK('You\'ve exceeded the max rate limit of 360 requests/hour.',
-                                'Respect the website and wait at least till {}.'.format(wait_till_time))
-                # waited long enough? Try again
-                if (datetime.now() - wait_till_time).total_seconds() > 1:
-                    return self._retrieve_URL_as_JSON(url, status_dic, retry+1)
-                            
-            self._handle_error(status_dic, 'MobyGames: Network error in net_get_URL()')
-=======
-        self.last_http_call = datetime.datetime.now()
 
         # --- Check HTTP error codes ---
         if http_code != 200:
@@ -3242,6 +2987,17 @@
             except:
                 error_msg = 'Unknown/unspecified error.'
             log_error('MobyGames msg "{}"'.format(error_msg))
+            
+            if http_code == 429 and retry < Scraper.RETRY_THRESHOLD:
+                # 360 per hour limit, wait at least 16 minutes
+                wait_till_time = datetime.now() + timedelta(seconds=960)
+                if kodi_dialog_OK('You\'ve exceeded the max rate limit of 360 requests/hour.',
+                                'Respect the website and wait at least till {}.'.format(wait_till_time)):
+                    # waited long enough? Try again
+                    if (datetime.now() - wait_till_time).total_seconds() > 1:
+                        retry_after_wait = retry + 1
+                        return self._retrieve_URL_as_JSON(url, status_dic, retry_after_wait)
+                
             self._handle_error(status_dic, 'HTTP code {} message "{}"'.format(http_code, error_msg))
             return None
 
@@ -3249,7 +3005,6 @@
         # which is not urllib2.HTTPError.
         if page_data_raw is None:
             self._handle_error(status_dic, 'Network error/exception in net_get_URL()')
->>>>>>> b392d495
             return None
 
         # Convert data to JSON.
@@ -3579,29 +3334,16 @@
 
         return gamedata
 
-<<<<<<< HEAD
-    def get_assets(self, candidate, asset_info, status_dic):
-        # --- Retrieve gameInfos_dic from cache ---
-        log_debug('ScreenScraper_V1::_scraper_get_assets() Cache retrieving "{}"'.format(candidate['cache_str']))
-        gameInfos_dic = self.cache_jeuInfos[candidate['cache_str']]
-        jeu_dic = gameInfos_dic['response']['jeu']
-
-        # --- Parse game assets ---
-        all_asset_list = self._get_assets_all(jeu_dic)
-        asset_list = [asset_dic for asset_dic in all_asset_list if asset_dic['asset_ID'] == asset_info.id]
-        log_debug('ScreenScraper_V1::_scraper_get_assets() Total assets {0} / Returned assets {1}'.format(
-=======
     # This function may be called many times in the ROM Scanner. All calls to this function
     # must be cached. See comments for this function in the Scraper abstract class.
-    def get_assets(self, asset_ID, status_dic):
+    def get_assets(self, asset_info, status_dic):
         # --- If scraper is disabled return immediately and silently ---
         if self.scraper_disabled:
             log_debug('ScreenScraper.get_assets() Scraper disabled. Returning empty data.')
             return []
 
-        asset_info = assets_get_info_scheme(asset_ID)
         log_debug('ScreenScraper.get_assets() Getting assets {} (ID {}) for candidate ID = {}'.format(
-            asset_info.name, asset_ID, self.candidate['id']))
+            asset_info.name, asset_info.id, self.candidate['id']))
 
         # --- Retrieve jeu_dic from internal cache ---
         if self._check_disk_cache(Scraper.CACHE_INTERNAL, self.cache_key):
@@ -3613,9 +3355,8 @@
         # --- Parse game assets ---
         all_asset_list = self._retrieve_all_assets(jeu_dic, status_dic)
         if not status_dic['status']: return None
-        asset_list = [asset_dic for asset_dic in all_asset_list if asset_dic['asset_ID'] == asset_ID]
+        asset_list = [asset_dic for asset_dic in all_asset_list if asset_dic['asset_ID'] == asset_info.id]
         log_debug('ScreenScraper.get_assets() Total assets {} / Returned assets {}'.format(
->>>>>>> b392d495
             len(all_asset_list), len(asset_list)))
 
         return asset_list
@@ -3632,16 +3373,7 @@
         url = selected_asset['url']
         url_log = self._clean_URL_for_log(url)
 
-<<<<<<< HEAD
-    def resolve_asset_URL_extension(self, image_url, status_dic):
-        o = urlparse(image_url)
-        url_args = parse_qs(o.query)
-        # log_debug(unicode(o))
-        # log_debug(unicode(url_args))
-        image_ext = url_args['mediaformat'][0] if 'mediaformat' in url_args else ''
-=======
         return url, url_log
->>>>>>> b392d495
 
     def resolve_asset_URL_extension(self, selected_asset, url, status_dic):
         return selected_asset['SS_format']
@@ -4234,15 +3966,11 @@
 
     # --- Base class abstract methods ------------------------------------------------------------
     def get_name(self): return 'GameFAQs'
-<<<<<<< HEAD
-        
-=======
 
     def get_filename(self): return 'GameFAQs'
 
     def uses_disk_cache(self): return True
 
->>>>>>> b392d495
     def supports_metadata_ID(self, metadata_ID):
         return True if metadata_ID in GameFAQs.supported_metadata_list else False
 
@@ -4297,11 +4025,7 @@
 
         return game_data
 
-<<<<<<< HEAD
-    def get_assets(self, candidate, asset_info, status_dic):
-=======
-    def get_assets(self, asset_ID, status_dic):
->>>>>>> b392d495
+    def get_assets(self, asset_info, status_dic):
         # log_debug('GameFAQs::_scraper_get_assets() asset_ID = {0} ...'.format(asset_ID))
         # Get all assets for candidate. _scraper_get_assets_all() caches all assets for a candidate.
         # Then select asset of a particular type.
@@ -4628,13 +4352,6 @@
             
     # ArcadeDB does not require any API keys.
     def check_before_scraping(self, status_dic): return status_dic
-<<<<<<< HEAD
-    
-    def get_candidates(self, search_term, rombase_noext, platform, status_dic):
-        log_debug('ArcadeDB::get_candidates() search_term    "{0}"'.format(search_term))
-        log_debug('ArcadeDB::get_candidates() rom_base_noext "{0}"'.format(rombase_noext))
-        log_debug('ArcadeDB::get_candidates() AEL platform   "{0}"'.format(platform))
-=======
 
     # This function may be called many times in the ROM Scanner. All calls to this function
     # must be cached. See comments for this function in the Scraper abstract class.
@@ -4646,7 +4363,6 @@
             # If the scraper is disabled return None and do not mark error in status_dic.
             log_debug('ArcadeDB.get_candidates() Scraper disabled. Returning empty data.')
             return None
->>>>>>> b392d495
 
         # --- Request is not cached. Get candidates and introduce in the cache ---
         # ArcadeDB QUERY_MAME returns absolutely everything about a single ROM, including
@@ -4708,27 +4424,14 @@
 
         return gamedata
 
-<<<<<<< HEAD
-    def get_assets(self, candidate, asset_info, status_dic):
-        # --- Retrieve game data from cache ---
-        log_debug('ArcadeDB::_scraper_get_assets() Cache retrieving "{}"'.format(candidate['cache_str']))
-        json_response_dic = self.cache_QUERY_MAME[candidate['cache_str']]
-        gameinfo_dic = json_response_dic['result'][0]
-
-        # --- Parse game assets ---
-        all_asset_list = self._get_assets_all(gameinfo_dic)
-        asset_list = [asset_dic for asset_dic in all_asset_list if asset_dic['asset_ID'] == asset_info.id]
-        log_debug('ArcadeDB::_scraper_get_assets() Total assets {0} / Returned assets {1}'.format(
-=======
-    def get_assets(self, asset_ID, status_dic):
+    def get_assets(self, asset_info, status_dic):
         # --- If scraper is disabled return immediately and silently ---
         if self.scraper_disabled:
             log_debug('ArcadeDB.get_assets() Scraper disabled. Returning empty data.')
             return []
 
-        asset_info = assets_get_info_scheme(asset_ID)
         log_debug('ArcadeDB.get_assets() Getting assets {} (ID {}) for candidate ID "{}"'.format(
-            asset_info.name, asset_ID, self.candidate['id']))
+            asset_info.name, asset_info.id, self.candidate['id']))
 
         # --- Retrieve json_response_dic from internal cache ---
         if self._check_disk_cache(Scraper.CACHE_INTERNAL, self.cache_key):
@@ -4741,9 +4444,8 @@
         gameinfo_dic = json_response_dic['result'][0]
         all_asset_list = self._retrieve_all_assets(gameinfo_dic, status_dic)
         if not status_dic['status']: return None
-        asset_list = [asset_dic for asset_dic in all_asset_list if asset_dic['asset_ID'] == asset_ID]
+        asset_list = [asset_dic for asset_dic in all_asset_list if asset_dic['asset_ID'] == asset_info.id]
         log_debug('ArcadeDB.get_assets() Total assets {0} / Returned assets {1}'.format(
->>>>>>> b392d495
             len(all_asset_list), len(asset_list)))
 
         return asset_list
@@ -4837,15 +4539,6 @@
             return asset_data
         else:
             return None
-<<<<<<< HEAD
-        
-class Libretro(Scraper):
-    
-    # --- Constructor ----------------------------------------------------------------------------
-    def __init__(self, settings):
-        # --- Pass down common scraper settings ---
-        super(Libretro, self).__init__(settings)
-=======
 
     # No need for URL cleaning in ArcadeDB.
     def _clean_URL_for_log(self, url): return url
@@ -4884,4 +4577,10 @@
             return None
 
         return json_data
->>>>>>> b392d495
+        
+class Libretro(Scraper):
+    
+    # --- Constructor ----------------------------------------------------------------------------
+    def __init__(self, settings):
+        # --- Pass down common scraper settings ---
+        super(Libretro, self).__init__(settings)