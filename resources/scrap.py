--- conflicted
+++ resolved
@@ -112,7 +112,6 @@
 # In the Standalone Launcher context menu the situation is similar to the ROM context menu.
 # The difference is that rom_obj is a Launcher object instance instead of a ROM object.
 # ------------------------------------------------------------------------------------------------
-<<<<<<< HEAD
 class ScraperSettings(object): 
     
     def __init__(self):
@@ -166,7 +165,6 @@
         
         return scraper_settings
     
-=======
 
 # This class is used to filter No-Intro BIOS ROMs and MAME BIOS, Devices and Mecanichal machines.
 # No-Intro BIOSes are easy to filter, filename starts with '[BIOS]'
@@ -231,7 +229,6 @@
 
         return False
 
->>>>>>> 48581c57
 class ScraperFactory(object):
     def __init__(self, PATHS, settings):
         # log_debug('ScraperFactory.__init__() BEGIN...')
@@ -1121,336 +1118,7 @@
         rom.set_plot(gamedata['plot'])                  # <plot>
 
         return True
-<<<<<<< HEAD
     
-=======
-
-    # Called when editing a ROM by _command_edit_rom()
-    # Always do MANUAL scraping mode when editing ROMs/Launchers.
-    # In the future object_dic will be a Launcher/ROM object, not a dictionary.
-    # TODO Merge scrap_CM_metadata_ROM() and scrap_CM_metadata_launcher() into a generic function.
-    #
-    # @return: [dic] kodi_new_status_dic() status dictionary.
-    def scrap_CM_metadata_ROM(self, object_dic, data_dic):
-        log_debug('ScrapeStrategy.scrap_CM_metadata_ROM() BEGIN ...')
-        # In AEL 0.10.x this data is grabed from the objects, not passed using a dictionary.
-        rom_FN = data_dic['rom_FN']
-        rom_base_noext = rom_FN.getBase_noext()
-        status_dic = kodi_new_status_dic('ROM metadata updated')
-        scraper_name = self.scraper_obj.get_name()
-
-        # --- Check if scraper is OK (API keys configured, etc.) ---
-        self.scraper_obj.check_before_scraping(status_dic)
-        if not status_dic['status']: return status_dic
-
-        # --- Grab and set candidate game ---
-        self._scrap_CM_get_candidate(ScrapeStrategy.SCRAPE_ROM, object_dic, data_dic, status_dic)
-        if not status_dic['status']: return status_dic
-
-        # --- Grab metadata ---
-        pdialog = KodiProgressDialog()
-        pdialog.startProgress('Scraping metadata with {}...'.format(scraper_name))
-        gamedata = self.scraper_obj.get_metadata(status_dic)
-        pdialog.endProgress()
-        if not status_dic['status']: return status_dic
-
-        # --- Put metadata into ROM dictionary ---
-        if self.scan_ignore_scrap_title:
-            log_debug('User wants to ignore scraper name.')
-            object_dic['m_name'] = text_format_ROM_title(rom_base_noext, self.scan_clean_tags)
-        else:
-            log_debug('User wants scrapped name.')
-            object_dic['m_name'] = gamedata['title']
-        log_debug('Setting ROM title to "{0}"'.format(object_dic['m_name']))
-        object_dic['m_year']      = gamedata['year']
-        object_dic['m_genre']     = gamedata['genre']
-        object_dic['m_developer'] = gamedata['developer']
-        object_dic['m_nplayers']  = gamedata['nplayers']
-        object_dic['m_esrb']      = gamedata['esrb']
-        object_dic['m_plot']      = gamedata['plot']
-
-        return status_dic
-
-    # Called when editing a launcher by _command_edit_launcher()
-    # Note that launcher maybe a ROM launcher or a Standalone Launcher (game, app)
-    #
-    # @return: [dic] kodi_new_status_dic() status dictionary.
-    def scrap_CM_metadata_Launcher(self, object_dic, data_dic):
-        log_debug('ScrapeStrategy.scrap_CM_metadata_Launcher() BEGIN ...')
-        status_dic = kodi_new_status_dic('Launcher metadata updated')
-        scraper_name = self.scraper_obj.get_name()
-
-        # --- Check if scraper is OK (API keys configured, etc.) ---
-        self.scraper_obj.check_before_scraping(status_dic)
-        if not status_dic['status']: return status_dic
-
-        # --- Grab candidate game ---
-        self._scrap_CM_get_candidate(ScrapeStrategy.SCRAPE_LAUNCHER, object_dic, data_dic, status_dic)
-        if not status_dic['status']: return status_dic
-
-        # --- Grab metadata ---
-        pdialog = KodiProgressDialog()
-        pdialog.startProgress('Scraping metadata with {}...'.format(scraper_name))
-        gamedata = self.scraper_obj.get_metadata(candiate)
-        pdialog.endProgress()
-        if not status_dic['status']: return status_dic
-
-        # --- Put metadata into launcher dictionary ---
-        # Scraper should not change launcher title.
-        # 'nplayers' and 'esrb' ignored for launchers
-        launcher['m_year']      = gamedata['year']
-        launcher['m_genre']     = gamedata['genre']
-        launcher['m_developer'] = gamedata['developer']
-        launcher['m_plot']      = gamedata['plot']
-
-        return status_dic
-
-    # Called when scraping an asset in the context menu.
-    # In the future object_dic will be a Launcher/ROM object, not a dictionary.
-    #
-    # @return: [dic] kodi_new_status_dic() status dictionary.
-    def scrap_CM_asset(self, object_dic, asset_ID, data_dic):
-        # log_debug('ScrapeStrategy.scrap_CM_asset() BEGIN...')
-
-        # --- Cached frequent used things ---
-        asset_info = assets_get_info_scheme(asset_ID)
-        asset_name = asset_info.name
-        # In AEL 0.10.x this data is grabed from the objects, not passed using a dictionary.
-        platform = data_dic['platform']
-        current_asset_FN = data_dic['current_asset_FN']
-        asset_path_noext_FN = data_dic['asset_path_noext']
-        log_info('ScrapeStrategy.scrap_CM_asset() Scraping {0}...'.format(object_dic['m_name']))
-        status_dic = kodi_new_status_dic('Asset updated')
-        scraper_name = self.scraper_obj.get_name()
-
-        # --- Check if scraper is OK (API keys configured, etc.) ---
-        self.scraper_obj.check_before_scraping(status_dic)
-        if not status_dic['status']: return status_dic
-
-        # --- Grab candidate game ---
-        self._scrap_CM_get_candidate(ScrapeStrategy.SCRAPE_ROM, object_dic, data_dic, status_dic)
-        if not status_dic['status']: return status_dic
-
-        # --- Grab list of images for the selected game -------------------------------------------
-        pdialog = KodiProgressDialog()
-        pdialog.startProgress('Getting {} images from {}...'.format(asset_name, scraper_name))
-        assetdata_list = self.scraper_obj.get_assets(asset_ID, status_dic)
-        pdialog.endProgress()
-        # Error/exception.
-        if not status_dic['status']: return status_dic
-        log_verb('{0} {1} scraper returned {2} images'.format(
-            scraper_name, asset_name, len(assetdata_list)))
-        # Scraper found no assets. Return immediately.
-        if not assetdata_list:
-            status_dic['status'] = False
-            status_dic['dialog'] = KODI_MESSAGE_DIALOG
-            status_dic['msg'] = '{} scraper found no {} images.'.format(scraper_name, asset_name)
-
-            return status_dic
-
-        # If there is a local image add it to the list and show it to the user.
-        local_asset_in_list_flag = False
-        if current_asset_FN.exists():
-            local_asset = {
-                'asset_ID'     : asset_ID,
-                'display_name' : 'Current local image',
-                'url_thumb'    : current_asset_FN.getPath(),
-            }
-            # Make a copy of the asset list to not mess up with the asset cache.
-            assetdata_list_returned = assetdata_list
-            assetdata_list = copy.deepcopy(assetdata_list)
-            assetdata_list.insert(0, local_asset)
-            local_asset_in_list_flag = True
-
-        # Convert list returned by scraper into a list the Kodi select dialog uses.
-        ListItem_list = []
-        for item in assetdata_list:
-            listitem_obj = xbmcgui.ListItem(label = item['display_name'], label2 = item['url_thumb'])
-            listitem_obj.setArt({'icon' : item['url_thumb']})
-            ListItem_list.append(listitem_obj)
-        # ListItem_list has 1 or more elements at this point.
-        # If there is only one item in the list do not show select dialog.
-        if len(ListItem_list) == 1:
-            log_debug('_gui_edit_asset() ListItem_list has one element. Do not show select dialog.')
-            image_selected_index = 0
-        else:
-            image_selected_index = xbmcgui.Dialog().select(
-                'Select image', list = ListItem_list, useDetails = True)
-            log_debug('{0} dialog returned index {1}'.format(asset_name, image_selected_index))
-        # User cancelled dialog
-        if image_selected_index < 0:
-            log_debug('_gui_edit_asset() User cancelled image select dialog. Returning.')
-            status_dic['status'] = False
-            status_dic['msg'] = 'Image not changed'
-            return status_dic
-        # User chose to keep current asset.
-        if local_asset_in_list_flag and image_selected_index == 0:
-            log_debug('_gui_edit_asset() Selected current image "{0}"'.format(current_asset_FN.getPath()))
-            status_dic['status'] = False
-            status_dic['msg'] = 'Image not changed'
-            return status_dic
-
-        # --- Download scraped image (or use local image) ----------------------------------------
-        selected_asset = assetdata_list[image_selected_index]
-        log_debug('Selected asset_ID {0}'.format(selected_asset['asset_ID']))
-        log_debug('Selected display_name {0}'.format(selected_asset['display_name']))
-
-        # --- Resolve asset URL ---
-        pdialog.startProgress('Resolving asset URL with {}...'.format(scraper_name))
-        image_url, image_url_log = self.scraper_obj.resolve_asset_URL(selected_asset, status_dic)
-        pdialog.endProgress()
-        log_debug('Resolved {} to URL "{}"'.format(asset_name, image_url_log))
-        if not image_url:
-            log_error('_gui_edit_asset() Error in scraper.resolve_asset_URL()')
-            status_dic['status'] = False
-            status_dic['msg'] = 'Error downloading asset'
-            return status_dic
-        pdialog.startProgress('Resolving URL extension with {}...'.format(scraper_name))
-        image_ext = self.scraper_obj.resolve_asset_URL_extension(selected_asset, image_url, status_dic)
-        pdialog.endProgress()        
-        log_debug('Resolved URL extension "{}"'.format(image_ext))
-        if not image_ext:
-            log_error('_gui_edit_asset() Error in scraper.resolve_asset_URL_extension()')
-            status_dic['status'] = False
-            status_dic['msg'] = 'Error downloading asset'
-            return status_dic
-
-        # --- Download image ---
-        log_debug('Downloading image from {}...'.format(scraper_name))
-        image_local_path_FN = asset_path_noext_FN.append('.' + image_ext)
-        log_verb('Download "{}"'.format(image_url_log))
-        log_verb('      OP "{}"'.format(image_local_path_FN.getOriginalPath()))
-        log_verb('  Into P "{}"'.format(image_local_path_FN.getPath()))
-        pdialog.startProgress('Downloading {} from {}...'.format(asset_name, scraper_name))
-        try:
-            # net_download_img() never prints URLs or paths.
-            net_download_img(image_url, image_local_path_FN.getPath())
-        except socket.timeout:
-            pdialog.endProgress()
-            kodi_notify_warn('Cannot download {} image (Timeout)'.format(image_name))
-            status_dic['status'] = False
-            status_dic['msg'] = 'Network timeout'
-            return status_dic
-        else:
-            pdialog.endProgress()
-
-        # --- Update Kodi cache with downloaded image ---
-        # Recache only if local image is in the Kodi cache, this function takes care of that.
-        # kodi_update_image_cache(image_local_path_FN.getPath())
-
-        # --- Edit using Python pass by assigment ---
-        # If we reach this point is because an image was downloaded.
-        # Caller is responsible to save Categories/Launchers/ROMs databases.
-        # In the DB always store original paths, never translated paths.
-        object_dic[asset_info.key] = image_local_path_FN.getOriginalPath()
-        status_dic['msg'] = 'Downloaded {} with {} scraper'.format(asset_name, scraper_name)
-
-        return status_dic
-
-    # This function is used when scraping stuff from the context menu.
-    # Introduce the search string, grab candidate games, and select a candidate for scraping.
-    #
-    # * Scraping from the context menu is always in manual mode.
-    #
-    # @param object_name: [str] SCRAPE_ROM, SCRAPE_LAUNCHER.
-    def _scrap_CM_get_candidate(self, object_name, object_dic, data_dic, status_dic):
-        # log_debug('ScrapeStrategy._scrap_CM_get_candidate() BEGIN...')
-
-        # In AEL 0.10.x this data is grabed from the objects, not passed using a dictionary.
-        rom_FN = data_dic['rom_FN']
-        rom_checksums_FN = data_dic['rom_checksums_FN']
-        platform = data_dic['platform']
-        scraper_name = self.scraper_obj.get_name()
-
-        # * Note that empty candidates may be in the cache. An empty candidate means that
-        #   the scraper search was unsucessful. For some scrapers, changing the search
-        #   string may produce a valid candidate.
-        # * In the context menu always rescrape empty candidates.
-        # * In the ROM scanner empty candidates are never rescraped. In that cases
-        #   the user must use the context menu to find a valid candidate.
-        if self.scraper_obj.check_candidates_cache(rom_FN, platform):
-            log_debug('ROM "{}" in candidates cache.'.format(rom_FN.getBase_noext()))
-            candidate = self.scraper_obj.retrieve_from_candidates_cache(rom_FN, platform)
-            if not candidate:
-                kodi_dialog_OK(
-                    'Candidate game in the scraper disk cache but empty. '
-                    'Forcing rescraping.')
-                log_debug('ROM "{}" candidate is empting. Force rescraping.')
-                use_from_cache = False
-            else:
-                ret = kodi_dialog_yesno_custom(
-                    'Candidate game in the scraper disk cache. '
-                    'Use candidate from cache or rescrape?',
-                    'Scrape', 'Use from cache')
-                use_from_cache = False if ret else True
-        else:
-            log_debug('ROM "{}" NOT in candidates cache.'.format(rom_FN.getBase_noext()))
-            use_from_cache = False
-        log_debug('use_from_cache "{}"'.format(use_from_cache))
-
-        if use_from_cache:
-            self.scraper_obj.set_candidate_from_cache(rom_FN, platform)
-        else:
-            # Clear all caches to remove preexiting information, just in case user is rescraping.
-            self.scraper_obj.clear_cache(rom_FN, platform)
-
-            # --- Ask user to enter ROM metadata search term ---
-            # Only ask user for a search term if the scraper supports it.
-            # Scrapers that do exact matches, like AEL Offline, ScreenScraper and ArcadeDB
-            # do not need this so set the search term to None.
-            if self.scraper_obj.supports_search_string():
-                log_debug('Asking user for a search string.')
-                # If ROM title has tags remove them for scraping.
-                search_term = text_format_ROM_name_for_scraping(object_dic['m_name'])
-                keyboard = xbmc.Keyboard(search_term, 'Enter the search term ...')
-                keyboard.doModal()
-                if not keyboard.isConfirmed():
-                    status_dic['status'] = False
-                    status_dic['dialog'] = KODI_MESSAGE_NOTIFY
-                    status_dic['msg'] = '{0} metadata unchanged'.format(object_name)
-                    return
-                search_term = keyboard.getText().decode('utf-8')
-            else:
-                log_debug('Scraper does not support search strings. Setting it to None.')
-                search_term = None
-
-            # --- Do a search and get a list of games ---
-            pdialog = KodiProgressDialog()
-            pdialog.startProgress('Searching games with scaper {}...'.format(scraper_name))
-            candidate_list = self.scraper_obj.get_candidates(
-                search_term, rom_FN, rom_checksums_FN, platform, status_dic)
-            # If the there was an error/exception in the scraper return immediately.
-            if not status_dic['status']: return status_dic
-            # If the scraper is disabled candidate_list will be None. However, it is impossible
-            # that the scraper is disabled when scraping from the context menu.
-            log_verb('Scraper found {0} result/s'.format(len(candidate_list)))
-            if not candidate_list:
-                status_dic['status'] = False
-                status_dic['dialog'] = KODI_MESSAGE_NOTIFY_WARN
-                status_dic['msg'] = 'Scraper found no matching games'
-                return
-
-            # --- Display corresponding game list found so user choses ---
-            # If there is only one item in the list then don't show select dialog
-            game_name_list = [c['display_name'] for c in candidate_list]
-            if len(game_name_list) == 1:
-                select_candidate_idx = 0
-            else:
-                select_candidate_idx = xbmcgui.Dialog().select(
-                    'Select game for ROM "{0}"'.format(object_dic['m_name']), game_name_list)
-                if select_candidate_idx < 0:
-                    status_dic['status'] = False
-                    status_dic['dialog'] = KODI_MESSAGE_NOTIFY
-                    status_dic['msg'] = '{0} metadata unchanged'.format(object_name)
-                    return
-            # log_debug('select_candidate_idx {0}'.format(select_candidate_idx))
-            candidate = candidate_list[select_candidate_idx]
-            log_verb('User chose game "{0}"'.format(candidate['display_name']))
-
-            # --- Set candidate. This will introduce it in the cache ---
-            self.scraper_obj.set_candidate(rom_FN, platform, candidate)
-
->>>>>>> 48581c57
 #
 # Abstract base class for all scrapers (offline or online, metadata or asset).
 # The scrapers are Launcher and ROM agnostic. All the required Launcher/ROM properties are
@@ -2109,15 +1777,9 @@
     def get_candidates(self, search_term, rom_FN, rom_checksums_FN, platform, status_dic):
         # AEL Offline cannot be disabled.
         # Prepare data for scraping.
-<<<<<<< HEAD
-        rombase_noext = rom_FN.getBaseNoExt()
-        log_debug('AEL_Offline.get_candidates() rombase_noext "{0}"'.format(rombase_noext))
-        log_debug('AEL_Offline.get_candidates() AEL platform  "{0}"'.format(platform))
-=======
         rombase_noext = rom_FN.getBase_noext()
         log_debug('AEL_Offline.get_candidates() rombase_noext "{}"'.format(rombase_noext))
         log_debug('AEL_Offline.get_candidates() AEL platform  "{}"'.format(platform))
->>>>>>> 48581c57
 
         # If not cached XML data found (maybe offline scraper does not exist for this platform or 
         # cannot be loaded) return an empty list of candidates.
@@ -2912,16 +2574,13 @@
         'inside cover'  : None,
         'full cover'    : None,
         'soundtrack'    : None,
-<<<<<<< HEAD
-=======
+        'map'           : ASSET_MAP_ID
     }
+    
     # This allows to change the API version easily.
     URL_games     = 'https://api.mobygames.com/v1/games'
     URL_platforms = 'https://api.mobygames.com/v1/platforms'
->>>>>>> 48581c57
-
-        'map'           : ASSET_MAP_ID
-    }
+    
     # --- Constructor ----------------------------------------------------------------------------
     def __init__(self, settings):
         # --- This scraper settings ---
@@ -3008,14 +2667,9 @@
             return self._retrieve_from_disk_cache(Scraper.CACHE_METADATA, self.cache_key)
 
         # --- Request is not cached. Get candidates and introduce in the cache ---
-<<<<<<< HEAD
-        log_debug('MobyGames.get_metadata() Metadata cache miss "{0}"'.format(self.cache_key))
-        url = 'https://api.mobygames.com/v1/games/{}?api_key={}'.format(self.candidate['id'], self.api_key)
-=======
-        log_debug('TheGamesDB.get_metadata() Metadata cache miss "{}"'.format(self.cache_key))
+        log_debug('MobyGames.get_metadata() Metadata cache miss "{}"'.format(self.cache_key))
         url_tail = '/{}?api_key={}'.format(self.candidate['id'], self.api_key)
         url = MobyGames.URL_games + url_tail
->>>>>>> 48581c57
         json_data = self._retrieve_URL_as_JSON(url, status_dic)
         if not status_dic['status']: return None
         self._dump_json_debug('MobyGames_get_metadata.json', json_data)
@@ -3327,16 +2981,6 @@
 
         return json_data
 
-<<<<<<< HEAD
-=======
-    def _wait_for_API_request(self):
-        # Make sure we dont go over the MobyGames TooManyRequests limit of 1 second.
-        now = datetime.datetime.now()
-        if (now - self.last_http_call).total_seconds() < 1:
-            log_debug('MobyGames._wait_for_API_request() Sleeping 1 second to avoid overloading...')
-            time.sleep(1)
-
->>>>>>> 48581c57
 # ------------------------------------------------------------------------------------------------
 # ScreenScraper online scraper. Uses V2 API.
 #
