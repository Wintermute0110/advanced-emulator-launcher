--- conflicted
+++ resolved
@@ -398,13 +398,8 @@
  
     # Determine the actions to be carried out by process_ROM_metadata() and process_ROM_assets().
     # Must be called before the aforementioned methods.
-<<<<<<< HEAD
     def scanner_process_ROM_begin(self, ROM, ROM_checksums):
-        log_debug('ScrapeStrategy::scanner_process_ROM_begin() Determining metadata and asset actions...')
-=======
-    def scanner_process_ROM_begin(self, romdata, ROM, ROM_checksums):
         log_debug('ScrapeStrategy.scanner_process_ROM_begin() Determining metadata and asset actions...')
->>>>>>> 1494c851
 
         # --- Determine metadata action ----------------------------------------------------------
         # --- Test if NFO file exists ---
@@ -520,12 +515,7 @@
             # What if status_dic reports and error here? Is it ignored?
             status_dic = kodi_new_status_dic('No error')
             self._scanner_get_candidate(
-<<<<<<< HEAD
                 ROM, ROM_checksums, self.meta_scraper_obj, self.meta_scraper_name, status_dic)
-=======
-                romdata, ROM, ROM_checksums, self.meta_scraper_obj, self.meta_scraper_name,
-                status_dic)
->>>>>>> 1494c851
         else:
             log_debug('Metadata candidate game is None')
 
@@ -541,12 +531,7 @@
             # What if status_dic reports and error here? Is it ignored?
             status_dic = kodi_new_status_dic('No error')
             self._scanner_get_candidate(
-<<<<<<< HEAD
                 ROM, ROM_checksums, self.asset_scraper_obj, self.asset_scraper_name, status_dic)
-=======
-                romdata, ROM, ROM_checksums, self.asset_scraper_obj, self.asset_scraper_name,
-                status_dic)
->>>>>>> 1494c851
         # Asset scraper not needed.
         else:
             log_debug('Asset candidate game is None')
@@ -626,12 +611,7 @@
 
     # Get a candidate game in the ROM scanner.
     # Returns nothing.
-<<<<<<< HEAD
-    def _scanner_get_candidate(self, ROM, ROM_checksums, scraper_obj, scraper_name, status_dic):
-=======
-    def _scanner_get_candidate(self, romdata, ROM_FN, ROM_checksums_FN,
-        scraper_obj, scraper_name, status_dic):
->>>>>>> 1494c851
+    def _scanner_get_candidate(self, ROM, ROM_checksums_FN, scraper_obj, scraper_name, status_dic):
         # --- Update scanner progress dialog ---
         if self.pdialog_verbose:
             scraper_text = 'Searching games with scraper {}...'.format(scraper_name)
@@ -642,40 +622,23 @@
         # * If the candidate is empty it means it was previously searched and the scraper
         #   found no candidates. In this case, the context menu must be used to manually
         #   change the search string and set a valid candidate.
-<<<<<<< HEAD
         ROM_path = ROM.get_file()
         if scraper_obj.check_candidates_cache(ROM_path, self.platform):
             log_debug('ROM "{}" in candidates cache.'.format(ROM_path.getPath()))
             candidate = scraper_obj.retrieve_from_candidates_cache(ROM_path, self.platform)
-=======
-        if scraper_obj.check_candidates_cache(ROM_FN, self.platform):
-            log_debug('ROM "{}" in candidates cache.'.format(ROM_FN.getPath()))
-            candidate = scraper_obj.retrieve_from_candidates_cache(ROM_FN, self.platform)
->>>>>>> 1494c851
             if not candidate:
                 log_debug('Candidate game is empty. ROM will not be scraped again by the scanner.')
             use_from_cache = True
         else:
-<<<<<<< HEAD
             log_debug('ROM "{}" NOT in candidates cache.'.format(ROM_path.getPath()))
-=======
-            log_debug('ROM "{}" NOT in candidates cache.'.format(ROM_FN.getPath()))
->>>>>>> 1494c851
             use_from_cache = False
         log_debug('use_from_cache "{}"'.format(use_from_cache))
 
         if use_from_cache:
-<<<<<<< HEAD
             scraper_obj.set_candidate_from_cache(ROM_path, self.platform)
         else:
             # Clear all caches to remove preexiting information, just in case user is rescraping.
             scraper_obj.clear_cache(ROM_path, self.platform)
-=======
-            scraper_obj.set_candidate_from_cache(ROM_FN, self.platform)
-        else:
-            # Clear all caches to remove preexiting information, just in case user is rescraping.
-            scraper_obj.clear_cache(ROM_FN, self.platform)
->>>>>>> 1494c851
 
             # --- Call scraper and get a list of games ---
             # In manual scanner mode should we ask the user for a search string
@@ -683,14 +646,8 @@
             # I think it is better to keep things like this. If the scraper does not
             # find a proper candidate game the user can fix the scraper cache with the
             # context menu.
-<<<<<<< HEAD
             rom_name_scraping = text_format_ROM_name_for_scraping(ROM_path.getBaseNoExt())
-            candidates = scraper_obj.get_candidates(rom_name_scraping, ROM_path, self.platform, status_dic)
-=======
-            rom_name_scraping = text_format_ROM_name_for_scraping(ROM_FN.getBase_noext())
-            candidates = scraper_obj.get_candidates(
-                rom_name_scraping, ROM_FN, ROM_checksums_FN, self.platform, status_dic)
->>>>>>> 1494c851
+            candidates = scraper_obj.get_candidates(rom_name_scraping, ROM_path, ROM_checksums_FN, self.platform, status_dic)
             # * If the scraper produced an error notification show it and continue scanner operation.
             # * Note that if many errors/exceptions happen (for example, network is down) then
             #   the scraper will disable itself after a number of errors and only a limited number
