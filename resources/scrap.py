--- conflicted
+++ resolved
@@ -206,13 +206,8 @@
     #
     # @return: [list of strings]
     def get_asset_scraper_menu_list(self, asset_ID):
-<<<<<<< HEAD
         log_debug('ScraperFactory::get_asset_scraper_menu_list() Building scraper list...')
         AInfo = g_assetFactory.get_asset_info(asset_ID)
-=======
-        log_debug('ScraperFactory.get_asset_scraper_menu_list() Building scraper list...')
-        AInfo = assets_get_info_scheme(asset_ID)
->>>>>>> 651328cd
         scraper_menu_list = []
         self.asset_menu_ID_list = []
         for scraper_ID in self.scraper_objs:
@@ -245,13 +240,8 @@
 
         platform = launcher.get_platform()
         # --- Read addon settings and configure the scrapers selected -----------------------------
-<<<<<<< HEAD
         if platform == 'MAME':
             log_debug('ScraperFactory::create_scanner() Platform is MAME.')
-=======
-        if launcher['platform'] == 'MAME':
-            log_debug('ScraperFactory.create_scanner() Platform is MAME.')
->>>>>>> 651328cd
             log_debug('Using MAME scrapers from settings.xml')
             scraper_metadata_index = self.settings['scraper_metadata_MAME']
             scraper_asset_index = self.settings['scraper_asset_MAME']
@@ -281,12 +271,8 @@
             self.strategy_obj.meta_and_asset_scraper_same))
 
         # --- Add launcher properties to ScrapeStrategy object ---
-<<<<<<< HEAD
+        self.strategy_obj.launcher = launcher
         self.strategy_obj.platform = platform
-=======
-        self.strategy_obj.launcher = launcher
-        self.strategy_obj.platform = launcher['platform']
->>>>>>> 651328cd
 
         return self.strategy_obj
 
@@ -382,15 +368,8 @@
         self.scan_update_NFO_files   = self.settings['scan_update_NFO_files']
 
     # Call this function before the ROM Scanning starts.
-<<<<<<< HEAD
-    def begin_ROM_scanner(self, launcher, pdialog, pdialog_verbose):
-        log_debug('ScrapeStrategy::begin_ROM_scanner() Initialising ROM Scanner engine...')
-        self.launcher = launcher
-        self.platform = launcher.get_platform()
-=======
     def scanner_set_progress_dialog(self, pdialog, pdialog_verbose):
         log_debug('ScrapeStrategy.scanner_set_progress_dialog() Setting progress dialog...')
->>>>>>> 651328cd
         self.pdialog = pdialog
         self.pdialog_verbose = pdialog_verbose
 
@@ -413,24 +392,14 @@
             if not status_dic['status']: kodi_dialog_OK(status_dic['msg'])
 
     def scanner_check_launcher_unset_asset_dirs(self):
-<<<<<<< HEAD
         log_debug('ScrapeStrategy::scanner_check_launcher_unset_asset_dirs() BEGIN ...')
         self.enabled_asset_list = self.launcher.get_enabled_asset_list()
-=======
-        log_debug('ScrapeStrategy.scanner_check_launcher_unset_asset_dirs() BEGIN ...')
-        self.enabled_asset_list = asset_get_enabled_asset_list(self.launcher)
->>>>>>> 651328cd
         self.unconfigured_name_list = asset_get_unconfigured_name_list(self.enabled_asset_list)
  
     # Determine the actions to be carried out by process_ROM_metadata() and process_ROM_assets().
     # Must be called before the aforementioned methods.
-<<<<<<< HEAD
     def scanner_process_ROM_begin(self, ROM):
         log_debug('ScrapeStrategy::scanner_process_ROM_begin() Determining metadata and asset actions...')
-=======
-    def scanner_process_ROM_begin(self, romdata, ROM):
-        log_debug('ScrapeStrategy.scanner_process_ROM_begin() Determining metadata and asset actions...')
->>>>>>> 651328cd
 
         # --- Determine metadata action ----------------------------------------------------------
         # --- Test if NFO file exists ---
@@ -569,17 +538,10 @@
 
     # Called by the ROM scanner. Fills in the ROM metadata.
     #
-<<<<<<< HEAD
     # @param ROM: [Rom] ROM object.
     def scanner_process_ROM_metadata(self, ROM):
         log_debug('ScrapeStrategy::process_ROM_metadata() Processing metadata action...')
         
-=======
-    # @param romdata: [dict] ROM data dictionary. Mutable and edited by assignment.
-    # @param ROM_FN: [Filename] ROM filename object.
-    def scanner_process_ROM_metadata(self, romdata, ROM_FN):
-        log_debug('ScrapeStrategy.scanner_process_ROM_metadata() Processing metadata action...')
->>>>>>> 651328cd
         if self.metadata_action == ScrapeStrategy.ACTION_META_TITLE_ONLY:
             if self.pdialog_verbose:
                 self.pdialog.updateMessage2('Formatting ROM name...')
@@ -4159,7 +4121,6 @@
 
         return game_data
 
-<<<<<<< HEAD
     def get_assets(self, asset_info, status_dic):
         # log_debug('GameFAQs::_scraper_get_assets() asset_ID = {0} ...'.format(asset_ID))
         # Get all assets for candidate. _scraper_get_assets_all() caches all assets for a candidate.
@@ -4167,15 +4128,6 @@
         all_asset_list = self._scraper_get_assets_all(candidate, status_dic)
         asset_list = [asset_dic for asset_dic in all_asset_list if asset_dic['asset_ID'] == asset_info.id]
         log_debug('GameFAQs::_scraper_get_assets() Total assets {0} / Returned assets {1}'.format(
-=======
-    def get_assets(self, asset_ID, status_dic):
-        # log_debug('GameFAQs._scraper_get_assets() asset_ID = {0} ...'.format(asset_ID))
-        # Get all assets for candidate. _scraper_get_assets_all() caches all assets for a candidate.
-        # Then select asset of a particular type.
-        all_asset_list = self._scraper_get_assets_all(candidate)
-        asset_list = [asset_dic for asset_dic in all_asset_list if asset_dic['asset_ID'] == asset_ID]
-        log_debug('GameFAQs._scraper_get_assets() Total assets {0} / Returned assets {1}'.format(
->>>>>>> 651328cd
             len(all_asset_list), len(asset_list)))
 
         return asset_list
