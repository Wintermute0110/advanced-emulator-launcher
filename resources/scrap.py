# -*- coding: utf-8 -*-

# Copyright (c) 2016-2019 Wintermute0110 <wintermute0110@gmail.com>
#
# This program is free software; you can redistribute it and/or modify
# it under the terms of the GNU General Public License as published by
# the Free Software Foundation; version 2 of the License.
#
# This program is distributed in the hope that it will be useful,
# but WITHOUT ANY WARRANTY; without even the implied warranty of
# MERCHANTABILITY or FITNESS FOR A PARTICULAR PURPOSE.
# See the GNU General Public License for more details.

# --- Python standard library ---
from __future__ import unicode_literals
from __future__ import division
import abc
import datetime
import time
import urllib

# --- AEL packages ---
from .constants import *
from .utils import *
from .assets import *

<<<<<<< HEAD
class ScraperSettings(object):
    def __init__(self, metadata_scraping_mode=1, asset_scraping_mode=1, ignore_scraped_title=False, scan_clean_tags=True):
        # --- Set scraping mode ---
        # values="Semi-automatic|Automatic"
        self.metadata_scraping_mode  = metadata_scraping_mode
        self.asset_scraping_mode = asset_scraping_mode
        self.ignore_scraped_title = ignore_scraped_title
        self.scan_clean_tags = scan_clean_tags

    @staticmethod
    def create_from_settings(settings):
        return ScraperSettings(
            settings['metadata_scraper_mode'] if 'metadata_scraper_mode' in settings else 1,
            settings['asset_scraper_mode'] if 'asset_scraper_mode' in settings else 1,
            settings['scan_ignore_scrap_title'] if 'scan_ignore_scrap_title' in settings else False,
            settings['scan_clean_tags'] if 'scan_clean_tags' in settings else True)

=======
>>>>>>> 5a68de22
# --- Scraper use cases ---------------------------------------------------------------------------
# The ScraperFactory class is resposible to create a ScraperStrategy object according to the
# addon settings and to keep a cached dictionary of Scraper objects.
#
# The actual scraping is done by the ScraperStrategy object, which has the logic to download
# images, rename them, etc., and to interact with the scraped object (ROM, Std Launchers).
#
# The Scraper objects only know of to pull information from websites or offline XML databases.
# Scraper objects do not need to reference Launcher or ROM objects. Pass to them the required
# properties like platform. Launcher and ROM objects are know by the ScraperStrategy but not
# by the Scraper objects.
#
# --- NOTES ---
# 1) There is one and only one global ScraperFactory object named g_scraper_factory.
#
# 2) g_scraper_factory keeps a list of instantiated scraper objects. Scrapers are identified
#    with a numerical list index. This is required to identify a concrete scraper object
#    from the addon settings.
#
# 3) g_scraper_factory must be able to report each scraper capabilities.
#
# 4) The actual object metadata/asset scraping is done by an scraper_strategy object instance.
#
# 5) progress_dialog_obj object instance is passed to the scraper_strategy instance.
#    In the ROM scanner the progress dialog is created in the scanner instance and 
#    changed by the scanner/scraper objects.
#
# --- Use case A: ROM scanner ---------------------------------------------------------------------
# The ROM scanner case also applies when the user selects "Rescrape ROM assets" in the Launcher
# context menu.
#
# --- Algorithm ---
# 1) Create a ScraperFactory global object g_scraper_factory.
# 1.1) For each scraper class one and only one object is instantiated and initialised.
#      This per-scraper unique object simplifies the coding of the scraper cache.
#      The unique scraper objects are stored inside the global g_scraper_factory and can
#      be reused.
#
# 2) Create a ScraperStrategy object with the g_scraper_factory object.
# 2.1) g_scraper_factory checks for unset artwork directories. Disable unconfigured assets.
# 2.2) Check for duplicate artwork directories. Disable assets for duplicated directories.
# 2.3) Read the addon settings and create the metadata scraper to process ROMs.
# 2.4) For each asset type not disabled create the asset scraper.
# 2.5) Finally, create and return the ScraperStrategy object.
#
# 3) For each ROM object scrape the metadata and assets with the ScraperStrategy object.
#
# --- Code example ---
# scraper_strategy.process_ROM_assets() scrapes all enabled assets in sequence using all the
# configured scrapers (primary, secondary).
#
# g_scraper_factory = ScraperFactory(g_PATHS, g_settings)
# scraper_strategy = g_scraper_factory.create_scanner(launcher_obj, progress_dialog_obj)
# scraper_strategy.process_ROM_metadata(rom_obj)
# scraper_strategy.process_ROM_assets(rom_obj)
#
# --- Use case B: ROM context menu ---------------------------------------------------------------
# In the ROM context menu the scraper object may be called multiple times by the recursive
# context menu. Scrapers should report the assets they support to build the dynamic context
# menu.
#
# --- Code example ---
# g_scraper_factory is a global object created when the addon is initialised.
# g_scraper_factory._supports_asset(scraper_ID, asset_ID) is an internal function.
#
# g_scraper_factory = ScraperFactory(g_PATHS, g_settings)
# g_scraper_factory.get_scraper_menu_list(asset_ID)
# index = dialog.select( ... )
# scraper_ID = g_scraper_factory.get_scraper_ID_from_index(index - num_common_menu_items)
#
# THIS (may be called multiple times)
# scraper_strategy = g_scraper_factory.create_metadata(launcher_obj, scraper_ID, progress_dialog_obj)
# scraper_strategy.scrape_metadata(rom_obj)
#
# OR THIS (may be called multiple times)
# scraper_strategy = g_scraper_factory.create_asset(launcher_obj, scraper_ID, progress_dialog_obj)
# scraper_strategy.scrape_asset(rom_obj)
#
# --- Use case C: Standalone Launcher context menu -----------------------------------------------
# In the Standalone Launcher context menu the situation is similar to the ROM context menu.
# The difference is that rom_obj is a Launcher object instance instead of a ROM object.
# ------------------------------------------------------------------------------------------------
class ScraperFactory(object):
    def __init__(self, PATHS, settings):
        log_debug('ScraperFactory::__init__() BEGIN ...')
        self.PATHS = PATHS
        self.settings = settings

        # Instantiate the scraper objects and cache them in a dictionary. Each scraper is a
        # unique object instance which is reused as many times as necessary. For example,
        # the cached search hits and asset hits will be reused and less web calls need
        # to be performed.
        self.scraper_objs = {}
        if SCRAPER_NULL_ID in SCRAPER_LIST:
            self.scraper_objs[SCRAPER_NULL_ID] = NullScraper(self.settings)

        # cleanTitleScraper = CleanTitleScraper(self.settings, launcher)
        # self.scraper_objs[SCRAPER_CLEAN_TITLE_ID] = cleanTitleScraper
        # self.scraper_objs[SCRAPER_NFO_ID] = NFOScraper(self.settings, launcher)
        # self.scraper_objs[SCRAPER_AEL_OFFLINE_ID] = OfflineScraperAEL(self.settings, launcher)
        # self.scraper_objs[SCRAPER_LB_OFFLINE_ID] = OfflineScraperLB(self.settings, launcher)
        # self.scraper_objs[SCRAPER_LOCAL_ASSETS_ID] = NFOScraper(self.settings, launcher)
        # self.scraper_objs[SCRAPER_THEGAMESDB_ID] = TheGamesDbScraper(self.settings, launcher, cleanTitleScraper)
        # self.scraper_objs[SCRAPER_MOBYGAMES_ID] = MobyGamesScraper(self.settings, launcher, cleanTitleScraper)
        # self.scraper_objs[SCRAPER_GAMEFAQS_ID] = GameFaqScraper(self.settings, launcher, cleanTitleScraper)
        # self.scraper_objs[SCRAPER_ARCADEDB_ID] = ArcadeDBScraper(self.settings, launcher, cleanTitleScraper)
        # self.scraper_objs[SCRAPER_SCREENSCRAPER_ID] = ScreenScraper(self.settings, launcher)
        # self.scraper_objs[SCRAPER_LIBRETRO_ID] = NFOScraper(self.settings, launcher)

    # 1) Create the ScraperStrategy object.
    #
    # 2) Read the addon settings and choose the metadata and asset scrapers selected
    #    by the user. Note that the scrapers used depend on the scraping policies.
    #
    # In AEL 0.9.x series launcher is a dictionary. In 0.10.x series it will be a Launcher object.
    #
    # Returns a ScrapeStrategy object which is used for the actual scraping.
    def create_scanner(self, launcher, pdialog, pdialog_verbose):
        log_debug('ScraperFactory::create_scanner() BEGIN ...')

        # --- Create strategy object and get required info from launcher for scraping ---
        strategy_obj = ScrapeStrategy(self.PATHS, self.settings, launcher, pdialog, pdialog_verbose)

        # --- Read addon settings and configure the scrapers selected -----------------------------
        # For now just use the NULL scraper.
        metadata_scraper_list = [ self.scraper_objs[SCRAPER_NULL_ID] ]
        if launcher['platform'] == 'MAME':
            asset_scraper_list = [ self.scraper_objs[SCRAPER_NULL_ID] ]
        else:
            asset_scraper_list = [ self.scraper_objs[SCRAPER_NULL_ID] ]
        strategy_obj.metadata_scraper_list = metadata_scraper_list
        strategy_obj.asset_scraper_list = asset_scraper_list

<<<<<<< HEAD
        # --- Assets/artwork stuff ----------------------------------------------------------------
        # ~~~ Check asset dirs and disable scanning for unset dirs ~~~
        unconfigured_name_list = []
        rom_asset_infos = g_assetFactory.get_asset_kinds_for_roms()
        i = 0
        
        asset_scrapers = {}
        for asset_info in rom_asset_infos:
            asset_path = launcher.get_asset_path(asset_info)
            if not asset_path:
                unconfigured_name_list.append(asset_info.name)
                log_verb('ScraperFactory.create() {0:<9} path unconfigured'.format(asset_info.name))
            else:
                log_debug('ScraperFactory.create() {0:<9} path configured'.format(asset_info.name))
                asset_scraper = self._get_asset_scraper(scan_asset_policy, asset_info, launcher)
                
                if asset_scraper:
                    asset_scrapers[asset_info] = asset_scraper
                
            self._updateProgress((100*i)/len(ROM_ASSET_LIST))
            i += 1
        self._endProgressPhase()

        if unconfigured_name_list:
            unconfigured_asset_srt = ', '.join(unconfigured_name_list)
            kodi_dialog_OK('Assets directories not set: {0}. '.format(unconfigured_asset_srt) +
                           'Asset scanner will be disabled for this/those.')
        strategy = ScrapingStrategy(metadata_scraper, asset_scrapers)

        return strategy

    # ~~~ Ensure there is no duplicate asset dirs ~~~
    # >> Abort scanning of assets if duplicates found
    def _hasDuplicateArtworkDirs(self, launcher):
        log_info('Checking for duplicated artwork directories ...')
        duplicated_name_list = launcher.get_duplicated_asset_dirs()

        if duplicated_name_list:
            duplicated_asset_srt = ', '.join(duplicated_name_list)
            log_info('Duplicated asset dirs: {0}'.format(duplicated_asset_srt))
            kodi_dialog_OK('Duplicated asset directories: {0}. '.format(duplicated_asset_srt) +
                           'Change asset directories before continuing.')
            return True

        log_info('No duplicated asset dirs found')
        return False

    # Initializes all the possible scraper instances beforehand for the launcher.
    # This way the same instances can be reused between metadata and different asset types
    # when the user wants the same scraper source for those. 
    # This way the cached search hits and asset hits will be reused and less web calls need
    # to be performed.
=======
        return strategy_obj

#
# Main scraping logic.
#
class ScrapeStrategy(object):
    # @param PATHS: PATH object.
    # @param settings: [dict] Addon settings.
    # @param launcher: [dict] Launcher dictionary.
    # @param pdialog: [KodiProgressDialog] object instance.
    # @param pdialog_verbose: [bool] verbose progress dialog.
    def __init__(self, PATHS, settings, launcher, pdialog, pdialog_verbose):
        self.PATHS = PATHS
        self.settings = settings
        self.launcher = launcher
        self.pdialog = pdialog
        self.pdialog_verbose = pdialog_verbose

        # --- Read addon settings and configure scraper setings ---
        # scan_metadata_policy values="None|NFO Files|NFO Files + Scrapers|Scrapers"
        # scan_asset_policy values="Local Assets|Local Assets + Scrapers|Scrapers"
        self.scan_metadata_policy    = self.settings['scan_metadata_policy']
        self.scan_asset_policy       = self.settings['scan_asset_policy']
        self.metadata_scraper_mode   = self.settings['metadata_scraper_mode']
        self.asset_scraper_mode      = self.settings['asset_scraper_mode']
        self.scan_ignore_scrap_title = self.settings['scan_ignore_scrap_title']
        self.scan_clean_tags         = self.settings['scan_clean_tags']

    def check_launcher_unset_asset_dirs(self):
        log_info('ScrapeStrategy::check_launcher_unset_asset_dirs() Checking for unset artwork directories ...')
        self.enabled_asset_list = asset_get_enabled_asset_list(self.launcher)
        self.unconfigured_name_list = asset_get_unconfigured_name_list(self.enabled_asset_list)

    # Called by the ROM scanner. Fills in the ROM metadata.
>>>>>>> 5a68de22
    #
    # @param romdata: [dict] ROM data dictionary. Mutable and edited by assignment.
    # @param ROM: [Filename] ROM filename object.
    def process_ROM_metadata(self, romdata, ROM):
        # --- Metadata actions ---
        ACTION_META_TITLE_ONLY = 100
        ACTION_META_NFO_FILE   = 200
        ACTION_META_SCRAPER    = 300

        # --- Test if NFO file exists ---
        NFO_file = FileName(ROM.getPath_noext() + '.nfo')
        NFO_file_found = True if NFO_file.exists() else False
        if NFO_file_found: log_debug('NFO file found "{0}"'.format(NFO_file.getPath()))
        else:              log_debug('NFO file NOT found "{0}"'.format(NFO_file.getPath()))

        # --- Determine metadata action -----------------------------------------------------------
        # Action depends configured metadata policy and wheter the NFO files was found or not.
        metadata_action = ACTION_META_TITLE_ONLY
        if self.scan_metadata_policy == 0:
            log_verb('Metadata policy: Read NFO file ON | Scraper OFF. Only cleaning ROM name.')
            metadata_action = ACTION_META_TITLE_ONLY
        elif self.scan_metadata_policy == 1:
            log_verb('Metadata policy: Read NFO file only | Scraper OFF')
            metadata_action = ACTION_META_NFO_FILE
        elif self.scan_metadata_policy == 2 and NFO_file_found:
            log_verb('Metadata policy: Read NFO file ON, if not found Scraper ON')
            log_verb('Metadata policy: NFO file found | Scraper OFF')
            metadata_action = ACTION_META_NFO_FILE
        elif self.scan_metadata_policy == 2 and not NFO_file_found:
            log_verb('Metadata policy: Read NFO file ON, if not found Scraper ON')
            log_verb('Metadata policy: NFO file not found | Scraper ON')
            metadata_action = ACTION_META_SCRAPER
        elif self.scan_metadata_policy == 3:
            log_verb('Metadata policy: Read NFO file OFF | Scraper ON')
            log_verb('Metadata policy: Forced scraper ON')
            metadata_action = ACTION_META_SCRAPER
        else:
            log_error('Invalid scan_metadata_policy value = {0}'.format(self.scan_metadata_policy))

        # --- Execute metadata action -------------------------------------------------------------
        if metadata_action == ACTION_META_TITLE_ONLY:
            if self.pdialog_verbose:
                self.pdialog.updateMessage2('Formatting ROM name...')
            romdata['m_name'] = text_format_ROM_title(ROM.getBase_noext(), self.scan_clean_tags)
        elif metadata_action == ACTION_META_NFO_FILE:
            if self.pdialog_verbose:
                self.pdialog.updateMessage2('Loading NFO file {0}'.format(NFO_file.getPath()))
            # If this point is reached the NFO file was found previosly.
            log_debug('Loading NFO P "{0}"'.format(NFO_file.getPath()))
            nfo_dic = fs_import_ROM_NFO_file_scanner(NFO_file)
            # NOTE <platform> is chosen by AEL, never read from NFO files. Indeed, platform
            #      is a Launcher property, not a ROM property.
            romdata['m_name']      = nfo_dic['title']     # <title>
            romdata['m_year']      = nfo_dic['year']      # <year>
            romdata['m_genre']     = nfo_dic['genre']     # <genre>
            romdata['m_developer'] = nfo_dic['developer'] # <developer>
            romdata['m_nplayers']  = nfo_dic['nplayers']  # <nplayers>
            romdata['m_esrb']      = nfo_dic['esrb']      # <esrb>
            romdata['m_rating']    = nfo_dic['rating']    # <rating>
            romdata['m_plot']      = nfo_dic['plot']      # <plot>
        elif metadata_action == ACTION_META_SCRAPER:
            self._scrap_ROM_metadata_scanner()
        else:
            log_error('Invalid metadata_action value = {0}'.format(metadata_action))

    # Called by the ROM scanner.
    #
    # @param romdata: [dict] ROM data dictionary. Mutable and edited by assignment.
    # @param ROM: [Filename] ROM filename object.
    def process_ROM_assets(self, romdata, ROM):
        # --- Search for local artwork/assets ---
        # Always look for local assets whatever the scanner settings.
        local_asset_list = assets_search_local_cached_assets(self.launcher, ROM, self.enabled_asset_list)

        # --- Asset scraping ---
        if self.scan_asset_policy == 0:
            log_verb('Asset policy: local images only | Scraper OFF')
            for i, asset_kind in enumerate(ROM_ASSET_ID_LIST):
                A = assets_get_info_scheme(asset_kind)
                romdata[A.key] = local_asset_list[i]

        elif self.scan_asset_policy == 1:
            log_verb('Asset policy: if not Local Image then Scraper ON')
            for i, asset_kind in enumerate(ROM_ASSET_ID_LIST):
                A = assets_get_info_scheme(asset_kind)
                if not self.enabled_asset_list[i]:
                    romdata[A.key] = ''
                    log_verb('Skipped {0} (dir not configured)'.format(A.name))
                    continue
                if local_asset_list[i]:
                    log_verb('Asset policy: local {0} FOUND | Scraper OFF'.format(A.name))
                    romdata[A.key] = local_asset_list[i]
                else:
                    log_verb('Asset policy: local {0} NOT found | Scraper ON'.format(A.name))
                    # Set the asset-specific scraper before calling _roms_scrap_asset()
                    romdata[A.key] = self._roms_scrap_asset(
                        self.scraper_dic[A.key], asset_kind, local_asset_list[i], ROM, self.launcher)

        elif self.scan_asset_policy == 2:
            log_verb('Asset policy: scraper will overwrite local assets | Scraper ON')
            for i, asset_kind in enumerate(ROM_ASSET_ID_LIST):
                A = assets_get_info_scheme(asset_kind)
                if not self.enabled_asset_list[i]:
                    romdata[A.key] = ''
                    log_verb('Skipped {0} (dir not configured)'.format(A.name))
                    continue
                log_verb('Asset policy: local {0} NOT found | Scraper ON'.format(A.name))
                # Set the asset-specific scraper before calling _roms_scrap_asset()
                romdata[A.key] = self._roms_scrap_asset(
                    self.scraper_dic[A.key], asset_kind, local_asset_list[i], ROM, self.launcher)

        log_verb('Set Title     file "{0}"'.format(romdata['s_title']))
        log_verb('Set Snap      file "{0}"'.format(romdata['s_snap']))
        log_verb('Set Boxfront  file "{0}"'.format(romdata['s_boxfront']))
        log_verb('Set Boxback   file "{0}"'.format(romdata['s_boxback']))
        log_verb('Set Cartridge file "{0}"'.format(romdata['s_cartridge']))
        log_verb('Set Fanart    file "{0}"'.format(romdata['s_fanart']))
        log_verb('Set Banner    file "{0}"'.format(romdata['s_banner']))
        log_verb('Set Clearlogo file "{0}"'.format(romdata['s_clearlogo']))
        log_verb('Set Flyer     file "{0}"'.format(romdata['s_flyer']))
        log_verb('Set Map       file "{0}"'.format(romdata['s_map']))
        log_verb('Set Manual    file "{0}"'.format(romdata['s_manual']))
        log_verb('Set Trailer   file "{0}"'.format(romdata['s_trailer']))

        return romdata

    #
    # Scraps ROM metadata in the ROM scanner.
    #
    def _scrap_ROM_metadata_scanner(self):
        # For now just use the first scraper
        scraper_obj = self.metadata_scraper_list[0]

        # --- Update scanner progress dialog ---
        if self.pdialog_verbose:
            scraper_text = 'Scraping metadata with {0} (Searching ...)'.format(scraper_obj.get_name())
            self.pdialog.updateMessage2(scraper_text)

        # --- Do a search and get a list of games ---
        rom_name_scraping = text_format_ROM_name_for_scraping(ROM.getBase_noext())
        candidates = scraper_obj._get_candidates(search_term, rom)
        log_debug('Metadata scraper {0} found {1} result/s'.format(scraper_obj.get_name(), len(candidates)))
        if not candidates:
            log_verb('Found no candidates after searching. Only cleaning ROM name.')
            romdata['m_name'] = text_format_ROM_title(ROM.getBase_noext(), scan_clean_tags)
            return

        # metadata_scraper_mode values="Semi-automatic|Automatic"
        if self.settings['metadata_scraper_mode'] == 0:
            log_debug('Metadata semi-automatic scraping')
            # Close scanner progress dialog (and check it was not canceled)
            if self.pDialog.iscanceled(): self.pDialog_canceled = True
            self.pDialog.close()

            # Display corresponding game list found so user choses
            dialog = xbmcgui.Dialog()
            rom_name_list = []
<<<<<<< HEAD
            for game in candidates: 
                rom_name_list.append(game['display_name'])

            selected_candidate = dialog.select('Select game for ROM {0}'.format(rom_path.getBaseNoExt()), rom_name_list)
            if selected_candidate < 0: 
                selected_candidate = 0

            # >> Open progress dialog again
            # ?? todo again
=======
            for game in results: rom_name_list.append(game['display_name'])
            selected_candidate = dialog.select(
                'Select game for ROM {0}'.format(ROM.getBase_noext()), rom_name_list)
            if selected_candidate < 0: selected_candidate = 0
>>>>>>> 5a68de22

            # Open scanner progress dialog again
            self.pDialog.create('Advanced Emulator Launcher')
            if not self.pdialog_verbose: self.pDialog.update(self.progress_number, self.file_text)
        elif self.settings['metadata_scraper_mode'] == 1:
            log_debug('Metadata automatic scraping. Selecting first result.')
            selected_candidate = 0
        else:
            log_error('Invalid metadata_scraper_mode {0}'.format(self.settings['metadata_scraper_mode']))
            selected_candidate = 0

        # --- Update scanner progress dialog ---
        if self.pdialog_verbose:
            scraper_text = 'Scraping metadata with {0}. Getting metadata ...'.format(self.scraper_data.name)
            self.pDialog.update(self.progress_number, self.file_text, scraper_text)

        # --- Grab metadata for selected game ---
        # gamedata = self.scraper_data.get_metadata(results[selected_candidate])
        candidate = candidates[selected_candidate]
        game_data = self._load_metadata(candidate, rom_path, rom)

<<<<<<< HEAD
            selected_candidate = dialog.select('Select game for ROM {0}'.format(rom_path.getBaseNoExt()), rom_name_list)
            if selected_candidate < 0: selected_candidate = 0
=======
        # --- Put metadata into ROM dictionary ---
        scraper_applied = self._apply_candidate_on_metadata(rom_path, rom, game_data)
>>>>>>> 5a68de22

        if scan_ignore_scrapped_title:
            romdata['m_name'] = text_format_ROM_title(ROM.getBase_noext(), scan_clean_tags)
            log_debug("User wants to ignore scraper name. Setting name to '{0}'".format(romdata['m_name']))
        else:
            romdata['m_name'] = gamedata['title']
            log_debug("User wants scrapped name. Setting name to '{0}'".format(romdata['m_name']))
        romdata['m_year']      = gamedata['year']
        romdata['m_genre']     = gamedata['genre']
        romdata['m_developer'] = gamedata['developer']
        romdata['m_nplayers']  = gamedata['nplayers']
        romdata['m_esrb']      = gamedata['esrb']
        romdata['m_plot']      = gamedata['plot']

        # --- Update ROM NFO file after scraping ---
        if self.settings['scan_update_NFO_files']:
            log_debug('User wants to update NFO file after scraping')
            fs_export_ROM_NFO(romdata, False)

    #
    # Returns a valid filename of the downloaded scrapped image, filename of local image
    # or empty string if scraper finds nothing or download failed.
    #
    # def _roms_scrap_asset(self, scraper_obj, asset_kind, local_asset_path, ROM, launcher):
    def _scrap_ROM_asset_scanner(self):
        # By default always use local image if found in case scraper fails.
        ret_asset_path = local_asset_path

        # --- Customise function depending of image_king ---
        A = assets_get_info_scheme(asset_kind)
        asset_directory  = FileName(launcher[A.path_key])
        asset_path_noext_FN = assets_get_path_noext_DIR(A, asset_directory, ROM)
        platform = launcher['platform']

        # --- Updated progress dialog ---
        if self.pDialog_verbose:
            scraper_text = 'Scraping {0} with {1}. Searching for matching games ...'.format(A.name, scraper_obj.name)
            self.pDialog.update(self.progress_number, self.file_text, scraper_text)
        log_verb('_roms_scrap_asset() Scraping {0} with {1}'.format(A.name, scraper_obj.name))
        log_debug('_roms_scrap_asset() local_asset_path "{0}"'.format(local_asset_path))
        log_debug('_roms_scrap_asset() asset_path_noext "{0}"'.format(asset_path_noext_FN.getPath()))

        # --- If scraper does not support particular asset return inmediately ---
        if not scraper_obj.supports_asset(asset_kind):
            log_debug('_roms_scrap_asset() Scraper {0} does not support asset {1}. '
                      'Skipping.'.format(scraper_obj.name, A.name))
            return ret_asset_path

        # --- Set scraping mode ---
        # settings.xml: id="asset_scraper_mode"  default="0" values="Semi-automatic|Automatic"
        scraping_mode = self.settings['asset_scraper_mode']

        # --- Check cache to check if user choose a game previously ---
        # >> id(object)
        # >> This is an integer (or long integer) which is guaranteed to be unique and constant for 
        # >> this object during its lifetime.
        scraper_id = id(scraper_obj)
        log_debug('_roms_scrap_asset() Scraper ID          "{0}"'.format(scraper_id))
        log_debug('_roms_scrap_asset() Scraper obj name    "{0}"'.format(scraper_obj.name))
        log_debug('_roms_scrap_asset() ROM.getBase_noext() "{0}"'.format(ROM.getBase_noext()))
        log_debug('_roms_scrap_asset() platform            "{0}"'.format(platform))
        log_debug('_roms_scrap_asset() Entries in cache    {0}'.format(len(self.scrap_asset_cached_dic)))
        if scraper_id in self.scrap_asset_cached_dic and \
           self.scrap_asset_cached_dic[scraper_id]['ROM_base_noext'] == ROM.getBase_noext() and \
           self.scrap_asset_cached_dic[scraper_id]['platform'] == platform:
            selected_game = self.scrap_asset_cached_dic[scraper_id]['game_dic']
            log_debug('_roms_scrap_asset() Cache HIT. Using cached game "{0}"'.format(selected_game['display_name']))
        else:
            log_debug('_roms_scrap_asset() Cache MISS. Calling scraper_obj.get_search()')
            # --- Call scraper and get a list of games ---
            rom_name_scraping = text_format_ROM_name_for_scraping(ROM.getBase_noext())
            search_results = scraper_obj.get_search(rom_name_scraping, ROM.getBase_noext(), platform)
            log_debug('{0} scraper found {1} result/s'.format(A.name, len(search_results)))
            if not search_results:
                log_debug('{0} scraper did not found any game'.format(A.name))
                return ret_asset_path

            # --- Choose game to download image ---
            if scraping_mode == 0:
                if len(search_results) == 1:
                    log_debug('get_search() returned 1 game. Automatically selected.')
                    selected_game_index = 0
                else:
                    log_debug('{0} semi-automatic scraping. User chooses game.'.format(A.name))
                    # >> Close progress dialog (and check it was not canceled)
                    if self.pDialog.iscanceled(): self.pDialog_canceled = True
                    self.pDialog.close()

                    # >> Display game list found so user choses
                    rom_name_list = []
                    for game in search_results:
                        rom_name_list.append(game['display_name'])
                    selected_game_index = xbmcgui.Dialog().select(
                        '{0} game for ROM "{1}"'.format(scraper_obj.name, ROM.getBase_noext()),
                        rom_name_list)
                    if selected_game_index < 0: selected_game_index = 0

                    # >> Open progress dialog again
                    self.pDialog.create('Advanced Emulator Launcher')
                    if not self.pDialog_verbose: self.pDialog.update(self.progress_number, self.file_text)
            elif scraping_mode == 1:
                log_debug('{0} automatic scraping. Selecting first result.'.format(A.name))
                selected_game_index = 0
            else:
                log_error('{0} invalid scraping_mode {1}'.format(A.name, scraping_mode))
                selected_game_index = 0

            # --- Cache selected game from get_search() ---
            self.scrap_asset_cached_dic[scraper_id] = {
                'ROM_base_noext' : ROM.getBase_noext(),
                'platform' : platform,
                'game_dic' : search_results[selected_game_index]
            }
            selected_game = self.scrap_asset_cached_dic[scraper_id]['game_dic']
            log_error('_roms_scrap_asset() Caching selected game "{0}"'.format(selected_game['display_name']))
            log_error('_roms_scrap_asset() Scraper object ID {0} (name {1})'.format(id(scraper_obj), scraper_obj.name))

        # --- Grab list of images for the selected game ---
        # >> ::get_images() always caches URLs for a given selected_game internally.
        if self.pDialog_verbose:
            scraper_text = 'Scraping {0} with {1}. Getting list of images ...'.format(A.name, scraper_obj.name)
            self.pDialog.update(self.progress_number, self.file_text, scraper_text)
        image_list = scraper_obj.get_images(selected_game, asset_kind)
        log_verb('{0} scraper returned {1} images'.format(A.name, len(image_list)))
        if not image_list:
            log_debug('{0} scraper get_images() returned no images.'.format(A.name))
            return ret_asset_path

        # --- Semi-automatic scraping (user choses an image from a list) ---
        if scraping_mode == 0:
            # >> If there is a local image add it to the list and show it to the user
            if os.path.isfile(local_asset_path):
                image_list.insert(0, {'name'       : 'Current local image', 
                                      'id'         : local_asset_path,
                                      'URL'        : local_asset_path,
                                      'asset_kind' : asset_kind})

            # >> If image_list has only 1 element do not show select dialog. Note that the length
            # >> of image_list is 1 only if scraper returned 1 image and a local image does not exist.
            if len(image_list) == 1:
                image_selected_index = 0
            else:
                # >> Close progress dialog before opening image chosing dialog
                if self.pDialog.iscanceled(): self.pDialog_canceled = True
                self.pDialog.close()

                # >> Convert list returned by scraper into a list the select window uses
                ListItem_list = []
                for item in image_list:
                    listitem_obj = xbmcgui.ListItem(label = item['name'], label2 = item['URL'])
                    listitem_obj.setArt({'icon' : item['URL']})
                    ListItem_list.append(listitem_obj)
                image_selected_index = xbmcgui.Dialog().select('Select {0} image'.format(A.name),
                                                               list = ListItem_list, useDetails = True)
                log_debug('{0} dialog returned index {1}'.format(A.name, image_selected_index))
                if image_selected_index < 0: image_selected_index = 0

                # >> Reopen progress dialog
                self.pDialog.create('Advanced Emulator Launcher')
                if not self.pDialog_verbose: self.pDialog.update(self.progress_number, self.file_text)
        # --- Automatic scraping. Pick first image. ---
        else:
            image_selected_index = 0
        selected_image = image_list[image_selected_index]

        # --- Update progress dialog ---
        if self.pDialog_verbose:
            scraper_text = 'Scraping {0} with {1}. Downloading image ...'.format(A.name, scraper_obj.name)
            self.pDialog.update(self.progress_number, self.file_text, scraper_text)

        # --- If user chose the local image don't download anything ---
        if selected_image['id'] != local_asset_path:
            log_debug('_roms_scrap_asset() Downloading selected image ...')

            # --- Resolve image URL ---
            image_url, image_ext = scraper_obj.resolve_image_URL(selected_image)
            log_debug('Selected image URL "{1}"'.format(A.name, image_url))

            # ~~~ Download image ~~~
            image_path = asset_path_noext_FN.append(image_ext).getPath()
            log_verb('Downloading URL  "{0}"'.format(image_url))
            log_verb('Into local file  "{0}"'.format(image_path))
            try:
                net_download_img(image_url, image_path)
            except socket.timeout:
                kodi_notify_warn('Cannot download {0} image (Timeout)'.format(A.name))

            # ~~~ Update Kodi cache with downloaded image ~~~
            # Recache only if local image is in the Kodi cache, this function takes care of that.
            kodi_update_image_cache(image_path)

            # --- Return value is downloaded image ---
            ret_asset_path = image_path
        else:
            log_debug('_roms_scrap_asset() User chose local {0} "{1}"'.format(A.name, local_asset_path))
            ret_asset_path = local_asset_path

        # --- Returned value ---
        return ret_asset_path

    def _apply_candidate_on_metadata(self, rom_path, rom, candidate_data):
        if candidate_data is None: return False

        # --- Put metadata into ROM dictionary ---
        if self.scraper_settings.ignore_scraped_title:
            rom_name = text_format_ROM_title(rom_path.getBaseNoExt(), self.scraper_settings.scan_clean_tags)
            rom.set_name(rom_name)
            log_debug("User wants to ignore scraper name. Setting name to '{0}'".format(rom_name))
        else:
            rom_name = candidate_data['title']
            rom.set_name(rom_name)
            log_debug("User wants scrapped name. Setting name to '{0}'".format(rom_name))

        rom.set_releaseyear(candidate_data['year'])           # <year>
        rom.set_genre(candidate_data['genre'])                # <genre>
        rom.set_developer(candidate_data['developer'])        # <developer>
        rom.set_number_of_players(candidate_data['nplayers']) # <nplayers>
        rom.set_esrb_rating(candidate_data['esrb'])           # <esrb>
        rom.set_plot(candidate_data['plot'])                  # <plot>

        return True

    def _apply_candidate_on_asset(self, rom_path, rom, asset_info, found_assets):
        if not found_assets:
            log_debug('{0} scraper has not collected images.'.format(self.getName()))
            return False

        asset_directory = self.launcher.get_asset_path(asset_info)
        asset_path_noext_FN = assets_get_path_noext_DIR(asset_info, asset_directory, rom_path)
        log_debug('Scraper.apply_candidate_on_asset() asset_path_noext "{0}"'.format(asset_path_noext_FN.getPath()))

        specific_images_list = [image_entry for image_entry in found_assets if image_entry['type'].id == asset_info.id]

        log_debug('{} scraper has collected {} assets of type {}.'.format(self.getName(), len(specific_images_list), asset_info.name))
        if len(specific_images_list) == 0:
            log_debug('{0} scraper has not collected images for asset {1}.'.format(self.getName(), asset_info.name))
            return False

        # --- Semi-automatic scraping (user choses an image from a list) ---
        if self.scraper_settings.asset_scraping_mode == 0:
            # >> If specific_images_list has only 1 element do not show select dialog. Note that the length
            # >> of specific_images_list is 1 only if scraper returned 1 image and a local image does not exist.
            if len(specific_images_list) == 1:
                image_selected_index = 0
            else:
                # >> Close progress dialog before opening image chosing dialog
                #if self.pDialog.iscanceled(): self.pDialog_canceled = True
                #self.pDialog.close()

                # >> Convert list returned by scraper into a list the select window uses
                ListItem_list = []
                for item in specific_images_list:
                    listitem_obj = xbmcgui.ListItem(label = item['name'], label2 = item['url'])
                    listitem_obj.setArt({'icon' : item['url']})
                    ListItem_list.append(listitem_obj)

                image_selected_index = xbmcgui.Dialog().select('Select {0} image'.format(asset_info.name),
                                                                list = ListItem_list, useDetails = True)
                log_debug('{0} dialog returned index {1}'.format(asset_info.name, image_selected_index))

            if image_selected_index < 0:
                return False

            # >> Reopen progress dialog
            #self.pDialog.create('Advanced Emulator Launcher')
            #if not self.pDialog_verbose: self.pDialog.update(self.progress_number, self.file_text)

        # --- Automatic scraping. Pick first image. ---
        else:
            image_selected_index = 0

            selected_image = specific_images_list[image_selected_index]

            # --- Update progress dialog ---
            #if self.pDialog_verbose:
            #    scraper_text = 'Scraping {0} with {1}. Downloading image ...'.format(A.name, scraper_obj.name)
            #    self.pDialog.update(self.progress_number, self.file_text, scraper_text)

            log_debug('Scraper.apply_candidate_on_asset() Downloading selected image ...')

            # --- Resolve image URL ---
            if selected_image['is_online']:
                    
                if selected_image['is_on_page']:
                    image_url = self._get_image_url_from_page(selected_image, asset_info)
                else:
                    image_url = selected_image['url']

                image_path = self._download_image(asset_info, image_url, asset_path_noext_FN)

            else:
                log_debug('{0} scraper: user chose local image "{1}"'.format(asset_info.name, selected_image['url']))
                image_path = FileName(selected_image['url'])

            if image_path:
                rom.set_asset(asset_info, image_path)        
        
        return True
<<<<<<< HEAD
 
    def _apply_candidate(self, romPath, rom):
        
        if not self.gamedata:
            log_verb('Scraper did not get the correct data.')
            return False

        if self.scrape_metadata:
            # --- Put metadata into ROM dictionary ---
            if self.scraper_settings.ignore_scraped_title:
                rom_name = text_format_ROM_title(rom.getBaseNoExt(), self.scraper_settings.scan_clean_tags)
                rom.set_name(rom_name)
                log_debug("User wants to ignore scraper name. Setting name to '{0}'".format(rom_name))
            else:
                rom_name = self.gamedata['title']
                rom.set_name(rom_name)
                log_debug("User wants scrapped name. Setting name to '{0}'".format(rom_name))

            rom.set_releaseyear(self.gamedata['year'])           # <year>
            rom.set_genre(self.gamedata['genre'])                # <genre>
            rom.set_developer(self.gamedata['developer'])        # <developer>
            rom.set_number_of_players(self.gamedata['nplayers']) # <nplayers>
            rom.set_esrb_rating(self.gamedata['esrb'])           # <esrb>
            rom.set_plot(self.gamedata['plot'])                  # <plot>
        
        if self.assets_to_scrape is not None and len(self.assets_to_scrape) > 0:
            image_list = self.gamedata['assets']    
            if not image_list:
                log_debug('{0} scraper has not collected images.'.format(self.getName()))
                return False

            for asset_info in self.assets_to_scrape:
                
                asset_directory     = self.launcher.get_asset_path(asset_info)
                asset_path_noext_FN = assets_get_path_noext_DIR(asset_info, asset_directory, romPath)
                log_debug('Scraper._apply_candidate() asset_path_noext "{0}"'.format(asset_path_noext_FN.getPath()))
=======

#
# Base class for all scrapers (offline or online, metadata or asset).
# The scrapers are Launcher and ROM agnostic. All the required Launcher/ROM properties are
# stored in the strategy object.
# The Scraper base class is responsible for caching all data to reduce network traffic.
#
class Scraper(object):
    __metaclass__ = abc.ABCMeta

    # The constructor.
    #
    # @param settings: [dict] Addon settings.
    def __init__(self, settings):
        self.settings = settings
        self.cache = {}
        self.assets_cache = {}

        # --- Initialize common scraper settings ---
        

    @abc.abstractmethod
    def get_name(self): return ''

    @abc.abstractmethod
    def supports_asset(self, asset_ID): return True

    def scrape_asset(self, search_term, asset_info_to_scrape, rom_path, rom):
        candidates = self._get_candidates(search_term, rom_path, rom)
        log_debug('Scraper "{0}" found {1} result/s'.format(self.getName(), len(candidates)))

        if not candidates or len(candidates) == 0:
            log_verb('Scraper "{0}" found no games after searching.'.format(self.getName()))
            if self.fallbackScraper:
                return self.fallbackScraper.scrape_asset(search_term, rom_path, rom)
            return False

        selected_candidate = 0
        if len(candidates) > 1 and self.scraper_settings.asset_scraping_mode == 0:
            log_debug('Asset semi-automatic scraping')
            # >> Close progress dialog (and check it was not canceled)
            # ?? todo again

            # >> Display corresponding game list found so user choses
            dialog = xbmcgui.Dialog()
            rom_name_list = []
            for game in candidates: 
                rom_name_list.append(game['display_name'])
>>>>>>> 5a68de22

            selected_candidate = dialog.select(
                'Select game for ROM {0}'.format(rom_path.getBase_noext()), rom_name_list)
            if selected_candidate < 0: selected_candidate = 0

            # >> Open progress dialog again
            # ?? todo again

        candidate = candidates[selected_candidate]

        # Update cache so future searches will automatically select this candidate for this particular search term
        self._update_cache(search_term, candidate)
        found_assets = self._get_from_assets_cache(candidate['id'])

        # Cache hit?
        if found_assets is None:
            log_debug('No assets matching candidate id in cache. Scraping source for assets.')
            found_assets = self._load_assets(candidate, rom_path, rom)
            # Update assets cache so future searches will automatically select these found assets for this particular search term
            self._update_assets_cache(candidate['id'], found_assets)
        else:
            log_debug('Found cached asset candidates.')

        scraper_applied = self._apply_candidate_on_asset(rom_path, rom, asset_info_to_scrape, found_assets)

        if not scraper_applied and self.fallbackScraper is not None:
            log_verb('Scraper "{0}" did not get the correct data. Using fallback scraping method: {1}.'.format(
                self.getName(), self.fallbackScraper.getName()))
            return self.fallbackScraper.scrape_asset(search_term, rom_path, rom)

        return scraper_applied

<<<<<<< HEAD
                else:
                    log_debug('{0} scraper: user chose local image "{1}"'.format(self.asset_info.name, selected_image['url']))
                    image_path = FileName(selected_image['url'])

                if image_path:
                    rom.set_asset(asset_info, image_path)        
        
        return True
=======
    # search for candidates and return a list of dictionaries with following data:
    # {
    #     'id' : <unique id>,
    #     'display_name' : <name to be displayed>,
    #     'order' : <number to sort by relevance>
    # }
    @abc.abstractmethod
    def get_candidates(self, search_term, rom): return []

    @abc.abstractmethod
    def _load_metadata(self, candidate, romPath, rom): return self._new_gamedata_dic()

    @abc.abstractmethod
    def _load_assets(self, candidate, romPath, rom): pass
>>>>>>> 5a68de22

    def _download_image(self, asset_info, image_url, destination_folder):

        if image_url is None or image_url == '':
            log_debug('No image to download. Skipping')
            return None

        image_ext = text_get_image_URL_extension(image_url)
        log_debug('Downloading  {} from image URL "{}"'.format(asset_info.name, image_url))

        # ~~~ Download image ~~~
        image_path = destination_folder.append(image_ext)
        log_verb('Downloading URL  "{0}"'.format(image_url))
        log_verb('Into local file  "{0}"'.format(image_path.getPath()))
        try:
            net_download_img(image_url, image_path)
        except socket.timeout:
            log_error('Cannot download {0} image (Timeout)'.format(asset_info.name))
            kodi_notify_warn('Cannot download {0} image (Timeout)'.format(asset_info.name))
            return None

        return image_path

    @abc.abstractmethod
    def _get_image_url_from_page(self, candidate, asset_info): return ''

    # TODO Caches must be used transparently.
    def _get_from_cache(self, search_term):
        if search_term in self.cache:
            return self.cache[search_term]
        return None

    def _get_from_assets_cache(self, candidate_id):
        if candidate_id in self.assets_cache:
            return self.assets_cache[candidate_id]
        return None

    # TODO Caches must be updated automatically.
    def _update_cache(self, search_term, data):
        self.cache[search_term] = data
        
    def _update_assets_cache(self, candidate_id, data):
        self.assets_cache[candidate_id] = data

    def _reset_cache(self):
        self.cache = {}
        self.assets_cache = {}
        
    def _new_gamedata_dic(self):
        return {
            'title'     : '',
            'year'      : '',
            'genre'     : '',
            'developer' : '',
            'nplayers'  : '',
            'esrb'      : '',
            'plot'      : ''
        }

    def _new_assetdata_dic(self):
        return {
            'type': '',
            'name': '',
            'url': '',
            'is_online': True,
            'is_on_page': False
        }

# ------------------------------------------------------------------------------------------------
# NULL scraper, does nothing.
# ------------------------------------------------------------------------------------------------
class NullScraper(Scraper):
    # @param settings: [dict] Addon settings. Particular scraper settings taken from here.
    def __init__(self, settings):
        super(NullScraper, self).__init__(settings)

    def get_name(self): return 'Null scraper'

    def supports_asset(self, asset_ID): return True

    def scrape(self, search_term, romPath, rom): return True

    def get_candidates(self, search_term, romPath, rom): return []

    def _load_metadata(self, candidate, romPath, rom): return self._new_gamedata_dic()

    def _load_assets(self, candidate, romPath, rom): pass

    def _get_image_url_from_page(self, candidate, asset_info): return ''

class CleanTitleScraper(Scraper):
    def __init__(self, settings):
        scraper_settings = ScraperSettings.create_from_settings(settings)
        scraper_settings.metadata_scraping_mode = 1
        scraper_settings.ignore_scraped_title = False

        super(CleanTitleScraper, self).__init__(scraper_settings, launcher)

    def get_name(self): return 'Clean title only scraper'

    def supports_asset(self, asset_ID): return False

    def _get_candidates(self, search_term, romPath, rom):
        games = []
        games.append({ 'id' : 'DUMMY', 'display_name' : 'CleanTitleDummy', 'order': 1 })
        return games
 
    def _load_metadata(self, candidate, romPath, rom):
        game_data = self._new_gamedata_dic()
        # ScraperStrategy knows about launcher type. Scrapers must be Launcher/ROM agnostic.
        # if self.launcher.get_launcher_type() == OBJ_LAUNCHER_STEAM:
        #     log_debug('CleanTitleScraper: Detected Steam launcher, leaving rom name untouched.')
        #     return game_data

        log_debug('Only cleaning ROM name. Original: {}'.format(romPath.getBaseNoExt()))
        game_data['title'] = text_format_ROM_title(romPath.getBaseNoExt(), self.scraper_settings.scan_clean_tags)
        return game_data

    def _load_assets(self, candidate, romPath, rom): pass

    def _get_image_url_from_page(self, candidate, asset_info): return candidate['url']

class NfoScraper(Scraper):
    def __init__(self, settings, launcher, fallbackScraper = None):
        scraper_settings = ScraperSettings.create_from_settings(settings)
        scraper_settings.metadata_scraping_mode = 1

        super(NfoScraper, self).__init__(scraper_settings, launcher, fallbackScraper)

    def get_name(self): return 'NFO scraper'

    def supports_asset(self, asset_ID): return False

    def _get_candidates(self, search_term, romPath, rom):
        NFO_file = romPath.switchExtension('nfo')
        games = []
        if NFO_file.exists():
            games.append({
                'id' : NFO_file.getPath(),
                'display_name' : NFO_file.getBase(),
                'order': 1 ,
                'file': NFO_file,
            })
            log_debug('NFO file found "{0}"'.format(NFO_file.getOriginalPath()))
        else:
            log_debug('NFO file NOT found "{0}"'.format(NFO_file.getOriginalPath()))

        return games

    def _load_metadata(self, candidate, romPath, rom):
        log_debug('Reading NFO file')
        # NOTE <platform> is chosen by AEL, never read from NFO files. Indeed, platform
        #      is a Launcher property, not a ROM property.
        game_data = fs_import_ROM_NFO_file_scanner(candidate['file'])
        return game_data

    def _load_assets(self, candidate, romPath, rom):
        pass

    def _get_image_url_from_page(self, candidate, asset_info):
        return candidate['url']

class LocalAssetScraper(Scraper):
    def __init__(self, settings, launcher, fallbackScraper = None): 
        scraper_settings = ScraperSettings.create_from_settings(settings)

        # --- Create a cache of assets ---
        # >> misc_add_file_cache() creates a set with all files in a given directory.
        # >> That set is stored in a function internal cache associated with the path.
        # >> Files in the cache can be searched with misc_search_file_cache()
        all_assets = g_assetFactory.get_all()
        for supported_asset in all_assets:
            asset_path = launcher.get_asset_path(supported_asset)
            if asset_path:
                misc_add_file_cache(asset_path)

        super(LocalAssetScraper, self).__init__(scraper_settings, launcher, fallbackScraper)

    def get_name(self): return 'Local assets scraper'

    def supports_asset(self, asset_ID): return True

    def _get_candidates(self, search_term, romPath, rom):
        games = []
        games.append({ 'id' : search_term, 'display_name' : 'LocalAssetsDummy', 'order': 1 })
        return games

    def _load_metadata(self, candidate, romPath, rom): return None

    def _load_assets(self, candidate, romPath, rom):
        assets_list = []
        # ~~~~~ Search for local artwork/assets ~~~~~~~~~~~~~~~~~~~~~~~~~~~~~~~~~~~~~~~~~~~~~~~~~~~
        rom_basename_noext = romPath.getBase_noext()
        
        all_assets = g_assetFactory.get_all()
        for supported_asset in all_assets:
            asset_path = launcher.get_asset_path(asset_info)
            if not asset_path:
                log_verb('LocalAssetScraper._load_assets() Not supported  {0:<9}'.format(supported_asset.name))
                continue

            local_asset = misc_search_file_cache(asset_path, rom_basename_noext, supported_asset.exts)

            if not local_asset:
                log_verb('LocalAssetScraper._load_assets() Missing  {0:<9}'.format(supported_asset.name))
                continue
        
            log_verb('LocalAssetScraper._get_candidates() Found    {0:<9} "{1}"'.format(supported_asset.name, local_asset.getPath()))
            
            asset_data = self._new_assetdata_dic()

            asset_data['name']      = local_asset.getBase()
            asset_data['url']       = local_asset.getOriginalPath()
            asset_data['is_online'] = False
            asset_data['type']      = supported_asset
            
            assets_list.append(asset_data)

        return assets_list

    def _get_image_url_from_page(self, candidate, asset_info):
        return candidate['url']

# ------------------------------------------------------------------------------------------------
# TheGamesDB online scraper
# ------------------------------------------------------------------------------------------------
class TheGamesDbScraper(Scraper): 
    def __init__(self, settings, launcher, fallbackScraper = None):

        self.publishers = None
        self.genres = None
        self.developers = None

        self.api_key = settings['thegamesdb_apikey']
        scraper_settings = ScraperSettings.create_from_settings(settings)

        super(TheGamesDbScraper, self).__init__(scraper_settings, launcher, fallbackScraper)

    def get_name(self): return 'TheGamesDB'

    def supports_asset(self, asset_ID):
        if asset_info.id == ASSET_CARTRIDGE_ID or asset_info.id == ASSET_FLYER_ID:
            return False

        return True

    def _get_candidates(self, search_term, romPath, rom):
        platform = self.launcher.get_platform()
        scraper_platform = AEL_platform_to_TheGamesDB(platform)
        
        log_debug('TheGamesDbScraper::_get_candidates() search_term         "{0}"'.format(search_term))
        log_debug('TheGamesDbScraper::_get_candidates() rom_base_noext      "{0}"'.format(romPath.getBaseNoExt()))
        log_debug('TheGamesDbScraper::_get_candidates() AEL platform        "{0}"'.format(platform))
        log_debug('TheGamesDbScraper::_get_candidates() TheGamesDB platform "{0}"'.format(scraper_platform))
        
        # >> Check if search term page data is in cache. If so it's a cache hit.
        candidate_from_cache = self._get_from_cache(search_term)
        
        if candidate_from_cache is not None:
            log_debug('Using a cached candidate')
            return [candidate_from_cache]

        game_list = []
        # >> quote_plus() will convert the spaces into '+'. Note that quote_plus() requires an
        # >> UTF-8 encoded string and does not work with Unicode strings.
        # added encoding 
        # https://stackoverflow.com/questions/22415345/using-pythons-urllib-quote-plus-on-utf-8-strings-with-safe-arguments
            
        search_string_encoded = urllib.quote_plus(search_term.encode('utf8'))
        url = 'https://api.thegamesdb.net/Games/ByGameName?apikey={}&name={}'.format(self.api_key, search_string_encoded)
            
        game_list = self._read_games_from_url(url, search_term, scraper_platform)
        
        if len(game_list) == 0:
            altered_search_term = self._cleanup_searchterm(search_term, romPath, rom)
            if altered_search_term != search_term:
                log_debug('TheGamesDbScraper::_get_candidates() No hits, trying again with altered search terms: {}'.format(altered_search_term))
                return self._get_candidates(altered_search_term, romPath, rom)

        # >> Order list based on score
        game_list.sort(key = lambda result: result['order'], reverse = True)

        return game_list
        
    def _load_metadata(self, candidate, romPath, rom):

        url = 'https://api.thegamesdb.net/Games/ByGameID?apikey={}&id={}&fields=players%2Cpublishers%2Cgenres%2Coverview%2Crating%2Cplatform%2Ccoop%2Cyoutube'.format(
                self.api_key, candidate['id'])
        
        log_debug('Get metadata from {}'.format(url))
        page_data = net_get_URL_as_json(url)
        online_data = page_data['data']['games'][0]
        
        game_data = self._new_gamedata_dic()

        # --- Parse game page data ---
        game_data['title']      = online_data['game_title'] if 'game_title' in online_data else '' 
        game_data['nplayers']   = online_data['players'] if 'players' in online_data else '' 
        game_data['esrb']       = online_data['rating'] if 'rating' in online_data else '' 
        game_data['plot']       = online_data['overview'] if 'overview' in online_data else '' 
        game_data['genre']      = self._get_genres(online_data['genres']) if 'genres' in online_data else '' 
        game_data['developer']  = self._get_developers(online_data['developers']) if 'developers' in online_data else '' 
        game_data['year']       = online_data['release_date'][:4] if 'release_date' in online_data and online_data['release_date'] is not None and online_data['release_date'] != '' else ''
        
        return game_data

    def _load_assets(self, candidate, romPath, rom):
        
        url = 'https://api.thegamesdb.net/Games/Images?apikey={}&games_id={}'.format(self.api_key, candidate['id'])
        asset_list = self._read_assets_from_url(url, candidate['id'])

        log_debug('Found {} assets for candidate #{}'.format(len(asset_list), candidate['id']))
        return asset_list

    # --- Parse list of games ---
    #{
    #  "code": 200,
    #  "status": "Success",
    #  "data": {
    #    "count": 20,
    #    "games": [
    #      {
    #        "id": 40154,
    #        "game_title": "Castlevania Double Pack: Aria of Sorrow/Harmony of Dissonance",
    #        "release_date": "2006-01-11",
    #        "platform": 5,
    #        "rating": "T - Teen",
    #        "overview": "CASTLEVANIA DOUBLE PACK collects two great .....",
    #        "coop": "No",
    #        "youtube": null,
    #        "developers": [
    #          4765
    #        ],
    #        "genres": [
    #          1,
    #          2
    #        ],
    #        "publishers": [
    #          23
    #        ]
    #},
    def _read_games_from_url(self, url, search_term, scraper_platform):
        
        page_data = net_get_URL_as_json(url)

        # >> If nothing is returned maybe a timeout happened. In this case, reset the cache.
        if page_data is None:
            self._reset_cache()

        games = page_data['data']['games']
        game_list = []
        for item in games:
            title    = item['game_title']
            platform = item['platform']
            display_name = '{} / {}'.format(title, platform)
            game = { 'id' : item['id'], 'display_name' : display_name, 'order': 1 }
            # Increase search score based on our own search
            if title.lower() == search_term.lower():                    game['order'] += 1
            if title.lower().find(search_term.lower()) != -1:           game['order'] += 1
            if scraper_platform > 0 and platform == scraper_platform:   game['order'] += 1

            game_list.append(game)

        next_url = page_data['pages']['next']
        if next_url is not None:
            game_list = game_list + self._read_games_from_url(next_url, search_term, scraper_platform)

        return game_list

    def _read_assets_from_url(self, url, candidate_id):
        
        log_debug('Get image data from {}'.format(url))
        
        page_data   = net_get_URL_as_json(url)
        online_data = page_data['data']['images'][str(candidate_id)]
        base_url    = page_data['data']['base_url']['original']
        
        assets_list = []
        # --- Parse images page data ---
        for image_data in online_data:
            asset_data = self._new_assetdata_dic()
            asset_kind = self._convert_to_asset_kind(image_data['type'], image_data['side'])

            if asset_kind is None:
                continue

            asset_info = g_assetFactory.get_asset_info(asset_kind)

            asset_data['type']  = asset_info
            asset_data['url']   = base_url + image_data['filename']
            asset_data['name']  = ' '.join(filter(None, [image_data['type'], image_data['side'], image_data['resolution']]))

            log_debug('TheGamesDbScraper:: found asset {}: {}'.format(asset_data['name'], asset_data['url']))
            assets_list.append(asset_data)
            
        next_url = page_data['pages']['next']
        if next_url is not None:
            assets_list = assets_list + self._read_assets_from_url(next_url, candidate_id)

        return assets_list

    asset_name_mapping = {
        'fanart' : ASSET_FANART_ID,
        'clearlogo': ASSET_CLEARLOGO_ID,
        'banner': ASSET_BANNER_ID,
        'boxartfront': ASSET_BOXFRONT_ID,
        'boxartback': ASSET_BOXBACK_ID,
        'screenshot': ASSET_SNAP_ID
    }

    def _convert_to_asset_kind(self, type, side):
        if side is not None:
            type = type + side

        asset_key = TheGamesDbScraper.asset_name_mapping[type]
        return asset_key

    def _cleanup_searchterm(self, search_term, rom_path, rom):
        altered_term = search_term.lower().strip()
        for ext in self.launcher.get_rom_extensions():
            altered_term = altered_term.replace(ext, '')

        return altered_term

    def _get_publishers(self, publisher_ids):
        
        if publisher_ids is None:
            return ''

        if self.publishers is None:
            log_debug('TheGamesDbScraper::No cached publishers. Retrieving from online.')
            self.publishers = {}
            url = 'https://api.thegamesdb.net/Publishers?apikey={}'.format(self.api_key)
            publishers_json = net_get_URL_as_json(url)
            for publisher_id in publishers_json['data']['publishers']:
                self.publishers[int(publisher_id)] = publishers_json['data']['publishers'][publisher_id]['name']

        publisher_names = []
        for publisher_id in publisher_ids:
            publisher_names.append(self.publishers[publisher_id])

        return ' / '.join(publisher_names)
    
    def _get_genres(self, genre_ids):

        if genre_ids is None:
            return ''

        if self.genres is None:
            log_debug('TheGamesDbScraper::No cached genres. Retrieving from online.')
            self.genres = {}
            url = 'https://api.thegamesdb.net/Genres?apikey={}'.format(self.api_key)
            genre_json = net_get_URL_as_json(url)
            for genre_id in genre_json['data']['genres']:
                self.genres[int(genre_id)] = genre_json['data']['genres'][genre_id]['name']

        genre_names = []
        for genre_id in genre_ids:
            genre_names.append(self.genres[genre_id])

        return ' / '.join(genre_names)
        
    def _get_developers(self, developer_ids):
        
        if developer_ids is None:
            return ''

        if self.developers is None:
            log_debug('TheGamesDbScraper::No cached developers. Retrieving from online.')
            self.developers = {}
            url = 'https://api.thegamesdb.net/Developers?apikey={}'.format(self.api_key)
            developers_json = net_get_URL_as_json(url)
            for developer_id in developers_json['data']['developers']:
                self.developers[int(developer_id)] = developers_json['data']['developers'][developer_id]['name']

        developer_names = []
        for developer_id in developer_ids:
            developer_names.append(self.developers[developer_id])

        return ' / '.join(developer_names)

    def _get_image_url_from_page(self, candidate, asset_info):
        return candidate['url']

# ------------------------------------------------------------------------------------------------
# MobyGames http://www.mobygames.com
# ------------------------------------------------------------------------------------------------
class MobyGamesScraper(Scraper):
    def __init__(self, settings, launcher, fallbackScraper = None):
        self.api_key = settings['mobygames_apikey']
        scraper_settings = ScraperSettings.create_from_settings(settings)
        self.last_http_call = datetime.datetime.now()
        super(MobyGamesScraper, self).__init__(scraper_settings, launcher, fallbackScraper)

    def get_name(self): return 'MobyGames'

    def supports_asset(self, asset_ID):
        supported_asset_list = [ASSET_FANART_ID, ASSET_BANNER_ID, ASSET_CLEARLOGO_ID, ASSET_FLYER_ID]
        return True if asset_info.id in supported_asset_list else False

    def _get_candidates(self, search_term, rom):
        platform = self.launcher.get_platform()
        romPath = rom.get_path()
        scraper_platform = AEL_platform_to_MobyGames(platform)

        log_debug('MobyGamesScraper::_get_candidates() search_term         "{0}"'.format(search_term))
        log_debug('MobyGamesScraper::_get_candidates() rom_base_noext      "{0}"'.format(romPath.getBaseNoExt()))
        log_debug('MobyGamesScraper::_get_candidates() AEL platform        "{0}"'.format(platform))
        log_debug('MobyGamesScraper::_get_candidates() MobyGames platform  "{0}"'.format(scraper_platform))
        
        # >> Check if search term page data is in cache. If so it's a cache hit.
        candidate_from_cache = self._get_from_cache(search_term)
        
        if candidate_from_cache is not None:
            return [candidate_from_cache]

        game_list = []
        search_string_encoded = urllib.quote_plus(search_term.encode('utf8'))
        url = 'https://api.mobygames.com/v1/games?api_key={}&format=brief&title={}&platform={}'.format(self.api_key, search_string_encoded, scraper_platform)
        game_list = self._read_games_from_url(url, search_term, scraper_platform)
        # >> Order list based on score
        game_list.sort(key = lambda result: result['order'], reverse = True)

        return game_list

    def _read_games_from_url(self, url, search_term, scraper_platform):
        self._do_toomanyrequests_check()
        page_data = net_get_URL_as_json(url)
        self.last_http_call = datetime.datetime.now()

        # >> If nothing is returned maybe a timeout happened. In this case, reset the cache.
        if page_data is None:
            self._reset_cache()

        games = page_data['games']
        game_list = []
        for item in games:
            title    = item['title']
            game = { 'id' : item['game_id'], 'display_name' : title,'order': 1 }
            # Increase search score based on our own search
            if title.lower() == search_term.lower():                    game['order'] += 1
            if title.lower().find(search_term.lower()) != -1:           game['order'] += 1
            
            game_list.append(game)

        return game_list

    def _load_metadata(self, candidate, romPath, rom):
        url = 'https://api.mobygames.com/v1/games/{}?api_key={}'.format(candidate['id'], self.api_key)

        self._do_toomanyrequests_check()
        log_debug('Get metadata from {}'.format(url))
        online_data = net_get_URL_as_json(url)

        self.last_http_call = datetime.datetime.now()
        platform = self.launcher.get_platform()
        scraper_platform = AEL_platform_to_MobyGames(platform)
        game_data = self._new_gamedata_dic()

        # --- Parse game page data ---
        game_data['title'] = online_data['title'] if 'title' in online_data else ''
        game_data['plot']  = online_data['description'] if 'description' in online_data else ''
        game_data['genre'] = self._get_genres(online_data['genres']) if 'genres' in online_data else ''
        game_data['year']  = self._get_year_by_platform(online_data['platforms'], scraper_platform)

        return game_data

    def _get_genres(self, genre_data):
        genre_names = []
        for genre in genre_data:
            genre_names.append(genre['genre_name'])

        return ' / '.join(genre_names)

    def _get_year_by_platform(self, platform_data, platform_id):
        if len(platform_data) == 0:
            return ''

        year_data = None
        for platform in platform_data:
            if platform['platform_id'] == int(platform_id):
                year_data = platform['first_release_date']
                break

        if year_data is None:
            year_data = platform_data[0]['first_release_date']

        return year_data[:4]

    def _load_assets(self, candidate,  romPath, rom):
        platform = self.launcher.get_platform()
        scraper_platform = AEL_platform_to_MobyGames(platform)

        #only snaps and covers are supported as assets
        snap_assets = self._load_snap_assets(candidate, scraper_platform)
        cover_assets = self._load_cover_assets(candidate, scraper_platform)
        assets_list = snap_assets + cover_assets

        log_debug('A total of {} assets found for candidate #{}'.format(len(assets_list), candidate['id']))

        return assets_list

    def _load_snap_assets(self, candidate, platform_id):
        url = 'https://api.mobygames.com/v1/games/{}/platforms/{}/screenshots?api_key={}'.format(candidate['id'], platform_id, self.api_key)        
        log_debug('Get screenshot image data from {}'.format(url))
        self._do_toomanyrequests_check()

        page_data   = net_get_URL_as_json(url)
        online_data = page_data['screenshots']

        asset_snap = g_assetFactory.get_asset_info(ASSET_SNAP_ID)
        assets_list = []
        # --- Parse images page data ---
        for image_data in online_data:
            asset_data = self._new_assetdata_dic()
            asset_data['type']  = asset_snap
            asset_data['url']   = image_data['image']
            asset_data['name']  = image_data['caption']
            log_debug('MobyGamesScraper:: found asset {} @ {}'.format(asset_data['name'], asset_data['url']))
            assets_list.append(asset_data)
        log_debug('Found {} snap assets for candidate #{}'.format(len(assets_list), candidate['id']))

        return assets_list

    def _load_cover_assets(self, candidate, platform_id):
        url = 'https://api.mobygames.com/v1/games/{}/platforms/{}/covers?api_key={}'.format(candidate['id'], platform_id, self.api_key)        
        log_debug('Get cover image data from {}'.format(url))
        self._do_toomanyrequests_check()

        page_data   = net_get_URL_as_json(url)
        online_data = page_data['cover_groups']

        assets_list = []
        # --- Parse images page data ---
        for group_data in online_data:
            country_names = ' / '.join(group_data['countries'])
            for image_data in group_data['covers']:
                asset_data = self._new_assetdata_dic()

                asset_type  = image_data['scan_of']
                asset_id    = MobyGamesScraper.asset_name_mapping[asset_type.lower()]
                asset_info  = g_assetFactory.get_asset_info(asset_id)

                if asset_info is None:
                    log_debug('Unsupported asset kind for {}'.format(asset_data['name']))
                    continue

                asset_data['type']  = asset_info
                asset_data['url']   = image_data['image']
                asset_data['name']  = '{} - {} ({})'.format(image_data['scan_of'], image_data['description'], country_names)

                log_debug('MobyGamesScraper:: found asset {} @ {}'.format(asset_data['name'], asset_data['url']))
                assets_list.append(asset_data)

        log_debug('Found {} cover assets for candidate #{}'.format(len(assets_list), candidate['id']))

        return assets_list

    asset_name_mapping = {
        'media' : ASSET_CARTRIDGE_ID,
        'manual': ASSET_MANUAL_ID,
        'front cover': ASSET_BOXFRONT_ID,
        'back cover': ASSET_BOXBACK_ID,
        'spine/sides': 0 # not supported by AEL?
    }

    def _get_image_url_from_page(self, candidate, asset_info): return candidate['url']

    def _do_toomanyrequests_check(self):
        # Make sure we dont go over the TooManyRequests limit of 1 second
        now = datetime.datetime.now()
        if (now-self.last_http_call).total_seconds() < 1:
            time.sleep(1)

# -----------------------------------------------------------------------------
# GameFAQs online scraper
# -----------------------------------------------------------------------------
class GameFaqScraper(Scraper):
    def __init__(self, settings, launcher, fallbackScraper = None):
        scraper_settings = ScraperSettings.create_from_settings(settings)
        super(GameFaqScraper, self).__init__(scraper_settings, launcher, fallbackScraper)

    def get_name(self): return 'GameFaq'

    def supports_asset_type(self, asset_info):
        if asset_info.id == ASSET_FANART_ID or asset_info.id == ASSET_BANNER_ID or asset_info.id == ASSET_CLEARLOGO_ID or asset_info.id == ASSET_FLYER_ID or asset_info.id == ASSET_CARTRIDGE_ID:
            return False

        return True

    def _get_candidates(self, search_term, romPath, rom):
        platform = self.launcher.get_platform()
        scraper_platform = AEL_platform_to_GameFAQs(platform)

        log_debug('GamesFaqScraper::_get_candidates() search_term         "{0}"'.format(search_term))
        log_debug('GamesFaqScraper::_get_candidates() rom_base_noext      "{0}"'.format(romPath.getBaseNoExt()))
        log_debug('GamesFaqScraper::_get_candidates() AEL platform        "{0}"'.format(platform))
        log_debug('GamesFaqScraper::_get_candidates() GameFAQs platform   "{0}"'.format(scraper_platform))

        # >> Check if search term page data is in cache. If so it's a cache hit.
        candidate_from_cache = self._get_from_cache(search_term)

        if candidate_from_cache is not None:
            log_debug('Using a cached candidate')
            return [candidate_from_cache]

        game_list = []
        game_list = self._get_candidates_from_page(search_term, scraper_platform)

        # >> Order list based on score
        game_list.sort(key = lambda result: result['order'], reverse = True)

        return game_list

    def _get_candidates_from_page(self, search_term, platform, url = None, no_platform=False):
        search_params = urllib.urlencode({'game': search_term}) if no_platform else urllib.urlencode({'game': search_term, 'platform': platform})
        if url is None:
            url = 'https://gamefaqs.gamespot.com/search_advanced'
            page_data = net_post_URL_original(url, search_params)
        else:
            page_data = net_get_URL_original(url)

        # <div class="sr_row"><div class="sr_cell sr_platform">NES</div><div class="sr_cell sr_title"><a href="/nes/578318-castlevania">Castlevania</a></div><div class="sr_cell sr_release">1987</div>
        regex_results = re.findall(r'<div class="sr_cell sr_platform">(.*?)</div>\s*<div class="sr_cell sr_title"><a href="(.*?)">(.*?)</a>', page_data, re.MULTILINE)
        game_list = []
        for result in regex_results:
            game = {}
            game_name            = text_unescape_HTML(result[2])
            game_platform        = result[0]
            game['id']           = result[1]
            game['display_name'] = game_name + ' / ' + game_platform.capitalize()
            game['game_name']    = game_name # Additional GameFAQs scraper field
            game['order']        = 1         # Additional GameFAQs scraper field
        
            if game_name == 'Game':
                continue

            # Increase search score based on our own search
            # In the future use an scoring algortihm based on Levenshtein Distance
            title = game_name
            if title.lower() == search_term.lower():            game['order'] += 1
            if title.lower().find(search_term.lower()) != -1:   game['order'] += 1
            if platform > 0 and game_platform == platform:      game['order'] += 1

            game_list.append(game)

        if len(game_list) == 0 and not no_platform:
            return self._get_candidates_from_page(search_term, platform, no_platform=True)

        next_page_result = re.findall('<li><a href="(\S*?)">Next Page\s<i', page_data, re.MULTILINE)
        if len(next_page_result) > 0:
            link = next_page_result[0].replace('&amp;', '&')
            new_url = 'https://gamefaqs.gamespot.com' + link
            game_list = game_list + self._get_candidates_from_page(search_term, no_platform, new_url)

        game_list.sort(key = lambda result: result['order'], reverse = True)
        
        return game_list
            
    def _load_metadata(self, candidate, romPath, rom):
        
        url = 'https://gamefaqs.gamespot.com{}'.format(candidate['id'])
        
        log_debug('GamesFaqScraper::_load_metadata() Get metadata from {}'.format(url))
        page_data = net_get_URL_oneline(url)

        # Parse data
        # <li><b>Release:</b> <a href="/snes/588699-street-fighter-alpha-2/data">November 1996 ?</a></li>
        game_release = re.findall('<li><b>Release:</b> <a href="(.*?)">(.*?) &raquo;</a></li>', page_data)
        
        # <ol class="crumbs">
        # <li class="crumb top-crumb"><a href="/snes">Super Nintendo</a></li>
        # <li class="crumb"><a href="/snes/category/54-action">Action</a></li>
        # <li class="crumb"><a href="/snes/category/57-action-fighting">Fighting</a></li>
        # <li class="crumb"><a href="/snes/category/86-action-fighting-2d">2D</a></li>
        # </ol>
        game_genre = re.findall('<ol class="crumbs"><li class="crumb top-crumb"><a href="(.*?)">(.*?)</a></li><li class="crumb"><a href="(.*?)">(.*?)</a></li>', page_data)
        
        game_developer = ''
        # <li><a href="/company/2324-capcom">Capcom</a></li>
        game_studio = re.findall('<li><a href="/company/(.*?)">(.*?)</a>', page_data)
        if game_studio:
            p = re.compile(r'<.*?>')
            game_developer = p.sub('', game_studio[0][1])

        game_plot = re.findall('Description</h2></div><div class="body game_desc"><div class="desc">(.*?)</div>', page_data)
        
        game_data = self._new_gamedata_dic()
            
        # --- Set game page data ---
        game_data['title']      = candidate['game_name'] 
        game_data['plot']       = text_unescape_and_untag_HTML(game_plot[0]) if game_plot else ''        
        game_data['genre']      = game_genre[0][3] if game_genre else '' 
        game_data['year']       = game_release[0][1][-4:] if game_release else ''
        game_data['developer']  = game_developer

        log_debug('GamesFaqScraper::_load_metadata() Collected all metadata from {}'.format(url))
        return game_data

        
    def _load_assets(self, candidate, romPath, rom):
        
        url = 'https://gamefaqs.gamespot.com{}/images'.format(candidate['id'])
        assets_list = self._load_assets_from_url(url)
        
        log_debug('GamesFaqScraper:: Found {} assets for candidate #{}'.format(len(assets_list), candidate['id']))    
        return assets_list
        
    def _load_assets_from_url(self, url):
        log_debug('GamesFaqScraper::_load_assets_from_url() Get asset data from {}'.format(url))
        page_data = net_get_URL_oneline(url)
        assets_list = []

        asset_blocks = re.findall('<div class=\"head\"><h2 class=\"title\">((\w|\s)+?)</h2></div><div class=\"body\"><table class=\"contrib\">(.*?)</table></div>', page_data)
        for asset_block in asset_blocks:
            remote_asset_type   = asset_block[0]
            assets_page_data    = asset_block[2]
            
            log_debug('Collecting assets from {}'.format(remote_asset_type))
            asset_infos = []

            # The Game Images URL shows a page with boxart and screenshots thumbnails.
            # Boxart can be diferent depending on the ROM/game region. Each region has then a 
            # separate page with the full size artwork (boxfront, boxback, etc.)
            #
            # URL Example:
            # http://www.gamefaqs.com/snes/588741-super-metroid/images
            if 'Box' in remote_asset_type:
                asset_infos = [g_assetFactory.get_asset_info(ASSET_BOXFRONT_ID), g_assetFactory.get_asset_info(ASSET_BOXBACK_ID)]
                
            # In an screenshot artwork page there is only one image.
            # >> Title is usually the first or first snapshots in GameFAQs.
            title_snap_taken = True
            if 'Screenshots' in remote_asset_type:
                asset_infos = [g_assetFactory.get_asset_info(ASSET_SNAP_ID)]
                
                if not('?page=' in url):
                    asset_infos.append(g_assetFactory.get_asset_info(ASSET_TITLE_ID))
                    title_snap_taken = False
                                    
            # <a href="/nes/578318-castlevania/images/135454"><img class="img100 imgboxart" src="https://gamefaqs.akamaized.net/box/2/7/6/2276_thumb.jpg" alt="Castlevania (US)" /></a>
            block_items = re.finditer('<a href=\"(?P<lnk>.+?)\"><img class=\"(img100\s)?imgboxart\" src=\"(.+?)\" (alt=\"(?P<alt>.+?)\")?\s?/></a>', assets_page_data)
            for m in block_items:
                image_data = m.groupdict()

                for asset_info in asset_infos:

                    if asset_info.id == ASSET_TITLE_ID and title_snap_taken:
                        continue

                    asset_data = self._new_assetdata_dic()
                
                    asset_data['type']  = asset_info
                    asset_data['url']   = image_data['lnk']
                    asset_data['name']  = image_data['alt'] if 'alt' in image_data else image_data['link']
                    asset_data['is_on_page'] = True
                    
                    assets_list.append(asset_data)
                    if asset_info.id == ASSET_TITLE_ID:
                        title_snap_taken = True

        next_page_result = re.findall('<li><a href="(\S*?)">Next Page\s<i', page_data, re.MULTILINE)
        if len(next_page_result) > 0:
            new_url = 'https://gamefaqs.gamespot.com{}'.format(next_page_result[0])
            assets_list = assets_list + self._load_assets_from_url(new_url)

        return assets_list
        
    def _get_image_url_from_page(self, candidate, asset_info):        

        url = 'https://gamefaqs.gamespot.com{}'.format(candidate['url'])

        log_debug('GamesFaqScraper::_get_image_url_from_page() Get image from "{}" for asset type {}'.format(url, asset_info.name))
        page_data = net_get_URL_oneline(url)
        
        images_on_page = re.finditer('<img (class="full_boxshot cte" )?data-img-width="\d+" data-img-height="\d+" data-img="(?P<url>.+?)" (class="full_boxshot cte" )?src=".+?" alt="(?P<alt>.+?)"(\s/)?>', page_data)
        
        for image_data in images_on_page:
            
            image_on_page   = image_data.groupdict()
            image_asset_ids = self._parse_asset_type(image_on_page['alt'])

            log_verb('Found "{}" of types {} with url {}'.format(image_on_page['alt'], image_asset_ids, image_on_page['url']))
            
            if asset_info.id in image_asset_ids:
                log_debug('GamesFaqScraper::_get_image_url_from_page() Found match {}'.format(image_on_page['alt']))
                return image_on_page['url']

        log_debug('GamesFaqScraper::_get_image_url_from_page() No correct match')
        return ''
    
    def _parse_asset_type(self, header):

        if 'Screenshots' in header:
            return [ASSET_SNAP_ID, ASSET_TITLE_ID]
        if 'Box Back' in header:
            return [ASSET_BOXBACK_ID]
        if 'Box Front' in header:
            return [ASSET_BOXFRONT_ID]
        if 'Box' in header:
            return [ASSET_BOXFRONT_ID, ASSET_BOXBACK_ID]

        return [ASSET_SNAP_ID]

  
# -----------------------------------------------------------------------------
# Arcade Database (for MAME) http://adb.arcadeitalia.net/
# -----------------------------------------------------------------------------   
class ArcadeDbScraper(Scraper): 

    def __init__(self, settings, launcher, fallbackScraper = None):

        scraper_settings = ScraperSettings.create_from_settings(settings)

        super(ArcadeDbScraper, self).__init__(scraper_settings, launcher, fallbackScraper)
        
    def getName(self):
        return 'Arcade Database'
        
    def supports_asset_type(self, asset_info):

        if asset_info.id == ASSET_FANART_ID:
            return False

        return True

    def _get_candidates(self, search_term, romPath, rom):
        
        platform = self.launcher.get_platform()
        
        log_debug('ArcadeDbScraper::_get_candidates() search_term         "{0}"'.format(search_term))
        log_debug('ArcadeDbScraper::_get_candidates() rom_base_noext      "{0}"'.format(romPath.getBaseNoExt()))
        log_debug('ArcadeDbScraper::_get_candidates() AEL platform        "{0}"'.format(platform))
        
        # >> Check if search term page data is in cache. If so it's a cache hit.
        candidate_from_cache = self._get_from_cache(search_term)
        
        if candidate_from_cache is not None:
            log_debug('Using a cached candidate')
            return [candidate_from_cache]       
    
        # >> MAME always uses rom_base_noext and ignores search_string.
        # >> Example game search: http://adb.arcadeitalia.net/dettaglio_mame.php?game_name=dino
        url = 'http://adb.arcadeitalia.net/dettaglio_mame.php?lang=en&game_name={0}'.format(romPath.getBaseNoExt())
        page_data = net_get_URL_oneline(url)

        # >> DEBUG
        # page_data_original = net_get_URL_original(url)
        # text_dump_str_to_file('arcadedb_search.txt', page_data_original)
        #     
       
        # --- Check if game was found ---
        game_list = []
        m = re.findall('<h2>Error: Game not found</h2>', page_data)
        if m:
            log_debug('Scraper_ArcadeDB::get_search Game NOT found "{0}"'.format(rom_base_noext))
            log_debug('Scraper_ArcadeDB::get_search Returning empty game_list')
        else:
            # >> Example URL: http://adb.arcadeitalia.net/dettaglio_mame.php?game_name=dino&lang=en
            # >> <div id="game_description" class="invisibile">Cadillacs and Dinosaurs (World 930201)</div>
            m_title = re.findall('<div id="game_description" class="invisibile">(.+?)</div>', page_data)
            if not m_title: return game_list
            game = {}
            game['display_name'] = m_title[0]
            game['id']           = url
            game['mame_name']    = romPath.getBaseNoExt()
            game_list.append(game)

        return game_list
        
    def _load_metadata(self, candidate, romPath, rom):

        # --- Get game page ---
        game_id_url = candidate['id'] 
        log_debug('ArcadeDbScraper::_load_metadata game_id_url "{0}"'.format(game_id_url))

        page_data = net_get_URL_oneline(game_id_url)
        # text_dump_str_to_file('arcadedb_get_metadata.txt', page_data)
        
        gamedata = self._new_gamedata_dic()

        # --- Process metadata ---
        # Example game page: http://adb.arcadeitalia.net/dettaglio_mame.php?lang=en&game_name=aliens
        #
        # --- Title ---
        # <div class="table_caption">Name: </div> <div class="table_value"> <span class="dettaglio">Aliens (World set 1)</span>
        fa_title = re.findall('<div id="game_description" class="invisibile">(.*?)</div>', page_data)
        if fa_title: gamedata['title'] = fa_title[0]

        # --- Genre/Category ---
        # <div class="table_caption">Category: </div> <div class="table_value"> <span class="dettaglio">Platform / Shooter Scrolling</span>
        fa_genre = re.findall('<div class="table_caption">Category: </div> <div class="table_value"> <span class="dettaglio">(.*?)</span>', page_data)
        if fa_genre: gamedata['genre'] = fa_genre[0]

        # --- Year ---
        # <div class="table_caption">Year: </div> <div class="table_value"> <span class="dettaglio">1990</span> <div id="inputid89"
        fa_year = re.findall('<div class="table_caption">Year: </div> <div class="table_value"> <span class="dettaglio">(.*?)</span>', page_data)
        if fa_year: gamedata['year'] = fa_year[0]

        # --- Developer ---
        # <div class="table_caption">Manufacturer: </div> <div class="table_value"> <span class="dettaglio">Konami</span> </div>
        fa_studio = re.findall('<div class="table_caption">Manufacturer: </div> <div class="table_value"> <span class="dettaglio">(.*?)</span> <div id="inputid88"', page_data)
        if fa_studio: gamedata['developer'] = fa_studio[0]
        
        # --- Plot ---
        # <div id="history_detail" class="extra_info_detail"><div class="history_title"></div>Aliens © 1990 Konami........&amp;id=63&amp;o=2</div>
        fa_plot = re.findall('<div id="history_detail" class="extra_info_detail"><div class=\'history_title\'></div>(.*?)</div>', page_data)
        if fa_plot: gamedata['plot'] = text_unescape_and_untag_HTML(fa_plot[0])

        return gamedata

    def _new_assetdata_dic(self):
        assetdata = {
            'type': '',
            'name': '',
            'url': '',
            'is_online': True,
            'is_on_page': False
        }
        return assetdata

# -----------------------------------------------------------------------------
# NULL scraper, does nothing
# -----------------------------------------------------------------------------
class NullScraper(Scraper):

    def __init__(self):
        super(NullScraper, self).__init__(None, None)
        
    def scrape(self, search_term, romPath, rom):
        return True

    def getName(self):
        return 'Empty scraper'
    
    def supports_asset_type(self, asset_info):
        return True

    def _get_candidates(self, search_term, romPath, rom):
        return []

    def _load_metadata(self, candidate, romPath, rom):
        return self._new_gamedata_dic()
    
    def _load_assets(self, candidate, romPath, rom):
        pass
    
    def _get_image_url_from_page(self, candidate, asset_info):        
        return ''

class CleanTitleScraper(Scraper):

    def __init__(self, settings, launcher):
        
        scraper_settings = ScraperSettings.create_from_settings(settings)
        scraper_settings.metadata_scraping_mode = 1
        scraper_settings.ignore_scraped_title = False

        super(CleanTitleScraper, self).__init__(scraper_settings, launcher)

    def getName(self):
        return 'Clean title only scraper'
    
    def supports_asset_type(self, asset_info):
        return False

    def _get_candidates(self, search_term, romPath, rom):
        games = []
        games.append({ 'id' : 'DUMMY', 'display_name' : 'CleanTitleDummy', 'order': 1 })
        return games
    
    def _load_metadata(self, candidate, romPath, rom):        
        
        game_data = self._new_gamedata_dic()
        if self.launcher.get_launcher_type() == OBJ_LAUNCHER_STEAM or self.launcher.get_launcher_type() == OBJ_LAUNCHER_NVGAMESTREAM:
            log_debug('CleanTitleScraper: Detected Steam or Stream launcher, leaving rom name untouched.')
            game_data['title'] = rom.get_name()
            return game_data

        log_debug('Only cleaning ROM name. Original: {}'.format(romPath.getBaseNoExt()))
        game_data['title'] = text_format_ROM_title(romPath.getBaseNoExt(), self.scraper_settings.scan_clean_tags)
        return game_data

    def _load_assets(self, candidate, romPath, rom):
        pass

    def _get_image_url_from_page(self, candidate, asset_info):        
        return candidate['url']
    
class NfoScraper(Scraper):
    
    def __init__(self, settings, launcher, fallbackScraper = None):
                
        scraper_settings = ScraperSettings.create_from_settings(settings)
        scraper_settings.metadata_scraping_mode = 1

        super(NfoScraper, self).__init__(scraper_settings, launcher, fallbackScraper)

    def getName(self):
        return 'NFO scraper'
    
    def supports_asset_type(self, asset_info):
        return False

    def _get_candidates(self, search_term, romPath, rom):

        NFO_file = romPath.changeExtension('nfo')
        games = []

        if NFO_file.exists():
            games.append({ 'id' : NFO_file.getPath(), 'display_name' : NFO_file.getBase(), 'order': 1 , 'file': NFO_file })
            log_debug('NFO file found "{0}"'.format(NFO_file.getPath()))
        else:
            log_debug('NFO file NOT found "{0}"'.format(NFO_file.getPath()))

        return games

    def _load_metadata(self, candidate, romPath, rom):        
        
        log_debug('Reading NFO file')
        # NOTE <platform> is chosen by AEL, never read from NFO files. Indeed, platform
        #      is a Launcher property, not a ROM property.
        game_data = fs_import_ROM_NFO_file_scanner(candidate['file'])
        return game_data

    def _load_assets(self, candidate, romPath, rom):
        pass
    
    def _get_image_url_from_page(self, candidate, asset_info):        
        return candidate['url']

class LocalAssetScraper(Scraper):
    
    def __init__(self, settings, launcher, fallbackScraper = None): 
                        
        scraper_settings = ScraperSettings.create_from_settings(settings)

        # --- Create a cache of assets ---
        # >> misc_add_file_cache() creates a set with all files in a given directory.
        # >> That set is stored in a function internal cache associated with the path.
        # >> Files in the cache can be searched with misc_search_file_cache()
        all_assets = g_assetFactory.get_all()
        for supported_asset in all_assets:
            asset_path = launcher.get_asset_path(supported_asset)
            if asset_path:
                misc_add_file_cache(asset_path)

        super(LocalAssetScraper, self).__init__(scraper_settings, launcher, fallbackScraper)
        
    def getName(self):
        return 'Local assets scraper'
    
    def supports_asset_type(self, asset_info):
        return True

    def _get_candidates(self, search_term, romPath, rom):

        games = []
        games.append({ 'id' : search_term, 'display_name' : 'LocalAssetsDummy', 'order': 1 })
        return games

    def _load_metadata(self, candidate, romPath, rom):      
        return None

    def _load_assets(self, candidate, romPath, rom):
        
        assets_list = []
        # ~~~~~ Search for local artwork/assets ~~~~~~~~~~~~~~~~~~~~~~~~~~~~~~~~~~~~~~~~~~~~~~~~~~~
        rom_basename_noext = romPath.getBaseNoExt()
        
        all_assets = g_assetFactory.get_all()
        for supported_asset in all_assets:
            asset_path = self.launcher.get_asset_path(supported_asset)
            if not asset_path:
                log_verb('LocalAssetScraper._load_assets() Not supported  {0:<9}'.format(supported_asset.name))
                continue

            local_asset = misc_search_file_cache(asset_path, rom_basename_noext, supported_asset.exts)

            if not local_asset:
                log_verb('LocalAssetScraper._load_assets() Missing  {0:<9}'.format(supported_asset.name))
                continue
        
            log_verb('LocalAssetScraper._get_candidates() Found    {0:<9} "{1}"'.format(supported_asset.name, local_asset.getPath()))
            
            asset_data = self._new_assetdata_dic()

            asset_data['name']      = local_asset.getBase()
            asset_data['url']       = local_asset.getPath()
            asset_data['is_online'] = False
            asset_data['type']      = supported_asset
            
            assets_list.append(asset_data)
            
        return assets_list

    def _get_image_url_from_page(self, candidate, asset_info):        
        return candidate['url']


# -----------------------------------------------------------------------------
# TheGamesDB online scraper
# -----------------------------------------------------------------------------
class TheGamesDbScraper(Scraper): 

    def __init__(self, settings, launcher, fallbackScraper = None):

        self.publishers = None
        self.genres = None
        self.developers = None

        self.api_key = settings['thegamesdb_apikey']
        scraper_settings = ScraperSettings.create_from_settings(settings)

        super(TheGamesDbScraper, self).__init__(scraper_settings, launcher, fallbackScraper)
        
    def getName(self):
        return 'TheGamesDB'
    
    def supports_asset_type(self, asset_info):

        if asset_info.id == ASSET_CARTRIDGE_ID or asset_info.id == ASSET_FLYER_ID:
            return False

        return True

    def _get_candidates(self, search_term, romPath, rom):
        
        platform = self.launcher.get_platform()
        scraper_platform = AEL_platform_to_TheGamesDB(platform)
        
        log_debug('TheGamesDbScraper::_get_candidates() search_term         "{0}"'.format(search_term))
        log_debug('TheGamesDbScraper::_get_candidates() rom_base_noext      "{0}"'.format(romPath.getBaseNoExt()))
        log_debug('TheGamesDbScraper::_get_candidates() AEL platform        "{0}"'.format(platform))
        log_debug('TheGamesDbScraper::_get_candidates() TheGamesDB platform "{0}"'.format(scraper_platform))
        
        # >> Check if search term page data is in cache. If so it's a cache hit.
        candidate_from_cache = self._get_from_cache(search_term)
        
        if candidate_from_cache is not None:
            log_debug('Using a cached candidate')
            return [candidate_from_cache]

        game_list = []
        # >> quote_plus() will convert the spaces into '+'. Note that quote_plus() requires an
        # >> UTF-8 encoded string and does not work with Unicode strings.
        # added encoding 
        # https://stackoverflow.com/questions/22415345/using-pythons-urllib-quote-plus-on-utf-8-strings-with-safe-arguments
            
        search_string_encoded = quote_plus(search_term.encode('utf8'))
        url = 'https://api.thegamesdb.net/Games/ByGameName?apikey={}&name={}'.format(self.api_key, search_string_encoded)
            
        game_list = self._read_games_from_url(url, search_term, scraper_platform)
        
        if len(game_list) == 0:
            altered_search_term = self._cleanup_searchterm(search_term, romPath, rom)
            if altered_search_term != search_term:
                log_debug('TheGamesDbScraper::_get_candidates() No hits, trying again with altered search terms: {}'.format(altered_search_term))
                return self._get_candidates(altered_search_term, romPath, rom)

        # >> Order list based on score
        game_list.sort(key = lambda result: result['order'], reverse = True)

        return game_list
        
    def _load_metadata(self, candidate, romPath, rom):

        url = 'https://api.thegamesdb.net/Games/ByGameID?apikey={}&id={}&fields=players%2Cpublishers%2Cgenres%2Coverview%2Crating%2Cplatform%2Ccoop%2Cyoutube'.format(
                self.api_key, candidate['id'])
        
        log_debug('Get metadata from {}'.format(url))
        page_data = net_get_URL_as_json(url)
        online_data = page_data['data']['games'][0]
        
        game_data = self._new_gamedata_dic()

        # --- Parse game page data ---
        game_data['title']      = online_data['game_title'] if 'game_title' in online_data else '' 
        game_data['nplayers']   = online_data['players'] if 'players' in online_data else '' 
        game_data['esrb']       = online_data['rating'] if 'rating' in online_data else '' 
        game_data['plot']       = online_data['overview'] if 'overview' in online_data else '' 
        game_data['genre']      = self._get_genres(online_data['genres']) if 'genres' in online_data else '' 
        game_data['developer']  = self._get_developers(online_data['developers']) if 'developers' in online_data else '' 
        game_data['year']       = online_data['release_date'][:4] if 'release_date' in online_data and online_data['release_date'] is not None and online_data['release_date'] != '' else ''
        
        return game_data

    def _load_assets(self, candidate, romPath, rom):
        
        url = 'https://api.thegamesdb.net/Games/Images?apikey={}&games_id={}'.format(self.api_key, candidate['id'])
        asset_list = self._read_assets_from_url(url, candidate['id'])

        log_debug('Found {} assets for candidate #{}'.format(len(asset_list), candidate['id']))
        return asset_list

    # --- Parse list of games ---
    #{
    #  "code": 200,
    #  "status": "Success",
    #  "data": {
    #    "count": 20,
    #    "games": [
    #      {
    #        "id": 40154,
    #        "game_title": "Castlevania Double Pack: Aria of Sorrow/Harmony of Dissonance",
    #        "release_date": "2006-01-11",
    #        "platform": 5,
    #        "rating": "T - Teen",
    #        "overview": "CASTLEVANIA DOUBLE PACK collects two great .....",
    #        "coop": "No",
    #        "youtube": null,
    #        "developers": [
    #          4765
    #        ],
    #        "genres": [
    #          1,
    #          2
    #        ],
    #        "publishers": [
    #          23
    #        ]
    #},
    def _read_games_from_url(self, url, search_term, scraper_platform):
        
        page_data = net_get_URL_as_json(url)

        # >> If nothing is returned maybe a timeout happened. In this case, reset the cache.
        if page_data is None:
            self._reset_cache()

        games = page_data['data']['games']
        game_list = []
        for item in games:
            title    = item['game_title']
            platform = item['platform']
            display_name = '{} / {}'.format(title, platform)
            game = { 'id' : item['id'], 'display_name' : display_name, 'order': 1 }
            # Increase search score based on our own search
            if title.lower() == search_term.lower():                    game['order'] += 1
            if title.lower().find(search_term.lower()) != -1:           game['order'] += 1
            if scraper_platform > 0 and platform == scraper_platform:   game['order'] += 1

            game_list.append(game)

        next_url = page_data['pages']['next']
        if next_url is not None:
            game_list = game_list + self._read_games_from_url(next_url, search_term, scraper_platform)

        return game_list

    def _read_assets_from_url(self, url, candidate_id):
        
        log_debug('Get image data from {}'.format(url))
        
        page_data   = net_get_URL_as_json(url)
        online_data = page_data['data']['images'][str(candidate_id)]
        base_url    = page_data['data']['base_url']['original']
        
        assets_list = []
        # --- Parse images page data ---
        for image_data in online_data:
            asset_data = self._new_assetdata_dic()
            asset_kind = self._convert_to_asset_kind(image_data['type'], image_data['side'])

            if asset_kind is None:
                continue

            asset_info = g_assetFactory.get_asset_info(asset_kind)

            asset_data['type']  = asset_info
            asset_data['url']   = base_url + image_data['filename']
            asset_data['name']  = ' '.join(filter(None, [image_data['type'], image_data['side'], image_data['resolution']]))

            log_debug('TheGamesDbScraper:: found asset {}: {}'.format(asset_data['name'], asset_data['url']))
            assets_list.append(asset_data)
            
        next_url = page_data['pages']['next']
        if next_url is not None:
            assets_list = assets_list + self._read_assets_from_url(next_url, candidate_id)

        return assets_list

    asset_name_mapping = {
        'fanart' : ASSET_FANART_ID,
        'clearlogo': ASSET_CLEARLOGO_ID,
        'banner': ASSET_BANNER_ID,
        'boxartfront': ASSET_BOXFRONT_ID,
        'boxartback': ASSET_BOXBACK_ID,
        'screenshot': ASSET_SNAP_ID
    }

    def _convert_to_asset_kind(self, type, side):
        if side is not None:
            type = type + side

        asset_key = TheGamesDbScraper.asset_name_mapping[type]
        return asset_key

    def _cleanup_searchterm(self, search_term, rom_path, rom):
        altered_term = search_term.lower().strip()
        for ext in self.launcher.get_rom_extensions():
            altered_term = altered_term.replace(ext, '')

        return altered_term

    def _get_publishers(self, publisher_ids):
        
        if publisher_ids is None:
            return ''

        if self.publishers is None:
            log_debug('TheGamesDbScraper::No cached publishers. Retrieving from online.')
            self.publishers = {}
            url = 'https://api.thegamesdb.net/Publishers?apikey={}'.format(self.api_key)
            publishers_json = net_get_URL_as_json(url)
            for publisher_id in publishers_json['data']['publishers']:
                self.publishers[int(publisher_id)] = publishers_json['data']['publishers'][publisher_id]['name']

        publisher_names = []
        for publisher_id in publisher_ids:
            publisher_names.append(self.publishers[publisher_id])

        return ' / '.join(publisher_names)
    
    def _get_genres(self, genre_ids):

        if genre_ids is None:
            return ''

        if self.genres is None:
            log_debug('TheGamesDbScraper::No cached genres. Retrieving from online.')
            self.genres = {}
            url = 'https://api.thegamesdb.net/Genres?apikey={}'.format(self.api_key)
            genre_json = net_get_URL_as_json(url)
            for genre_id in genre_json['data']['genres']:
                self.genres[int(genre_id)] = genre_json['data']['genres'][genre_id]['name']

        genre_names = []
        for genre_id in genre_ids:
            genre_names.append(self.genres[genre_id])

        return ' / '.join(genre_names)
        
    def _get_developers(self, developer_ids):
        
        if developer_ids is None:
            return ''

        if self.developers is None:
            log_debug('TheGamesDbScraper::No cached developers. Retrieving from online.')
            self.developers = {}
            url = 'https://api.thegamesdb.net/Developers?apikey={}'.format(self.api_key)
            developers_json = net_get_URL_as_json(url)
            for developer_id in developers_json['data']['developers']:
                self.developers[int(developer_id)] = developers_json['data']['developers'][developer_id]['name']

        developer_names = []
        for developer_id in developer_ids:
            developer_names.append(self.developers[developer_id])

        return ' / '.join(developer_names)
    
    def _get_image_url_from_page(self, candidate, asset_info):        
        return candidate['url']


# -----------------------------------------------------------------------------
# MobyGames http://www.mobygames.com
# -----------------------------------------------------------------------------
class MobyGamesScraper(Scraper): 
        
    def __init__(self, settings, launcher, fallbackScraper = None):

        self.api_key = settings['mobygames_apikey']
        scraper_settings = ScraperSettings.create_from_settings(settings)

        self.last_http_call = datetime.now()

        super(MobyGamesScraper, self).__init__(scraper_settings, launcher, fallbackScraper)
        
    def getName(self):
        return 'MobyGames'    
    
    def supports_asset_type(self, asset_info):

        if asset_info.id == ASSET_FANART_ID or asset_info.id == ASSET_BANNER_ID or asset_info.id == ASSET_CLEARLOGO_ID or asset_info.id == ASSET_FLYER_ID:
            return False

        return True

    def _get_candidates(self, search_term, romPath, rom):
        
        platform = self.launcher.get_platform()
        scraper_platform = AEL_platform_to_MobyGames(platform)
        
        log_debug('MobyGamesScraper::_get_candidates() search_term         "{0}"'.format(search_term))
        log_debug('MobyGamesScraper::_get_candidates() rom_base_noext      "{0}"'.format(romPath.getBaseNoExt()))
        log_debug('MobyGamesScraper::_get_candidates() AEL platform        "{0}"'.format(platform))
        log_debug('MobyGamesScraper::_get_candidates() MobyGames platform  "{0}"'.format(scraper_platform))
        
        # >> Check if search term page data is in cache. If so it's a cache hit.
        candidate_from_cache = self._get_from_cache(search_term)
        
        if candidate_from_cache is not None:
            return [candidate_from_cache]

        game_list = []            
        search_string_encoded = quote_plus(search_term.encode('utf8'))
        url = 'https://api.mobygames.com/v1/games?api_key={}&format=brief&title={}&platform={}'.format(self.api_key, search_string_encoded, scraper_platform)
            
        game_list = self._read_games_from_url(url, search_term, scraper_platform)
        
        # >> Order list based on score
        game_list.sort(key = lambda result: result['order'], reverse = True)

        return game_list
        
    def _read_games_from_url(self, url, search_term, scraper_platform):
        
        self._do_toomanyrequests_check()
            
        page_data = net_get_URL_as_json(url)
        self.last_http_call = datetime.now()

        # >> If nothing is returned maybe a timeout happened. In this case, reset the cache.
        if page_data is None:
            self._reset_cache()

        games = page_data['games']
        game_list = []
        for item in games:
            title    = item['title']
            game = { 'id' : item['game_id'], 'display_name' : title,'order': 1 }
            # Increase search score based on our own search
            if title.lower() == search_term.lower():                    game['order'] += 1
            if title.lower().find(search_term.lower()) != -1:           game['order'] += 1
            
            game_list.append(game)

        return game_list

    def _load_metadata(self, candidate, romPath, rom):

        url = 'https://api.mobygames.com/v1/games/{}?api_key={}'.format(candidate['id'], self.api_key)
                
        self._do_toomanyrequests_check()
        
        log_debug('Get metadata from {}'.format(url))
        online_data = net_get_URL_as_json(url)

        self.last_http_call = datetime.now()
        
        platform = self.launcher.get_platform()
        scraper_platform = AEL_platform_to_MobyGames(platform)
        
        game_data = self._new_gamedata_dic()

        # --- Parse game page data ---
        game_data['title']      = online_data['title'] if 'title' in online_data else '' 
        game_data['plot']       = online_data['description'] if 'description' in online_data else '' 
        game_data['genre']      = self._get_genres(online_data['genres']) if 'genres' in online_data else '' 
        game_data['year']       = self._get_year_by_platform(online_data['platforms'], scraper_platform)

        return game_data

    def _get_genres(self, genre_data):

        genre_names = []
        for genre in genre_data:
            genre_names.append(genre['genre_name'])

        return ' / '.join(genre_names)
        
    def _get_year_by_platform(self, platform_data, platform_id):
        
        if len(platform_data) == 0:
            return ''
        
        year_data = None
        for platform in platform_data:
            if platform['platform_id'] == int(platform_id):
                year_data = platform['first_release_date']
                break

        if year_data is None:
            year_data = platform_data[0]['first_release_date']

        return year_data[:4]

    def _load_assets(self, candidate,  romPath, rom):
        
        platform = self.launcher.get_platform()
        scraper_platform = AEL_platform_to_MobyGames(platform)
                
        #only snaps and covers are supported as assets
        snap_assets = self._load_snap_assets(candidate, scraper_platform)
        cover_assets = self._load_cover_assets(candidate, scraper_platform)
        assets_list = snap_assets + cover_assets

        log_debug('A total of {} assets found for candidate #{}'.format(len(assets_list), candidate['id']))
        return assets_list


    def _load_snap_assets(self, candidate, platform_id):

        url = 'https://api.mobygames.com/v1/games/{}/platforms/{}/screenshots?api_key={}'.format(candidate['id'], platform_id, self.api_key)        
        log_debug('Get screenshot image data from {}'.format(url))
        
        self._do_toomanyrequests_check()

        page_data   = net_get_URL_as_json(url)
        online_data = page_data['screenshots']

        asset_snap = g_assetFactory.get_asset_info(ASSET_SNAP_ID)
        assets_list = []
        # --- Parse images page data ---
        for image_data in online_data:
            asset_data = self._new_assetdata_dic()

            asset_data['type']  = asset_snap
            asset_data['url']   = image_data['image']
            asset_data['name']  = image_data['caption']
            
            log_debug('MobyGamesScraper:: found asset {} @ {}'.format(asset_data['name'], asset_data['url']))
            assets_list.append(asset_data)

        log_debug('Found {} snap assets for candidate #{}'.format(len(assets_list), candidate['id']))    
        return assets_list

    def _load_cover_assets(self, candidate, platform_id):

        url = 'https://api.mobygames.com/v1/games/{}/platforms/{}/covers?api_key={}'.format(candidate['id'], platform_id, self.api_key)        
        log_debug('Get cover image data from {}'.format(url))
        
        self._do_toomanyrequests_check()

        page_data   = net_get_URL_as_json(url)
        online_data = page_data['cover_groups']

        assets_list = []
        # --- Parse images page data ---
        for group_data in online_data:

            country_names = ' / '.join(group_data['countries'])

            for image_data in group_data['covers']:
                asset_data = self._new_assetdata_dic()
                
                asset_type  = image_data['scan_of']
                asset_id    = MobyGamesScraper.asset_name_mapping[asset_type.lower()]
                asset_info  = g_assetFactory.get_asset_info(asset_id)

                if asset_info is None:
                    log_debug('Unsupported asset kind for {}'.format(asset_data['name']))
                    continue

                asset_data['type']  = asset_info
                asset_data['url']   = image_data['image']
                asset_data['name']  = '{} - {} ({})'.format(image_data['scan_of'], image_data['description'], country_names)

                log_debug('MobyGamesScraper:: found asset {} @ {}'.format(asset_data['name'], asset_data['url']))
                assets_list.append(asset_data)

        log_debug('Found {} cover assets for candidate #{}'.format(len(assets_list), candidate['id']))    
        return assets_list

    asset_name_mapping = {
        'media' : ASSET_CARTRIDGE_ID,
        'manual': ASSET_MANUAL_ID,
        'front cover': ASSET_BOXFRONT_ID,
        'back cover': ASSET_BOXBACK_ID,
        'spine/sides': 0 # not supported by AEL?
    }
        
    def _get_image_url_from_page(self, candidate, asset_info):        
        return candidate['url']

    def _do_toomanyrequests_check(self):
        # make sure we dont go over the TooManyRequests limit of 1 second
        now = datetime.now()
        if (now-self.last_http_call).total_seconds() < 1:
            time.sleep(1)

        pass

# -----------------------------------------------------------------------------
# GameFAQs online scraper
# -----------------------------------------------------------------------------
class GameFaqScraper(Scraper):
         
    def __init__(self, settings, launcher, fallbackScraper = None):

        scraper_settings = ScraperSettings.create_from_settings(settings)
        super(GameFaqScraper, self).__init__(scraper_settings, launcher, fallbackScraper)
        
    def getName(self):
        return 'GameFaq'
    
    def supports_asset_type(self, asset_info):

        if asset_info.id == ASSET_FANART_ID or asset_info.id == ASSET_BANNER_ID or asset_info.id == ASSET_CLEARLOGO_ID or asset_info.id == ASSET_FLYER_ID or asset_info.id == ASSET_CARTRIDGE_ID:
            return False

        return True

    def _get_candidates(self, search_term, romPath, rom):
               
        platform = self.launcher.get_platform()
        scraper_platform = AEL_platform_to_GameFAQs(platform)
        
        log_debug('GamesFaqScraper::_get_candidates() search_term         "{0}"'.format(search_term))
        log_debug('GamesFaqScraper::_get_candidates() rom_base_noext      "{0}"'.format(romPath.getBaseNoExt()))
        log_debug('GamesFaqScraper::_get_candidates() AEL platform        "{0}"'.format(platform))
        log_debug('GamesFaqScraper::_get_candidates() GameFAQs platform   "{0}"'.format(scraper_platform))
        
        # >> Check if search term page data is in cache. If so it's a cache hit.
        candidate_from_cache = self._get_from_cache(search_term)
        
        if candidate_from_cache is not None:
            log_debug('Using a cached candidate')
            return [candidate_from_cache]

        game_list = []                        
        game_list = self._get_candidates_from_page(search_term, scraper_platform)
        
        # >> Order list based on score
        game_list.sort(key = lambda result: result['order'], reverse = True)

        return game_list

    def _get_candidates_from_page(self, search_term, platform, url = None, no_platform=False):
        
        search_params = urlencode({'game': search_term}) if no_platform else urlencode({'game': search_term, 'platform': platform})
        if url is None:
            url = 'https://gamefaqs.gamespot.com/search_advanced'
            page_data = net_post_URL_original(url, search_params)
        else:
            page_data = net_get_URL_original(url)
        
        # <div class="sr_row"><div class="sr_cell sr_platform">NES</div><div class="sr_cell sr_title"><a href="/nes/578318-castlevania">Castlevania</a></div><div class="sr_cell sr_release">1987</div>
        regex_results = re.findall(r'<div class="sr_cell sr_platform">(.*?)</div>\s*<div class="sr_cell sr_title"><a href="(.*?)">(.*?)</a>', page_data, re.MULTILINE)
        game_list = []
        for result in regex_results:
            game = {}
            game_name            = text_unescape_HTML(result[2])
            game_platform        = result[0]
            game['id']           = result[1]
            game['display_name'] = game_name + ' / ' + game_platform.capitalize()
            game['game_name']    = game_name # Additional GameFAQs scraper field
            game['order']        = 1         # Additional GameFAQs scraper field
        
            if game_name == 'Game':
                continue

            # Increase search score based on our own search
            # In the future use an scoring algortihm based on Levenshtein Distance
            title = game_name
            if title.lower() == search_term.lower():            game['order'] += 1
            if title.lower().find(search_term.lower()) != -1:   game['order'] += 1
            if len(platform)> 0 and game_platform == platform: game['order'] += 1

            game_list.append(game)

        if len(game_list) == 0 and not no_platform:
            return self._get_candidates_from_page(search_term, platform, no_platform=True)

        next_page_result = re.findall('<li><a href="(\S*?)">Next Page\s<i', page_data, re.MULTILINE)
        if len(next_page_result) > 0:
            link = next_page_result[0].replace('&amp;', '&')
            new_url = 'https://gamefaqs.gamespot.com' + link
            game_list = game_list + self._get_candidates_from_page(search_term, no_platform, new_url)

        game_list.sort(key = lambda result: result['order'], reverse = True)
        
        return game_list
            
    def _load_metadata(self, candidate, romPath, rom):
        
        url = 'https://gamefaqs.gamespot.com{}'.format(candidate['id'])
        
        log_debug('GamesFaqScraper::_load_metadata() Get metadata from {}'.format(url))
        page_data = net_get_URL_oneline(url)

        # Parse data
        # <li><b>Release:</b> <a href="/snes/588699-street-fighter-alpha-2/data">November 1996 ?</a></li>
        game_release = re.findall('<li><b>Release:</b> <a href="(.*?)">(.*?) &raquo;</a></li>', page_data)
        
        # <ol class="crumbs">
        # <li class="crumb top-crumb"><a href="/snes">Super Nintendo</a></li>
        # <li class="crumb"><a href="/snes/category/54-action">Action</a></li>
        # <li class="crumb"><a href="/snes/category/57-action-fighting">Fighting</a></li>
        # <li class="crumb"><a href="/snes/category/86-action-fighting-2d">2D</a></li>
        # </ol>
        game_genre = re.findall('<ol class="crumbs"><li class="crumb top-crumb"><a href="(.*?)">(.*?)</a></li><li class="crumb"><a href="(.*?)">(.*?)</a></li>', page_data)
        
        game_developer = ''
        # <li><a href="/company/2324-capcom">Capcom</a></li>
        game_studio = re.findall('<li><a href="/company/(.*?)">(.*?)</a>', page_data)
        if game_studio:
            p = re.compile(r'<.*?>')
            game_developer = p.sub('', game_studio[0][1])

        game_plot = re.findall('Description</h2></div><div class="body game_desc"><div class="desc">(.*?)</div>', page_data)
        
        game_data = self._new_gamedata_dic()
            
        # --- Set game page data ---
        game_data['title']      = candidate['game_name'] 
        game_data['plot']       = text_unescape_and_untag_HTML(game_plot[0]) if game_plot else ''        
        game_data['genre']      = game_genre[0][3] if game_genre else '' 
        game_data['year']       = game_release[0][1][-4:] if game_release else ''
        game_data['developer']  = game_developer

        log_debug('GamesFaqScraper::_load_metadata() Collected all metadata from {}'.format(url))
        return game_data

        
    def _load_assets(self, candidate, romPath, rom):
        
        url = 'https://gamefaqs.gamespot.com{}/images'.format(candidate['id'])
        assets_list = self._load_assets_from_url(url)
        
        log_debug('GamesFaqScraper:: Found {} assets for candidate #{}'.format(len(assets_list), candidate['id']))    
        return assets_list
        
    def _load_assets_from_url(self, url):
        log_debug('GamesFaqScraper::_load_assets_from_url() Get asset data from {}'.format(url))
        page_data = net_get_URL_oneline(url)
        assets_list = []

        asset_blocks = re.findall('<div class=\"head\"><h2 class=\"title\">((\w|\s)+?)</h2></div><div class=\"body\"><table class=\"contrib\">(.*?)</table></div>', page_data)
        for asset_block in asset_blocks:
            remote_asset_type   = asset_block[0]
            assets_page_data    = asset_block[2]
            
            log_debug('Collecting assets from {}'.format(remote_asset_type))
            asset_infos = []

            # The Game Images URL shows a page with boxart and screenshots thumbnails.
            # Boxart can be diferent depending on the ROM/game region. Each region has then a 
            # separate page with the full size artwork (boxfront, boxback, etc.)
            #
            # URL Example:
            # http://www.gamefaqs.com/snes/588741-super-metroid/images
            if 'Box' in remote_asset_type:
                asset_infos = [g_assetFactory.get_asset_info(ASSET_BOXFRONT_ID), g_assetFactory.get_asset_info(ASSET_BOXBACK_ID)]
                
            # In an screenshot artwork page there is only one image.
            # >> Title is usually the first or first snapshots in GameFAQs.
            title_snap_taken = True
            if 'Screenshots' in remote_asset_type:
                asset_infos = [g_assetFactory.get_asset_info(ASSET_SNAP_ID)]
                
                if not('?page=' in url):
                    asset_infos.append(g_assetFactory.get_asset_info(ASSET_TITLE_ID))
                    title_snap_taken = False
                                    
            # <a href="/nes/578318-castlevania/images/135454"><img class="img100 imgboxart" src="https://gamefaqs.akamaized.net/box/2/7/6/2276_thumb.jpg" alt="Castlevania (US)" /></a>
            block_items = re.finditer('<a href=\"(?P<lnk>.+?)\"><img class=\"(img100\s)?imgboxart\" src=\"(.+?)\" (alt=\"(?P<alt>.+?)\")?\s?/></a>', assets_page_data)
            for m in block_items:
                image_data = m.groupdict()

                for asset_info in asset_infos:

                    if asset_info.id == ASSET_TITLE_ID and title_snap_taken:
                        continue

                    asset_data = self._new_assetdata_dic()
                
                    asset_data['type']  = asset_info
                    asset_data['url']   = image_data['lnk']
                    asset_data['name']  = image_data['alt'] if 'alt' in image_data else image_data['link']
                    asset_data['is_on_page'] = True
                    
                    assets_list.append(asset_data)
                    if asset_info.id == ASSET_TITLE_ID:
                        title_snap_taken = True

        next_page_result = re.findall('<li><a href="(\S*?)">Next Page\s<i', page_data, re.MULTILINE)
        if len(next_page_result) > 0:
            new_url = 'https://gamefaqs.gamespot.com{}'.format(next_page_result[0])
            assets_list = assets_list + self._load_assets_from_url(new_url)

        return assets_list
        
    def _get_image_url_from_page(self, candidate, asset_info):        

        url = 'https://gamefaqs.gamespot.com{}'.format(candidate['url'])

        log_debug('GamesFaqScraper::_get_image_url_from_page() Get image from "{}" for asset type {}'.format(url, asset_info.name))
        page_data = net_get_URL_oneline(url)
        
        images_on_page = re.finditer('<img (class="full_boxshot cte" )?data-img-width="\d+" data-img-height="\d+" data-img="(?P<url>.+?)" (class="full_boxshot cte" )?src=".+?" alt="(?P<alt>.+?)"(\s/)?>', page_data)
        
        for image_data in images_on_page:
            
            image_on_page   = image_data.groupdict()
            image_asset_ids = self._parse_asset_type(image_on_page['alt'])

            log_verb('Found "{}" of types {} with url {}'.format(image_on_page['alt'], image_asset_ids, image_on_page['url']))
            
            if asset_info.id in image_asset_ids:
                log_debug('GamesFaqScraper::_get_image_url_from_page() Found match {}'.format(image_on_page['alt']))
                return image_on_page['url']

        log_debug('GamesFaqScraper::_get_image_url_from_page() No correct match')
        return ''
    
    def _parse_asset_type(self, header):

        if 'Screenshots' in header:
            return [ASSET_SNAP_ID, ASSET_TITLE_ID]
        if 'Box Back' in header:
            return [ASSET_BOXBACK_ID]
        if 'Box Front' in header:
            return [ASSET_BOXFRONT_ID]
        if 'Box' in header:
            return [ASSET_BOXFRONT_ID, ASSET_BOXBACK_ID]

        return [ASSET_SNAP_ID]

  
# -----------------------------------------------------------------------------
# Arcade Database (for MAME) http://adb.arcadeitalia.net/
# -----------------------------------------------------------------------------   
class ArcadeDbScraper(Scraper): 

    def __init__(self, settings, launcher, fallbackScraper = None):

        scraper_settings = ScraperSettings.create_from_settings(settings)

        super(ArcadeDbScraper, self).__init__(scraper_settings, launcher, fallbackScraper)
        
    def getName(self):
        return 'Arcade Database'
        
    def supports_asset_type(self, asset_info):

        if asset_info.id == ASSET_FANART_ID:
            return False

        return True

    def _get_candidates(self, search_term, romPath, rom):
        
        platform = self.launcher.get_platform()
        
        log_debug('ArcadeDbScraper::_get_candidates() search_term         "{0}"'.format(search_term))
        log_debug('ArcadeDbScraper::_get_candidates() rom_base_noext      "{0}"'.format(romPath.getBaseNoExt()))
        log_debug('ArcadeDbScraper::_get_candidates() AEL platform        "{0}"'.format(platform))
        
        # >> Check if search term page data is in cache. If so it's a cache hit.
        candidate_from_cache = self._get_from_cache(search_term)
        
        if candidate_from_cache is not None:
            log_debug('Using a cached candidate')
            return [candidate_from_cache]       
    
        # >> MAME always uses rom_base_noext and ignores search_string.
        # >> Example game search: http://adb.arcadeitalia.net/dettaglio_mame.php?game_name=dino
        url = 'http://adb.arcadeitalia.net/dettaglio_mame.php?lang=en&game_name={0}'.format(romPath.getBaseNoExt())
        page_data = net_get_URL_oneline(url)

        # >> DEBUG
        # page_data_original = net_get_URL_original(url)
        # text_dump_str_to_file('arcadedb_search.txt', page_data_original)
        #     
       
        # --- Check if game was found ---
        game_list = []
        m = re.findall('<h2>Error: Game not found</h2>', page_data)
        if m:
            log_debug('Scraper_ArcadeDB::get_search Game NOT found "{0}"'.format(romPath.getBaseNoExt()))
            log_debug('Scraper_ArcadeDB::get_search Returning empty game_list')
        else:
            # >> Example URL: http://adb.arcadeitalia.net/dettaglio_mame.php?game_name=dino&lang=en
            # >> <div id="game_description" class="invisibile">Cadillacs and Dinosaurs (World 930201)</div>
            m_title = re.findall('<div id="game_description" class="invisibile">(.+?)</div>', page_data)
            if not m_title: return game_list
            game = {}
            game['display_name'] = m_title[0]
            game['id']           = url
            game['mame_name']    = romPath.getBaseNoExt()
            game_list.append(game)

        return game_list
        
    def _load_metadata(self, candidate, romPath, rom):

        # --- Get game page ---
        game_id_url = candidate['id'] 
        log_debug('ArcadeDbScraper::_load_metadata game_id_url "{0}"'.format(game_id_url))

        page_data = net_get_URL_oneline(game_id_url)
        # text_dump_str_to_file('arcadedb_get_metadata.txt', page_data)
        
        gamedata = self._new_gamedata_dic()

        # --- Process metadata ---
        # Example game page: http://adb.arcadeitalia.net/dettaglio_mame.php?lang=en&game_name=aliens
        #
        # --- Title ---
        # <div class="table_caption">Name: </div> <div class="table_value"> <span class="dettaglio">Aliens (World set 1)</span>
        fa_title = re.findall('<div id="game_description" class="invisibile">(.*?)</div>', page_data)
        if fa_title: gamedata['title'] = fa_title[0]

        # --- Genre/Category ---
        # <div class="table_caption">Category: </div> <div class="table_value"> <span class="dettaglio">Platform / Shooter Scrolling</span>
        fa_genre = re.findall('<div class="table_caption">Category: </div> <div class="table_value"> <span class="dettaglio">(.*?)</span>', page_data)
        if fa_genre: gamedata['genre'] = fa_genre[0]

        # --- Year ---
        # <div class="table_caption">Year: </div> <div class="table_value"> <span class="dettaglio">1990</span> <div id="inputid89"
        fa_year = re.findall('<div class="table_caption">Year: </div> <div class="table_value"> <span class="dettaglio">(.*?)</span>', page_data)
        if fa_year: gamedata['year'] = fa_year[0]

        # --- Developer ---
        # <div class="table_caption">Manufacturer: </div> <div class="table_value"> <span class="dettaglio">Konami</span> </div>
        fa_studio = re.findall('<div class="table_caption">Manufacturer: </div> <div class="table_value"> <span class="dettaglio">(.*?)</span> <div id="inputid88"', page_data)
        if fa_studio: gamedata['developer'] = fa_studio[0]
        
        # --- Plot ---
        # <div id="history_detail" class="extra_info_detail"><div class="history_title"></div>Aliens © 1990 Konami........&amp;id=63&amp;o=2</div>
        fa_plot = re.findall('<div id="history_detail" class="extra_info_detail"><div class=\'history_title\'></div>(.*?)</div>', page_data)
        if fa_plot: gamedata['plot'] = text_unescape_and_untag_HTML(fa_plot[0])

        return gamedata

    def _load_assets(self, candidate, romPath, rom):
                
        assets_list = []

        #
        # <li class="mostra_archivio cursor_pointer" title="Show all images, videos and documents archived for this game"> 
        # <a href="javascript:void mostra_media_archivio();"> <span>Other files</span> </a>
        #
        # Function void mostra_media_archivio(); is in file http://adb.arcadeitalia.net/dettaglio_mame.js?release=87
        #
        # AJAX call >> view-source:http://adb.arcadeitalia.net/dettaglio_mame.php?ajax=mostra_media_archivio&game_name=toki
        # AJAX returns HTML code:
        # <xml><html>
        # <content1 id='elenco_anteprime' type='html'>%26lt%3Bli%20class......gt%3B</content1>
        # </html><result></result><message><code></code><title></title><type></type><text></text></message></xml>
        #
        # pprint.pprint(game)
        
        log_debug('asset_ArcadeDB::_load_assets game ID "{0}"'.format(candidate['id']))
        log_debug('asset_ArcadeDB::_load_assets name    "{0}"'.format(candidate['mame_name']))
        
        AJAX_URL  = 'http://adb.arcadeitalia.net/dettaglio_mame.php?ajax=mostra_media_archivio&game_name={0}'.format(candidate['mame_name'])
        page_data  = net_get_URL_oneline(AJAX_URL)
        rcode     = re.findall('<xml><html><content1 id=\'elenco_anteprime\' type=\'html\'>(.*?)</content1></html>', page_data)
        if not rcode: return assets_list

        raw_HTML     = rcode[0]
        decoded_HTML = text_decode_HTML(raw_HTML)
        escaped_HTML = text_unescape_HTML(decoded_HTML)
        # text_dump_str_to_file('ArcadeDB-get_images-AJAX-dino-raw.txt', raw_HTML)
        # text_dump_str_to_file('ArcadeDB-get_images-AJAX-dino-decoded.txt', decoded_HTML)
        # text_dump_str_to_file('ArcadeDB-get_images-AJAX-dino-escaped.txt', escaped_HTML)

        #
        # <li class='cursor_pointer' tag="Boss-0" onclick="javascript:set_media(this,'Boss','current','4','0');"  title="Boss" ><div>
        # <img media_id='1' class='colorbox_image' src='http://adb.arcadeitalia.net/media/mame.current/bosses/small/toki.png'
        #      src_full="http://adb.arcadeitalia.net/media/mame.current/bosses/toki.png"></img>
        # </div><span>Boss</span></li>
        # <li class='cursor_pointer' tag="Cabinet-0" onclick="javascript:set_media(this,'Cabinet','current','5','0');"  title="Cabinet" ><div>
        # <img media_id='2' class='colorbox_image' src='http://adb.arcadeitalia.net/media/mame.current/cabinets/small/toki.png'
        #      src_full="http://adb.arcadeitalia.net/media/mame.current/cabinets/toki.png"></img>
        # </div><span>Cabinet</span></li>
        # .....
        # <li class='cursor_pointer'  title="Manuale" >
        # <a href="http://adb.arcadeitalia.net/download_file.php?tipo=mame_current&amp;codice=toki&amp;entity=manual&amp;oper=view&amp;filler=toki.pdf" target='_blank'>
        # <img src='http://adb.arcadeitalia.net/media/mame.current/manuals/small/toki.png'></img><br/><span>Manuale</span></a></li>
        #

        # ASSET_TITLE:
        cover_index = 1
        asset_type = g_assetFactory.get_asset_info(ASSET_TITLE_ID)
        rlist = re.findall(
            '<li class=\'cursor_pointer\' tag="Titolo-[0-9]" onclick="(.*?)"  title="(.*?)" >' +
            '<div><img media_id=\'(.*?)\' class=\'colorbox_image\' src=\'(.*?)\' src_full="(.*?)"></img></div>', escaped_HTML)
        # pprint.pprint(rlist)
        for index, rtuple in enumerate(rlist):
            art_URL = rtuple[4]
            log_debug('asset_ArcadeDB::get_images() Adding Title #{0:02d}'.format(cover_index))
            
            asset_data = self._new_assetdata_dic()
            asset_data['name']  = 'Title #{0:02d}'.format(cover_index)
            asset_data['type']  = asset_type
            asset_data['url']   = art_URL
            
            assets_list.append(asset_data)
            cover_index += 1

        # ASSET_SNAP:
        cover_index = 1
        asset_type = g_assetFactory.get_asset_info(ASSET_SNAP_ID)
        rlist = re.findall(
            '<li class=\'cursor_pointer\' tag="Gioco-[0-9]" onclick="(.*?)"  title="(.*?)" >' +
            '<div><img media_id=\'(.*?)\' class=\'colorbox_image\' src=\'(.*?)\' src_full="(.*?)"></img></div>', escaped_HTML)
        for index, rtuple in enumerate(rlist):
            art_URL = rtuple[4]
            log_debug('asset_ArcadeDB::get_images() Adding Snap #{0:02d}'.format(cover_index))

            asset_data = self._new_assetdata_dic()
            asset_data['name']  = 'Snap #{0:02d}'.format(cover_index)
            asset_data['type']  = asset_type
            asset_data['url']   = art_URL
            
            assets_list.append(asset_data)
            cover_index += 1

        # ASSET_BANNER:
        # Banner is Marquee
        cover_index = 1
        asset_type = g_assetFactory.get_asset_info(ASSET_BANNER_ID)
        rlist = re.findall(
            '<li class=\'cursor_pointer\' tag="Marquee-[0-9]" onclick="(.*?)"  title="(.*?)" >' +
            '<div><img media_id=\'(.*?)\' class=\'colorbox_image\' src=\'(.*?)\' src_full="(.*?)"></img></div>', escaped_HTML)
        for index, rtuple in enumerate(rlist):
            art_URL = rtuple[4]
            log_debug('asset_ArcadeDB::get_images() Adding Banner/Marquee #{0:02d}'.format(cover_index))
            
            asset_data = self._new_assetdata_dic()
            asset_data['name']  = 'Banner/Marquee #{0:02d}'.format(cover_index)
            asset_data['type']  = asset_type
            asset_data['url']   = art_URL

            assets_list.append(asset_data)
            cover_index += 1
            
        # ASSET_CLEARLOGO:
        # Clearlogo is called Decal in ArcadeDB
        cover_index = 1
        asset_type = g_assetFactory.get_asset_info(ASSET_CLEARLOGO_ID)
        rlist = re.findall(
            '<li class=\'cursor_pointer\' tag="Scritta-[0-9]" onclick="(.*?)"  title="(.*?)" >' +
            '<div><img media_id=\'(.*?)\' class=\'colorbox_image\' src=\'(.*?)\' src_full="(.*?)"></img></div>', escaped_HTML)
        for index, rtuple in enumerate(rlist):
            art_URL = rtuple[4]
            log_debug('asset_ArcadeDB::get_images() Adding Clearlogo #{0:02d}'.format(cover_index))
            
            asset_data = self._new_assetdata_dic()
            asset_data['name']  = 'Clearlogo #{0:02d}'.format(cover_index)
            asset_data['type']  = asset_type
            asset_data['url']   = art_URL

            assets_list.append(asset_data)
            cover_index += 1

        # ASSET_BOXFRONT
        # Boxfront is Cabinet
        cover_index = 1
        asset_type = g_assetFactory.get_asset_info(ASSET_BOXFRONT_ID)
        rlist = re.findall(
            '<li class=\'cursor_pointer\' tag="Cabinet-[0-9]" onclick="(.*?)"  title="(.*?)" >' +
            '<div><img media_id=\'(.*?)\' class=\'colorbox_image\' src=\'(.*?)\' src_full="(.*?)"></img></div>', escaped_HTML)
        for index, rtuple in enumerate(rlist):
            art_URL = rtuple[4]
            log_debug('asset_ArcadeDB::get_images() Adding Boxfront/Cabinet #{0:02d}'.format(cover_index))
            
            asset_data = self._new_assetdata_dic()
            asset_data['name']  = 'Boxfront/Cabinet #{0:02d}'.format(cover_index)
            asset_data['type']  = asset_type
            asset_data['url']   = art_URL

            assets_list.append(asset_data)
            cover_index += 1

        # ASSET_BOXBACK
        # Boxback is ControlPanel
        cover_index = 1
        asset_type = g_assetFactory.get_asset_info(ASSET_BOXBACK_ID)
        rlist = re.findall(
            '<li class=\'cursor_pointer\' tag="CPO-[0-9]" onclick="(.*?)"  title="(.*?)" >' +
            '<div><img media_id=\'(.*?)\' class=\'colorbox_image\' src=\'(.*?)\' src_full="(.*?)"></img></div>', escaped_HTML)
        for index, rtuple in enumerate(rlist):
            art_URL = rtuple[4]
            log_debug('asset_ArcadeDB::get_images() Adding Boxback/CPanel #{0:02d}'.format(cover_index))
                
            asset_data = self._new_assetdata_dic()
            asset_data['name']  = 'Boxback/CPanel #{0:02d}'.format(cover_index)
            asset_data['type']  = asset_type
            asset_data['url']   = art_URL

            assets_list.append(asset_data)
            cover_index += 1

        # ASSET_CARTRIDGE
        # Cartridge is PCB
        cover_index = 1
        asset_type = g_assetFactory.get_asset_info(ASSET_CARTRIDGE_ID)        
        rlist = re.findall(
            '<li class=\'cursor_pointer\' tag="PCB-[0-9]" onclick="(.*?)"  title="(.*?)" >' +
            '<div><img media_id=\'(.*?)\' class=\'colorbox_image\' src=\'(.*?)\' src_full="(.*?)"></img></div>', escaped_HTML)
        for index, rtuple in enumerate(rlist):
            img_name = 'Cartridge/PCB #{0:02d}'.format(cover_index)
            art_URL = rtuple[4]
            log_debug('asset_ArcadeDB::get_images() Adding Cartridge/PCB #{0:02d}'.format(cover_index))
            
            asset_data = self._new_assetdata_dic()
            asset_data['name']  = 'Cartridge/PCB #{0:02d}'.format(cover_index)
            asset_data['type']  = asset_type
            asset_data['url']   = art_URL

            assets_list.append(asset_data)
            cover_index += 1
                
        # ASSET_FLYER
        cover_index = 1
        asset_type = g_assetFactory.get_asset_info(ASSET_FLYER_ID)
        rlist = re.findall(
            '<li class=\'cursor_pointer\' tag="Volantino-[0-9]" onclick="(.*?)"  title="(.*?)" >' +
            '<div><img media_id=\'(.*?)\' class=\'colorbox_image\' src=\'(.*?)\' src_full="(.*?)"></img></div>', escaped_HTML)
        for index, rtuple in enumerate(rlist):
            img_name = 'Flyer #{0:02d}'.format(cover_index)
            art_URL = rtuple[4]
            log_debug('asset_ArcadeDB::get_images() Adding Flyer #{0:02d}'.format(cover_index))
            
            asset_data = self._new_assetdata_dic()
            asset_data['name']  = 'Flyer #{0:02d}'.format(cover_index)
            asset_data['type']  = asset_type
            asset_data['url']   = art_URL

            assets_list.append(asset_data)
            cover_index += 1

        return assets_list

    def _get_image_url_from_page(self, candidate, asset_info):        
        return candidate['url']<|MERGE_RESOLUTION|>--- conflicted
+++ resolved
@@ -24,26 +24,6 @@
 from .utils import *
 from .assets import *
 
-<<<<<<< HEAD
-class ScraperSettings(object):
-    def __init__(self, metadata_scraping_mode=1, asset_scraping_mode=1, ignore_scraped_title=False, scan_clean_tags=True):
-        # --- Set scraping mode ---
-        # values="Semi-automatic|Automatic"
-        self.metadata_scraping_mode  = metadata_scraping_mode
-        self.asset_scraping_mode = asset_scraping_mode
-        self.ignore_scraped_title = ignore_scraped_title
-        self.scan_clean_tags = scan_clean_tags
-
-    @staticmethod
-    def create_from_settings(settings):
-        return ScraperSettings(
-            settings['metadata_scraper_mode'] if 'metadata_scraper_mode' in settings else 1,
-            settings['asset_scraper_mode'] if 'asset_scraper_mode' in settings else 1,
-            settings['scan_ignore_scrap_title'] if 'scan_ignore_scrap_title' in settings else False,
-            settings['scan_clean_tags'] if 'scan_clean_tags' in settings else True)
-
-=======
->>>>>>> 5a68de22
 # --- Scraper use cases ---------------------------------------------------------------------------
 # The ScraperFactory class is resposible to create a ScraperStrategy object according to the
 # addon settings and to keep a cached dictionary of Scraper objects.
@@ -177,60 +157,6 @@
         strategy_obj.metadata_scraper_list = metadata_scraper_list
         strategy_obj.asset_scraper_list = asset_scraper_list
 
-<<<<<<< HEAD
-        # --- Assets/artwork stuff ----------------------------------------------------------------
-        # ~~~ Check asset dirs and disable scanning for unset dirs ~~~
-        unconfigured_name_list = []
-        rom_asset_infos = g_assetFactory.get_asset_kinds_for_roms()
-        i = 0
-        
-        asset_scrapers = {}
-        for asset_info in rom_asset_infos:
-            asset_path = launcher.get_asset_path(asset_info)
-            if not asset_path:
-                unconfigured_name_list.append(asset_info.name)
-                log_verb('ScraperFactory.create() {0:<9} path unconfigured'.format(asset_info.name))
-            else:
-                log_debug('ScraperFactory.create() {0:<9} path configured'.format(asset_info.name))
-                asset_scraper = self._get_asset_scraper(scan_asset_policy, asset_info, launcher)
-                
-                if asset_scraper:
-                    asset_scrapers[asset_info] = asset_scraper
-                
-            self._updateProgress((100*i)/len(ROM_ASSET_LIST))
-            i += 1
-        self._endProgressPhase()
-
-        if unconfigured_name_list:
-            unconfigured_asset_srt = ', '.join(unconfigured_name_list)
-            kodi_dialog_OK('Assets directories not set: {0}. '.format(unconfigured_asset_srt) +
-                           'Asset scanner will be disabled for this/those.')
-        strategy = ScrapingStrategy(metadata_scraper, asset_scrapers)
-
-        return strategy
-
-    # ~~~ Ensure there is no duplicate asset dirs ~~~
-    # >> Abort scanning of assets if duplicates found
-    def _hasDuplicateArtworkDirs(self, launcher):
-        log_info('Checking for duplicated artwork directories ...')
-        duplicated_name_list = launcher.get_duplicated_asset_dirs()
-
-        if duplicated_name_list:
-            duplicated_asset_srt = ', '.join(duplicated_name_list)
-            log_info('Duplicated asset dirs: {0}'.format(duplicated_asset_srt))
-            kodi_dialog_OK('Duplicated asset directories: {0}. '.format(duplicated_asset_srt) +
-                           'Change asset directories before continuing.')
-            return True
-
-        log_info('No duplicated asset dirs found')
-        return False
-
-    # Initializes all the possible scraper instances beforehand for the launcher.
-    # This way the same instances can be reused between metadata and different asset types
-    # when the user wants the same scraper source for those. 
-    # This way the cached search hits and asset hits will be reused and less web calls need
-    # to be performed.
-=======
         return strategy_obj
 
 #
@@ -265,7 +191,6 @@
         self.unconfigured_name_list = asset_get_unconfigured_name_list(self.enabled_asset_list)
 
     # Called by the ROM scanner. Fills in the ROM metadata.
->>>>>>> 5a68de22
     #
     # @param romdata: [dict] ROM data dictionary. Mutable and edited by assignment.
     # @param ROM: [Filename] ROM filename object.
@@ -423,22 +348,10 @@
             # Display corresponding game list found so user choses
             dialog = xbmcgui.Dialog()
             rom_name_list = []
-<<<<<<< HEAD
-            for game in candidates: 
-                rom_name_list.append(game['display_name'])
-
-            selected_candidate = dialog.select('Select game for ROM {0}'.format(rom_path.getBaseNoExt()), rom_name_list)
-            if selected_candidate < 0: 
-                selected_candidate = 0
-
-            # >> Open progress dialog again
-            # ?? todo again
-=======
-            for game in results: rom_name_list.append(game['display_name'])
+            for game in candidates: rom_name_list.append(game['display_name'])
             selected_candidate = dialog.select(
-                'Select game for ROM {0}'.format(ROM.getBase_noext()), rom_name_list)
+                'Select game for ROM {0}'.format(rom_path.getBaseNoExt()), rom_name_list)
             if selected_candidate < 0: selected_candidate = 0
->>>>>>> 5a68de22
 
             # Open scanner progress dialog again
             self.pDialog.create('Advanced Emulator Launcher')
@@ -460,13 +373,8 @@
         candidate = candidates[selected_candidate]
         game_data = self._load_metadata(candidate, rom_path, rom)
 
-<<<<<<< HEAD
-            selected_candidate = dialog.select('Select game for ROM {0}'.format(rom_path.getBaseNoExt()), rom_name_list)
-            if selected_candidate < 0: selected_candidate = 0
-=======
         # --- Put metadata into ROM dictionary ---
         scraper_applied = self._apply_candidate_on_metadata(rom_path, rom, game_data)
->>>>>>> 5a68de22
 
         if scan_ignore_scrapped_title:
             romdata['m_name'] = text_format_ROM_title(ROM.getBase_noext(), scan_clean_tags)
@@ -765,44 +673,6 @@
                 rom.set_asset(asset_info, image_path)        
         
         return True
-<<<<<<< HEAD
- 
-    def _apply_candidate(self, romPath, rom):
-        
-        if not self.gamedata:
-            log_verb('Scraper did not get the correct data.')
-            return False
-
-        if self.scrape_metadata:
-            # --- Put metadata into ROM dictionary ---
-            if self.scraper_settings.ignore_scraped_title:
-                rom_name = text_format_ROM_title(rom.getBaseNoExt(), self.scraper_settings.scan_clean_tags)
-                rom.set_name(rom_name)
-                log_debug("User wants to ignore scraper name. Setting name to '{0}'".format(rom_name))
-            else:
-                rom_name = self.gamedata['title']
-                rom.set_name(rom_name)
-                log_debug("User wants scrapped name. Setting name to '{0}'".format(rom_name))
-
-            rom.set_releaseyear(self.gamedata['year'])           # <year>
-            rom.set_genre(self.gamedata['genre'])                # <genre>
-            rom.set_developer(self.gamedata['developer'])        # <developer>
-            rom.set_number_of_players(self.gamedata['nplayers']) # <nplayers>
-            rom.set_esrb_rating(self.gamedata['esrb'])           # <esrb>
-            rom.set_plot(self.gamedata['plot'])                  # <plot>
-        
-        if self.assets_to_scrape is not None and len(self.assets_to_scrape) > 0:
-            image_list = self.gamedata['assets']    
-            if not image_list:
-                log_debug('{0} scraper has not collected images.'.format(self.getName()))
-                return False
-
-            for asset_info in self.assets_to_scrape:
-                
-                asset_directory     = self.launcher.get_asset_path(asset_info)
-                asset_path_noext_FN = assets_get_path_noext_DIR(asset_info, asset_directory, romPath)
-                log_debug('Scraper._apply_candidate() asset_path_noext "{0}"'.format(asset_path_noext_FN.getPath()))
-=======
 
 #
 # Base class for all scrapers (offline or online, metadata or asset).
@@ -851,7 +721,6 @@
             rom_name_list = []
             for game in candidates: 
                 rom_name_list.append(game['display_name'])
->>>>>>> 5a68de22
 
             selected_candidate = dialog.select(
                 'Select game for ROM {0}'.format(rom_path.getBase_noext()), rom_name_list)
@@ -884,16 +753,6 @@
 
         return scraper_applied
 
-<<<<<<< HEAD
-                else:
-                    log_debug('{0} scraper: user chose local image "{1}"'.format(self.asset_info.name, selected_image['url']))
-                    image_path = FileName(selected_image['url'])
-
-                if image_path:
-                    rom.set_asset(asset_info, image_path)        
-        
-        return True
-=======
     # search for candidates and return a list of dictionaries with following data:
     # {
     #     'id' : <unique id>,
@@ -908,7 +767,6 @@
 
     @abc.abstractmethod
     def _load_assets(self, candidate, romPath, rom): pass
->>>>>>> 5a68de22
 
     def _download_image(self, asset_info, image_url, destination_folder):
 
