# -*- coding: utf-8 -*-
#
# Advanced Emulator Launcher miscellaneous set of objects
#

# 1. Always use new style classes in Python 2 to ease the transition to Python 3.
#    All classes in Python 2 must have object as base class.
#    See https://stackoverflow.com/questions/4015417/python-class-inherits-object

# Copyright (c) 2016-2018 Wintermute0110 <wintermute0110@gmail.com>
#
# This program is free software; you can redistribute it and/or modify
# it under the terms of the GNU General Public License as published by
# the Free Software Foundation; version 2 of the License.
#
# This program is distributed in the hope that it will be useful,
# but WITHOUT ANY WARRANTY; without even the implied warranty of
# MERCHANTABILITY or FITNESS FOR A PARTICULAR PURPOSE.  See the
# GNU General Public License for more details.

# --- Python standard library ---
from __future__ import unicode_literals
from __future__ import division
import abc
import collections
import shlex
import subprocess
import webbrowser

# --- AEL packages ---
from utils import *
from disk_IO import *
from net_IO import *
from platforms import *

# #################################################################################################
# #################################################################################################
# Assets/Artwork
# #################################################################################################
# #################################################################################################

ASSET_SETTING_KEYS = {
    ASSET_ICON_ID : '',
    ASSET_FANART_ID : 'scraper_fanart',
    ASSET_BANNER_ID : 'scraper_banner',
    ASSET_POSTER_ID : '',
    ASSET_CLEARLOGO_ID : 'scraper_clearlogo',
    ASSET_CONTROLLER_ID : '',
    ASSET_TRAILER_ID : '',
    ASSET_TITLE_ID : 'scraper_title',
    ASSET_SNAP_ID : 'scraper_snap',
    ASSET_BOXFRONT_ID : 'scraper_boxfront',
    ASSET_BOXBACK_ID : 'scraper_boxback',
    ASSET_CARTRIDGE_ID : 'scraper_cart',
    ASSET_FLYER_ID : '',
    ASSET_MAP_ID : '',
    ASSET_MANUAL_ID : ''
}

MAME_ASSET_SETTING_KEYS = {
    ASSET_ICON_ID : '',
    ASSET_FANART_ID : 'scraper_fanart_MAME',
    ASSET_BANNER_ID : 'scraper_marquee_MAME',
    ASSET_POSTER_ID : '',
    ASSET_CLEARLOGO_ID : 'scraper_clearlogo_MAME',
    ASSET_CONTROLLER_ID : '',
    ASSET_TRAILER_ID : '',
    ASSET_TITLE_ID : 'scraper_title_MAME',
    ASSET_SNAP_ID : 'scraper_snap_MAME',
    ASSET_BOXFRONT_ID : 'scraper_cabinet_MAME',
    ASSET_BOXBACK_ID : 'scraper_cpanel_MAME',
    ASSET_CARTRIDGE_ID : 'scraper_pcb_MAME',
    ASSET_FLYER_ID : 'scraper_flyer_MAME',
    ASSET_MAP_ID : '',
    ASSET_MANUAL_ID : ''
}

#
# Get extensions to search for files
# Input : ['png', 'jpg']
# Output: ['png', 'jpg', 'PNG', 'JPG']
#
def asset_get_filesearch_extension_list(exts):
    ext_list = list(exts)
    for ext in exts:
        ext_list.append(ext.upper())

    return ext_list

#
# Gets extensions to be used in Kodi file dialog.
# Input : ['png', 'jpg']
# Output: '.png|.jpg'
#
def asset_get_dialog_extension_list(exts):
    ext_string = ''
    for ext in exts:
        ext_string += '.' + ext + '|'
    # >> Remove trailing '|' character
    ext_string = ext_string[:-1]

    return ext_string

#
# Gets extensions to be used in regular expressions.
# Input : ['png', 'jpg']
# Output: '(png|jpg)'
#
def asset_get_regexp_extension_list(exts):
    ext_string = ''
    for ext in exts:
        ext_string += ext + '|'
    # >> Remove trailing '|' character
    ext_string = ext_string[:-1]

    return '(' + ext_string + ')'

# -------------------------------------------------------------------------------------------------
# Asset functions
# -------------------------------------------------------------------------------------------------

#
# Get artwork user configured to be used as icon/fanart/... for Categories/Launchers
#
def asset_get_default_asset_Category(object_dic, object_key, default_asset = ''):
    conf_asset_key = object_dic[object_key]
    asset_path     = object_dic[conf_asset_key] if conf_asset_key in object_dic and object_dic[conf_asset_key] else default_asset

    return asset_path

#
# Same for ROMs
#
def asset_get_default_asset_Launcher_ROM(rom, launcher, object_key, default_asset = ''):

    if object_key not in launcher:
        return default_asset

    conf_asset_key = launcher[object_key]
    asset_path     = rom[conf_asset_key] if rom[conf_asset_key] else default_asset

    return asset_path

#
# Gets a human readable name string for the asset field name.
#
def assets_get_asset_name_str(default_asset):
    asset_name_str = ''

    # >> ROMs
    if   default_asset == 's_title':     asset_name_str = 'Title'
    elif default_asset == 's_snap':      asset_name_str = 'Snap'
    elif default_asset == 's_boxfront':  asset_name_str = 'Boxfront'
    elif default_asset == 's_boxback':   asset_name_str = 'Boxback'
    elif default_asset == 's_cartridge': asset_name_str = 'Cartridge'
    elif default_asset == 's_fanart':    asset_name_str = 'Fanart'
    elif default_asset == 's_banner':    asset_name_str = 'Banner'
    elif default_asset == 's_clearlogo': asset_name_str = 'Clearlogo'
    elif default_asset == 's_flyer':     asset_name_str = 'Flyer'
    elif default_asset == 's_map':       asset_name_str = 'Map'
    elif default_asset == 's_manual':    asset_name_str = 'Manual'
    elif default_asset == 's_trailer':   asset_name_str = 'Trailer'
    # >> Categories/Launchers
    elif default_asset == 's_icon':       asset_name_str = 'Icon'
    elif default_asset == 's_poster':     asset_name_str = 'Poster'
    elif default_asset == 's_controller': asset_name_str = 'Controller'
    else:
        kodi_notify_warn('Wrong asset key {0}'.format(default_asset))
        log_error('assets_get_asset_name_str() Wrong default_thumb {0}'.format(default_asset))
    
    return asset_name_str

#
# This must match the order of the list Category_asset_ListItem_list in _command_edit_category()
#
def assets_choose_Category_mapped_artwork(dict_object, key, index):
    if   index == 0: dict_object[key] = 's_icon'
    elif index == 1: dict_object[key] = 's_fanart'
    elif index == 2: dict_object[key] = 's_banner'
    elif index == 3: dict_object[key] = 's_poster'
    elif index == 4: dict_object[key] = 's_clearlogo'

#
# This must match the order of the list Category_asset_ListItem_list in _command_edit_category()
#
def assets_get_Category_mapped_asset_idx(dict_object, key):
    if   dict_object[key] == 's_icon':       index = 0
    elif dict_object[key] == 's_fanart':     index = 1
    elif dict_object[key] == 's_banner':     index = 2
    elif dict_object[key] == 's_poster':     index = 3
    elif dict_object[key] == 's_clearlogo':  index = 4
    else:                                    index = 0

    return index

#
# This must match the order of the list Launcher_asset_ListItem_list in _command_edit_launcher()
#
def assets_choose_Launcher_mapped_artwork(dict_object, key, index):
    if   index == 0: dict_object[key] = 's_icon'
    elif index == 1: dict_object[key] = 's_fanart'
    elif index == 2: dict_object[key] = 's_banner'
    elif index == 3: dict_object[key] = 's_poster'
    elif index == 4: dict_object[key] = 's_clearlogo'
    elif index == 5: dict_object[key] = 's_controller'

#
# This must match the order of the list Launcher_asset_ListItem_list in _command_edit_launcher()
#
def assets_get_Launcher_mapped_asset_idx(dict_object, key):
    if   dict_object[key] == 's_icon':       index = 0
    elif dict_object[key] == 's_fanart':     index = 1
    elif dict_object[key] == 's_banner':     index = 2
    elif dict_object[key] == 's_poster':     index = 3
    elif dict_object[key] == 's_clearlogo':  index = 4
    elif dict_object[key] == 's_controller': index = 5
    else:                                    index = 0

    return index

#
# This must match the order of the list ROM_asset_str_list in _command_edit_launcher()
#
def assets_choose_ROM_mapped_artwork(dict_object, key, index):
    if   index == 0: dict_object[key] = 's_title'
    elif index == 1: dict_object[key] = 's_snap'
    elif index == 2: dict_object[key] = 's_boxfront'
    elif index == 3: dict_object[key] = 's_boxback'
    elif index == 4: dict_object[key] = 's_cartridge'
    elif index == 5: dict_object[key] = 's_fanart'
    elif index == 6: dict_object[key] = 's_banner'
    elif index == 7: dict_object[key] = 's_clearlogo'
    elif index == 8: dict_object[key] = 's_flyer'
    elif index == 9: dict_object[key] = 's_map'

#
# This must match the order of the list ROM_asset_str_list in _command_edit_launcher()
#
def assets_get_ROM_mapped_asset_idx(dict_object, key):
    if   dict_object[key] == 's_title':     index = 0
    elif dict_object[key] == 's_snap':      index = 1
    elif dict_object[key] == 's_boxfront':  index = 2
    elif dict_object[key] == 's_boxback':   index = 3
    elif dict_object[key] == 's_cartridge': index = 4
    elif dict_object[key] == 's_fanart':    index = 5
    elif dict_object[key] == 's_banner':    index = 6
    elif dict_object[key] == 's_clearlogo': index = 7
    elif dict_object[key] == 's_flyer':     index = 8
    elif dict_object[key] == 's_map':       index = 9
    else:                                   index = 0

    return index

# -------------------------------------------------------------------------------------------------
# Gets all required information about an asset: path, name, etc.
# Returns an object with all the information
# -------------------------------------------------------------------------------------------------
class AssetInfo:
    id              = 0
    key             = ''
    default_key     = ''
    rom_default_key = ''
    name            = ''
    description     = name
    plural          = ''
    fname_infix     = '' # Used only when searching assets when importing XML
    kind_str        = ''
    exts            = []
    exts_dialog     = []
    path_key        = ''

    def get_description(self):
        if self.description == '': return self.name

        return self.description

    def __eq__(self, other):
        return isinstance(other, AssetInfo) and self.id == other.id

    def __hash__(self):
        return self.id.__hash__()

# --- Static list of asset information objects ----------------------------------------------------
# >> These are used very frequently so I think it is better to have a cached statis list.
a_icon = AssetInfo()
a_icon.id               = ASSET_ICON_ID
a_icon.key              = 's_icon'
a_icon.default_key      = 'default_icon'
a_icon.rom_default_key  = 'roms_default_icon'
a_icon.name             = 'Icon'
a_icon.name_plural      = 'Icons'
a_icon.fname_infix      = 'icon'
a_icon.kind_str         = 'image'
a_icon.exts             = asset_get_filesearch_extension_list(IMAGE_EXTENSION_LIST)
a_icon.exts_dialog      = asset_get_dialog_extension_list(IMAGE_EXTENSION_LIST)
a_icon.path_key         = 'path_icon'

a_fanart = AssetInfo()
a_fanart.id              = ASSET_FANART_ID
a_fanart.key             = 's_fanart'
a_fanart.default_key     = 'default_fanart'
a_fanart.rom_default_key = 'roms_default_fanart'
a_fanart.name            = 'Fanart'
a_fanart.plural          = 'Fanarts'
a_fanart.fname_infix     = 'fanart'
a_fanart.kind_str        = 'image'
a_fanart.exts            = asset_get_filesearch_extension_list(IMAGE_EXTENSION_LIST)
a_fanart.exts_dialog     = asset_get_dialog_extension_list(IMAGE_EXTENSION_LIST)
a_fanart.path_key        = 'path_fanart'

a_banner = AssetInfo()
a_banner.id                = ASSET_BANNER_ID
a_banner.key               = 's_banner'
a_banner.default_key       = 'default_banner'
a_banner.rom_default_key   = 'roms_default_banner'
a_banner.name              = 'Banner'
a_banner.description       = 'Banner / Marquee'
a_banner.plural            = 'Banners'
a_banner.fname_infix       = 'banner'
a_banner.kind_str          = 'image'
a_banner.exts              = asset_get_filesearch_extension_list(IMAGE_EXTENSION_LIST)
a_banner.exts_dialog       = asset_get_dialog_extension_list(IMAGE_EXTENSION_LIST)
a_banner.path_key          = 'path_banner'

a_poster = AssetInfo()        
a_poster.id                = ASSET_POSTER_ID
a_poster.key               = 's_poster'
a_poster.default_key       = 'default_poster'
a_poster.rom_default_key   = 'roms_default_poster'
a_poster.name              = 'Poster'
a_poster.plural            = 'Posters'
a_poster.fname_infix       = 'poster'
a_poster.kind_str          = 'image'
a_poster.exts              = asset_get_filesearch_extension_list(IMAGE_EXTENSION_LIST)
a_poster.exts_dialog       = asset_get_dialog_extension_list(IMAGE_EXTENSION_LIST)
a_poster.path_key          = 'path_poster'

a_clearlogo = AssetInfo()
a_clearlogo.id              = ASSET_CLEARLOGO_ID
a_clearlogo.key             = 's_clearlogo'
a_clearlogo.default_key     = 'default_clearlogo'
a_clearlogo.rom_default_key = 'roms_default_clearlogo'
a_clearlogo.name            = 'Clearlogo'
a_clearlogo.plural          = 'Clearlogos'
a_clearlogo.fname_infix     = 'clearlogo'
a_clearlogo.kind_str        = 'image'
a_clearlogo.exts            = asset_get_filesearch_extension_list(IMAGE_EXTENSION_LIST)
a_clearlogo.exts_dialog     = asset_get_dialog_extension_list(IMAGE_EXTENSION_LIST)
a_clearlogo.path_key        = 'path_clearlogo'

a_controller = AssetInfo()
a_controller.id             = ASSET_CONTROLLER_ID
a_controller.key            = 's_controller'
a_controller.name           = 'Controller'
a_controller.plural         = 'Controllers'
a_controller.fname_infix    = 'controller'
a_controller.kind_str       = 'image'
a_controller.exts           = asset_get_filesearch_extension_list(IMAGE_EXTENSION_LIST)
a_controller.exts_dialog    = asset_get_dialog_extension_list(IMAGE_EXTENSION_LIST)
a_controller.path_key       = 'path_controller'

a_trailer = AssetInfo()
a_trailer.id                = ASSET_TRAILER_ID
a_trailer.key               = 's_trailer'
a_trailer.name              = 'Trailer'
a_trailer.plural            = 'Trailers'
a_trailer.fname_infix       = 'trailer'
a_trailer.kind_str          = 'video'
a_trailer.exts              = asset_get_filesearch_extension_list(TRAILER_EXTENSION_LIST)
a_trailer.exts_dialog       = asset_get_dialog_extension_list(TRAILER_EXTENSION_LIST)
a_trailer.path_key          = 'path_trailer'

a_title = AssetInfo()
a_title.id                  = ASSET_TITLE_ID
a_title.key                 = 's_title'
a_title.name                = 'Title'
a_title.plural              = 'Titles'
a_title.fname_infix         = 'title'
a_title.kind_str            = 'image'
a_title.exts                = asset_get_filesearch_extension_list(IMAGE_EXTENSION_LIST)
a_title.exts_dialog         = asset_get_dialog_extension_list(IMAGE_EXTENSION_LIST)
a_title.path_key            = 'path_title'

a_snap = AssetInfo()
a_snap.id                   = ASSET_SNAP_ID
a_snap.key                  = 's_snap'
a_snap.name                 = 'Snap'
a_snap.plural               = 'Snaps'
a_snap.fname_infix          = 'snap'
a_snap.kind_str             = 'image'
a_snap.exts                 = asset_get_filesearch_extension_list(IMAGE_EXTENSION_LIST)
a_snap.exts_dialog          = asset_get_dialog_extension_list(IMAGE_EXTENSION_LIST)
a_snap.path_key             = 'path_snap'

a_boxfront = AssetInfo()
a_boxfront.id               = ASSET_BOXFRONT_ID
a_boxfront.key              = 's_boxfront'
a_boxfront.name             = 'Boxfront'
a_boxfront.description      = 'Boxfront / Cabinet'
a_boxfront.plural           = 'Boxfronts'
a_boxfront.fname_infix      = 'boxfront'
a_boxfront.kind_str         = 'image'
a_boxfront.exts             = asset_get_filesearch_extension_list(IMAGE_EXTENSION_LIST)
a_boxfront.exts_dialog      = asset_get_dialog_extension_list(IMAGE_EXTENSION_LIST)
a_boxfront.path_key         = 'path_boxfront'

a_boxback = AssetInfo()
a_boxback.id                = ASSET_BOXBACK_ID
a_boxback.key               = 's_boxback'
a_boxback.name              = 'Boxback'
a_boxback.description       = 'Boxback / CPanel'
a_boxback.plural            = 'Boxbacks'
a_boxback.fname_infix       = 'boxback'
a_boxback.kind_str          = 'image'
a_boxback.exts              = asset_get_filesearch_extension_list(IMAGE_EXTENSION_LIST)
a_boxback.exts_dialog       = asset_get_dialog_extension_list(IMAGE_EXTENSION_LIST)
a_boxback.path_key          = 'path_boxback'

a_cartridge = AssetInfo()
a_cartridge.id              = ASSET_CARTRIDGE_ID
a_cartridge.key             = 's_cartridge'
a_cartridge.name            = 'Cartridge'
a_cartridge.description     = 'Cartridge / PCB'
a_cartridge.plural          = 'Cartridges'
a_cartridge.fname_infix     = 'cartridge'
a_cartridge.kind_str        = 'image'
a_cartridge.exts            = asset_get_filesearch_extension_list(IMAGE_EXTENSION_LIST)
a_cartridge.exts_dialog     = asset_get_dialog_extension_list(IMAGE_EXTENSION_LIST)
a_cartridge.path_key        = 'path_cartridge'

a_flyer = AssetInfo()
a_flyer.id                  = ASSET_FLYER_ID
a_flyer.key                 = 's_flyer'
a_flyer.name                = 'Flyer'
a_flyer.plural              = 'Flyers'
a_flyer.fname_infix         = 'flyer'
a_flyer.kind_str            = 'image'
a_flyer.fname_infix         = 'poster'
a_flyer.exts                = asset_get_filesearch_extension_list(IMAGE_EXTENSION_LIST)
a_flyer.exts_dialog         = asset_get_dialog_extension_list(IMAGE_EXTENSION_LIST)
a_flyer.path_key            = 'path_flyer'

a_map = AssetInfo()
a_map.id                    = ASSET_MAP_ID
a_map.key                   = 's_map'
a_map.name                  = 'Map'
a_map.plural                = 'Maps'
a_map.fname_infix           = 'map'
a_map.kind_str              = 'image'
a_map.exts                  = asset_get_filesearch_extension_list(IMAGE_EXTENSION_LIST)
a_map.exts_dialog           = asset_get_dialog_extension_list(IMAGE_EXTENSION_LIST)
a_map.path_key              = 'path_map'

a_manual = AssetInfo()
a_manual.id                 = ASSET_MANUAL_ID
a_manual.key                = 's_manual'
a_manual.name               = 'Manual'
a_manual.plural             = 'Manuals'
a_manual.fname_infix        = 'manual'
a_manual.kind_str           = 'manual'
a_manual.exts               = asset_get_filesearch_extension_list(MANUAL_EXTENSION_LIST)
a_manual.exts_dialog        = asset_get_dialog_extension_list(MANUAL_EXTENSION_LIST)
a_manual.path_key           = 'path_manual'

#
# Get AssetInfo object by asset ID.
#
ASSET_INFO_DICT = {
    ASSET_ICON_ID       : a_icon,
    ASSET_FANART_ID     : a_fanart,
    ASSET_BANNER_ID     : a_banner,
    ASSET_POSTER_ID     : a_poster,
    ASSET_CLEARLOGO_ID  : a_clearlogo,
    ASSET_CONTROLLER_ID : a_controller,
    ASSET_TRAILER_ID    : a_trailer,
    ASSET_TITLE_ID      : a_title,
    ASSET_SNAP_ID       : a_snap,
    ASSET_BOXFRONT_ID   : a_boxfront,
    ASSET_BOXBACK_ID    : a_boxback,
    ASSET_CARTRIDGE_ID  : a_cartridge,
    ASSET_FLYER_ID      : a_flyer,
    ASSET_MAP_ID        : a_map,
    ASSET_MANUAL_ID     : a_manual,
}

#
# Get AssetInfo object by database key.
#
ASSET_INFO_KEY_DICT = {
    's_icon'       : a_icon,
    's_fanart'     : a_fanart,
    's_banner'     : a_banner,
    's_poster'     : a_poster,
    's_clearlogo'  : a_clearlogo,
    's_controller' : a_controller,
    's_trailer'    : a_trailer,
    's_title'      : a_title,
    's_snap'       : a_snap,
    's_boxfront'   : a_boxfront,
    's_boxback'    : a_boxback,
    's_cartridge'  : a_cartridge,
    's_flyer'      : a_flyer,
    's_map'        : a_map,
    's_manual'     : a_manual,
}

#
# Class to interact with the asset engine.
# This class uses the asset_infos, dictionary of AssetInfo indexed by asset_ID
#
class AssetInfoFactory(object):
    def get_all(self):
        return list(asset_infos.values())

    def get_asset_kinds_for_roms(self):
        rom_asset_kinds = []
        for rom_asset_kind in ROM_ASSET_LIST:
            rom_asset_kinds.append(asset_infos[rom_asset_kind])

        return rom_asset_kinds

    # IDs is a list (or an iterable that returns an asset ID
    # Returns a list of AssetInfo objects.
    def get_asset_list_by_IDs(self, IDs):
        asset_info_list = []
        for asset_ID in IDs: asset_info_list.append(ASSET_INFO_DICT[asset_ID])

        return asset_info_list

    def get_asset_info(self, asset_kind):
        asset_info = asset_infos.get(asset_kind, None)

        if asset_info is None:
            log_error('get_asset_info() Wrong asset_kind = {0}'.format(asset_kind))
            return AssetInfo()

        return asset_info

    # todo: use 1 type of identifier not number constants and name strings ('s_icon')
    def get_asset_info_by_namekey(self, name_key):
        if name_key == '': return None
        kind = ASSET_KEYS_TO_CONSTANTS[name_key]

        return self.get_asset_info(kind)

# --- Global object to get asset info ---
g_assetFactory = AssetInfoFactory()

#
# Scheme DIR uses different directories for artwork and no sufixes.
#
# Assets    -> Assets info object
# AssetPath -> FileName object
# ROM       -> ROM name FileName object
#
# Returns a FileName object
#
def assets_get_path_noext_DIR(Asset, AssetPath, ROM):
    return AssetPath + ROM.getBase_noext()

#
# Scheme SUFIX uses suffixes for artwork. All artwork assets are stored in the same directory.
# Name example: "Sonic The Hedgehog (Europe)_a3e_title"
# First 3 characters of the objectID are added to avoid overwriting of images. For example, in the
# Favourites special category there could be ROMs with the same name for different systems.
#
# asset_ID         -> Assets ID defined in constants.py
# AssetPath        -> FileName object
# asset_base_noext -> Unicode string
# objectID         -> Object MD5 ID fingerprint (Unicode string)
#
# Returns a FileName object
#
def assets_get_path_noext_SUFIX(asset_ID, AssetPath, asset_base_noext, objectID = '000'):
    objectID_str = '_' + objectID[0:3]

    if   asset_ID == ASSET_ICON_ID:       asset_path_noext_FN = AssetPath.pjoin(asset_base_noext + objectID_str + '_icon')
    elif asset_ID == ASSET_FANART_ID:     asset_path_noext_FN = AssetPath.pjoin(asset_base_noext + objectID_str + '_fanart')
    elif asset_ID == ASSET_BANNER_ID:     asset_path_noext_FN = AssetPath.pjoin(asset_base_noext + objectID_str + '_banner')
    elif asset_ID == ASSET_POSTER_ID:     asset_path_noext_FN = AssetPath.pjoin(asset_base_noext + objectID_str + '_poster')
    elif asset_ID == ASSET_CLEARLOGO_ID:  asset_path_noext_FN = AssetPath.pjoin(asset_base_noext + objectID_str + '_clearlogo')
    elif asset_ID == ASSET_CONTROLLER_ID: asset_path_noext_FN = AssetPath.pjoin(asset_base_noext + objectID_str + '_controller')
    elif asset_ID == ASSET_TRAILER_ID:    asset_path_noext_FN = AssetPath.pjoin(asset_base_noext + objectID_str + '_trailer')
    elif asset_ID == ASSET_TITLE_ID:      asset_path_noext_FN = AssetPath.pjoin(asset_base_noext + objectID_str + '_title')
    elif asset_ID == ASSET_SNAP_ID:       asset_path_noext_FN = AssetPath.pjoin(asset_base_noext + objectID_str + '_snap')
    elif asset_ID == ASSET_BOXFRONT_ID:   asset_path_noext_FN = AssetPath.pjoin(asset_base_noext + objectID_str + '_boxfront')
    elif asset_ID == ASSET_BOXBACK_ID:    asset_path_noext_FN = AssetPath.pjoin(asset_base_noext + objectID_str + '_boxback')
    elif asset_ID == ASSET_CARTRIDGE_ID:  asset_path_noext_FN = AssetPath.pjoin(asset_base_noext + objectID_str + '_cartridge')
    elif asset_ID == ASSET_FLYER_ID:      asset_path_noext_FN = AssetPath.pjoin(asset_base_noext + objectID_str + '_flyer')
    elif asset_ID == ASSET_MAP_ID:        asset_path_noext_FN = AssetPath.pjoin(asset_base_noext + objectID_str + '_map')
    elif asset_ID == ASSET_MANUAL_ID:     asset_path_noext_FN = AssetPath.pjoin(asset_base_noext + objectID_str + '_manual')
    else:
        asset_path_noext_FN = FileName('')
        log_error('assets_get_path_noext_SUFIX() Wrong asset_ID = {0}'.format(asset_ID))

    return asset_path_noext_FN

#
# Get a list of enabled assets.
#
# Returns tuple:
# configured_bool_list    List of boolean values. It has all assets defined in ROM_ASSET_LIST
# unconfigured_name_list  List of disabled asset names
#
def asset_get_configured_dir_list(launcher):
    configured_bool_list   = [False] * len(ROM_ASSET_LIST)
    unconfigured_name_list = []

    # >> Check if asset paths are configured or not
    for i, asset in enumerate(ROM_ASSET_LIST):
        A = assets_get_info_scheme(asset)
        configured_bool_list[i] = True if launcher[A.path_key] else False
        if not configured_bool_list[i]: 
            unconfigured_name_list.append(A.name)
            log_verb('asset_get_enabled_asset_list() {0:<9} path unconfigured'.format(A.name))
        else:
            log_debug('asset_get_enabled_asset_list() {0:<9} path configured'.format(A.name))

    return (configured_bool_list, unconfigured_name_list)

#
# Get a list of assets with duplicated paths. Refuse to do anything if duplicated paths found.
#
def asset_get_duplicated_dir_list(launcher):
    duplicated_bool_list   = [False] * len(ROM_ASSET_LIST)
    duplicated_name_list   = []

    # >> Check for duplicated asset paths
    for i, asset_i in enumerate(ROM_ASSET_LIST[:-1]):
        A_i = assets_get_info_scheme(asset_i)
        for j, asset_j in enumerate(ROM_ASSET_LIST[i+1:]):
            A_j = assets_get_info_scheme(asset_j)
            # >> Exclude unconfigured assets (empty strings).
            if not launcher[A_i.path_key] or not launcher[A_j.path_key]: continue
            # log_debug('asset_get_duplicated_asset_list() Checking {0:<9} vs {1:<9}'.format(A_i.name, A_j.name))
            if launcher[A_i.path_key] == launcher[A_j.path_key]:
                duplicated_bool_list[i] = True
                duplicated_name_list.append('{0} and {1}'.format(A_i.name, A_j.name))
                log_info('asset_get_duplicated_asset_list() DUPLICATED {0} and {1}'.format(A_i.name, A_j.name))

    return duplicated_name_list

#
# Search for local assets and place found files into a list.
# Returned list all has assets as defined in ROM_ASSET_LIST.
# This function is used in the ROM Scanner.
#
# launcher               -> launcher dictionary
# ROMFile                -> FileName object
# enabled_ROM_asset_list -> list of booleans
#
# todo: !!!! Orphaned method?
def assets_search_local_cached_assets(launcher, ROMFile, enabled_ROM_asset_list):
    log_verb('assets_search_local_cached_assets() Searching for ROM local assets...')
    local_asset_list = [''] * len(ROM_ASSET_LIST)
    rom_basename_noext = ROMFile.getBase_noext()
    for i, asset_kind in enumerate(ROM_ASSET_LIST):
        AInfo = assets_get_info_scheme(asset_kind)
        if not enabled_ROM_asset_list[i]:
            log_verb('assets_search_local_cached_assets() Disabled {0:<9}'.format(AInfo.name))
            continue
        local_asset = misc_search_file_cache(launcher[AInfo.path_key], rom_basename_noext, AInfo.exts)

        if local_asset:
            local_asset_list[i] = local_asset.getPath()
            log_verb('assets_search_local_cached_assets() Found    {0:<9} "{1}"'.format(AInfo.name, local_asset_list[i]))
        else:
            local_asset_list[i] = ''
            log_verb('assets_search_local_cached_assets() Missing  {0:<9}'.format(AInfo.name))

    return local_asset_list

#
# Search for local assets and put found files into a list.
# This function is used in _roms_add_new_rom() where there is no need for a file cache.
#
def assets_search_local_assets(launcher, ROMFile, enabled_ROM_asset_list):
    log_verb('assets_search_local_assets() Searching for ROM local assets...')
    local_asset_list = [''] * len(ROM_ASSET_LIST)
    for i, asset_kind in enumerate(ROM_ASSET_LIST):
        AInfo = assets_get_info_scheme(asset_kind)
        if not enabled_ROM_asset_list[i]:
            log_verb('assets_search_local_assets() Disabled {0:<9}'.format(AInfo.name))
            continue
        asset_path = FileName(launcher[AInfo.path_key])
        local_asset = misc_look_for_file(asset_path, ROMFile.getBase_noext(), AInfo.exts)

        if local_asset:
            local_asset_list[i] = local_asset.getPath()
            log_verb('assets_search_local_assets() Found    {0:<9} "{1}"'.format(AInfo.name, local_asset_list[i]))
        else:
            local_asset_list[i] = ''
            log_verb('assets_search_local_assets() Missing  {0:<9}'.format(AInfo.name))

    return local_asset_list

#
# A) This function checks if all path_* share a common root directory. If so
#    this function returns that common directory as an Unicode string.
# B) If path_* do not share a common root directory this function returns ''.
#
def assets_get_ROM_asset_path(launcher):
    ROM_asset_path = ''
    duplicated_bool_list = [False] * len(ROM_ASSET_LIST)
    AInfo_first = assets_get_info_scheme(ROM_ASSET_LIST[0])
    path_first_asset_FN = FileName(launcher[AInfo_first.path_key])
    log_debug('assets_get_ROM_asset_path() path_first_asset "{0}"'.format(path_first_asset_FN.getPath()))
    for i, asset_kind in enumerate(ROM_ASSET_LIST):
        AInfo = assets_get_info_scheme(asset_kind)
        current_path_FN = FileName(launcher[AInfo.path_key])
        if current_path_FN.getDir() == path_first_asset_FN.getDir():
            duplicated_bool_list[i] = True

    return path_first_asset_FN.getDir() if all(duplicated_bool_list) else ''

# #################################################################################################
# #################################################################################################
# Data storage objects.
# #################################################################################################
# #################################################################################################
#
# * Repository class for creating and retrieveing Categories/Launchers/ROM Collection objects.
#
# * This object only retrieves database dictionaries. Actual objects are created by the
#   class AELObjectFactory().
#
# * ROM objects can be created exclusively by Launcher objects using the ROMSetRepository class.
#
class ObjectRepository(object):
    def __init__(self, g_PATHS, g_settings):
        self.PATHS = g_PATHS
        self.settings = g_settings

        # Categories/Launchers are needed for virtually every AEL operation so load it
        # right now.
        # When AEL is used for the first time and categories.xml does not exists, just create
        # empty structures.
        # ROM Collection index is loaded lazily if needed.
        self.header_dic  = {}
        self.categories  = {}
        self.launchers   = {}
        self.collections = None
        if not self.PATHS.CATEGORIES_FILE_PATH.exists():
            log_debug('ObjectRepository::init() categories.xml does not exist. Creating empty data.')
        else:
            fs_load_catfile(self.PATHS.CATEGORIES_FILE_PATH,
                            self.header_dic, self.categories, self.launchers)

    def num_categories(self): return len(self.categories)

    def num_launchers(self): return len(self.launchers)

    def num_launchers_in_cat(self, category_id):
        # This implementation is slow, must be optimised.
        num_launchers = 0
        for launcher_id in self.launchers:
            if self.launchers[launcher_id]['categoryID'] != category_id: continue
            num_launchers += 1

        return num_launchers

    #
    # Finds an actual Category by ID in the database.
    # Returns a Category database dictionary or None if not found.
    #
    def find_category(self, category_id):
        if category_id in self.categories:
            category_dic = self.categories[category_id]
        else:
            category_dic = None

        return category_dic

    def find_category_all(self):
        category_dic_list = []
        for category_key in sorted(self.categories, key = lambda c : self.categories[c]['m_name']):
            category_dic_list.append(self.categories[category_key])

        return category_dic_list

    # Returns an OrderedDict, key is category_id and value is the Category name.
    # Categories are ordered alphabetically by m_name.
    # This function is useful for select dialogs.
    def get_categories_odict(self):
        categories_odict = collections.OrderedDict()
        # sorted(category_list, key = lambda c : c.get_name())
        for category_id in sorted(self.categories, key = lambda c : self.categories[c]['m_name']):
            categories_odict[category_id] = self.categories[category_id]['m_name']

        return categories_odict

    #
    # Finds an actual Launcher by ID in the database.
    # Returns a Launcher database dictionary or None if not found.
    #
    def find_launcher(self, launcher_id):
        if launcher_id in self.launchers:
            launcher_dic = self.launchers[launcher_id]
        else:
            launcher_dic = None

        return launcher_dic

    #
    # Returns a list of launchers belonging to category_id
    # Launchers are sorted alphabetically by m_name.
    #
    def find_launchers_by_category_id(self, category_id):
        launchers_dic_list = []
        for launcher_id in self.launchers:
            if self.launchers[launcher_id]['categoryID'] != category_id: continue
            launchers_dic_list.append(self.launchers[launcher_id])

        sorted_launcher_dic_list = []
        for launcher_dic in sorted(launchers_dic_list, key = lambda c : c['m_name']):
            sorted_launcher_dic_list.append(launcher_dic)

        return sorted_launcher_dic_list

    # Removes a category from the database.
    # Launchers belonging to this Category must be deleted first, otherwise will become orphaned.
    def delete_category(self, category):
        category_id = category.get_id()
        del self.categories[category_id]
        self.commit_database()

    #
    # Removes a Launcher from the database.
    # If Launcher supports ROMs it also removes all files associated with the Launcher.
    #
    def delete_launcher(self, launcher):
        if launcher.supports_launching_roms(): launcher.delete_ROM_databases()
        del self.launchers[launcher.get_id()]
        self.save_main_database()

    def save_category(self, category_dic):
        self.categories[category_dic['id']] = category_dic
        self.save_main_database()

    #
    # Use this function instead of save_object() when the launcher timestamp must be controlled.
    #
    def save_launcher(self, launcher_dic, update_launcher_timestamp = True):
        if update_launcher_timestamp:
            launcher_dic['timestamp_launcher'] = time.time()
        self.launchers[launcher_dic['id']] = launcher_dic
        self.save_main_database()

    # Saves the Categories and Launchers in the categories.xml database.
    # Updates the database timestamp.
    def save_main_database(self):
        # >> time.time() returns a float. Usually precision is much better than a second,
        # >> but not always.
        # >> See https://docs.python.org/2/library/time.html#time.time
        # NOTE When updating reports timestamp of categories/launchers this must not be modified.
        self.header_dic['database_version'] = '0.10.0'
        self.header_dic['update_timestamp'] = time.time()
        fs_write_catfile(self.PATHS.CATEGORIES_FILE_PATH,
                         self.header_dic, self.categories, self.launchers)

# -------------------------------------------------------------------------------------------------
# Repository class for Collection objects.
# Arranges retrieving and storing of the Collection launchers from and into the xml data file.
# -------------------------------------------------------------------------------------------------
class CollectionRepository(object):
    def __init__(self, PATHS, settings, obj_factory):
        # log_debug('CollectionRepository::__init__()')
        self.obj_factory = obj_factory

    def _parse_xml_to_dictionary(self, collection_element):
        __debug_xml_parser = False
        collection = { 'type': LAUNCHER_COLLECTION }
        # Parse child tags of category
        for collection_child in collection_element:
            # By default read strings
            xml_text = collection_child.text if collection_child.text is not None else ''
            xml_text = text_unescape_XML(xml_text)
            xml_tag  = collection_child.tag
            if __debug_xml_parser: log_debug('{0} --> {1}'.format(xml_tag, xml_text.encode('utf-8')))

            # Internal data is always stored as Unicode. ElementTree already outputs Unicode.
            collection[xml_tag] = xml_text

        return collection

    def find(self, collection_id):
        collection_element = self.data_context.get_node('Collection', collection_id)
        if collection_element is None:
            log_debug('Cannot find collection with id {}'.format(collection_id))
            return None
        collection_dic = self._parse_xml_to_dictionary(collection_element)
        collection = self.launcher_factory.create(collection_dic)

        return collection

    def find_all(self):
        collections = []
        collection_elements = self.data_context.get_nodes('Collection')
        log_debug('Found {0} collections'.format(len(collection_element)))
        for collection_element in collection_elements:
            collection_dic = self._parse_xml_to_dictionary(collection_element)
            collection = self.launcher_factory.create(collection_dic)
            collections.append(collection)

        return collections

    def save(self, collection, update_launcher_timestamp = True):
        if update_launcher_timestamp:
            collection.update_timestamp()
        collection_id   = collection.get_id()
        collection_dic = collection.get_data_dic()
        self.data_context.save_node('Collection', collection_id, collection_dic)
        self.data_context.commit()

    def save_multiple(self, collections, update_launcher_timestamp = True):
        for collection in collections:
            if update_launcher_timestamp:
                collection.update_timestamp()
            collection_id   = collection.get_id()
            collection_dic = collection.get_data_dic()
            self.data_context.save_node('Collection', collection_id, collection_dic)
        self.data_context.commit()

    def delete(self, collection):
        collection_id = collection.get_id()
        self.data_context.remove_node('Collection', collection_id)
        self.data_context.commit()

# -------------------------------------------------------------------------------------------------
# Rom sets constants
# -------------------------------------------------------------------------------------------------
ROMSET_CPARENT  = '_index_CParent'
ROMSET_PCLONE   = '_index_PClone'
ROMSET_PARENTS  = '_parents'
ROMSET_DAT      = '_DAT'

# -------------------------------------------------------------------------------------------------
# --- Repository class for ROM set objects of Standard ROM Launchers ---
# Arranges retrieving and storing of roms belonging to a particular standard ROM launcher.
#
# NOTE ROMs in a collection are stored as a list and ROMs in Favourites are stored as
#      a dictionary. Convert the Collection list into an ordered dictionary and then
#      converted back the ordered dictionary into a list before saving the collection.
# -------------------------------------------------------------------------------------------------
class ROMSetRepository(object):
    def __init__(self, PATHS, settings, store_as_dictionary = True):
        self.PATHS = PATHS
        self.settings = settings
        self.store_as_dictionary = store_as_dictionary
        self.ROMs_dir = self.PATHS.ROMS_DIR

    #
    # Loads ROM databases from disk
    #
    def load_ROMs(self, launcher, view_mode = None):
        log_debug('ROMSetRepository::load_ROMs() Starting ...')
        roms_base_noext = launcher.get_roms_base()
        if view_mode is None: view_mode = launcher.get_display_mode()

        if roms_base_noext is None:
            repository_file = self.ROMs_dir
        elif view_mode == LAUNCHER_DMODE_FLAT:
            repository_file = self.ROMs_dir.pjoin('{}.json'.format(roms_base_noext))
        else:
            repository_file = self.ROMs_dir.pjoin('{}_parents.json'.format(roms_base_noext))
        if not repository_file.exists():
            log_warning('Launcher JSON not found "{0}"'.format(repository_file.getPath()))
            return None
        log_info('Loading ROMs in Launcher ({0}:{1}) ...'.format(
            launcher.get_launcher_type_name(), launcher.get_name()))
        log_info('View mode {0}...'.format(view_mode))

        roms_data = {}
        # --- Parse using json module ---
        # >> On Github issue #8 a user had an empty JSON file for ROMs. This raises
        #    exception exceptions.ValueError and launcher cannot be deleted. Deal
        #    with this exception so at least launcher can be rescanned.
        log_verb('RomSetRepository.find_by_launcher(): Loading roms from file {0}'.format(repository_file.getPath()))
        try:
            roms_data = repository_file.readJson()
        except ValueError:
            statinfo = repository_file.stat()
            log_error('RomSetRepository.find_by_launcher(): ValueError exception in json.load() function')
            log_error('RomSetRepository.find_by_launcher(): Dir  {0}'.format(repository_file.getPath()))
            log_error('RomSetRepository.find_by_launcher(): Size {0}'.format(statinfo.st_size))
            return None

        # --- Extract roms from JSON data structure and ensure version is correct ---
        if roms_data and isinstance(roms_data, list) and 'control' in roms_data[0]:
            control_str = roms_data[0]['control']
            version_int = roms_data[0]['version']
            roms_data   = roms_data[1]

        roms = {}
        if isinstance(roms_data, list):
            for rom_data in roms_data:
                r = Rom(rom_data)
                key = r.get_id()
                roms[key] = r
        else:
            for key in roms_data:
                r = Rom(roms_data[key])
                roms[key] = r

        return roms

    def find_index_file_by_launcher(self, launcher, type):
        roms_base_noext = launcher.get_roms_base()
        repository_file = self.roms_dir.pjoin('{0}{1}.json'.format(roms_base_noext, type))

        if not repository_file.exists():
            log_warning('RomSetRepository.find_index_file_by_launcher(): File not found {0}'.format(repository_file.getPath()))
            return None

        log_verb('RomSetRepository.find_index_file_by_launcher(): Loading rom index from file {0}'.format(repository_file.getPath()))
        try:
            index_data = repository_file.readJson()
        except ValueError:
            statinfo = repository_file.stat()
            log_error('RomSetRepository.find_index_file_by_launcher(): ValueError exception in json.load() function')
            log_error('RomSetRepository.find_index_file_by_launcher(): Dir  {0}'.format(repository_file.getPath()))
            log_error('RomSetRepository.find_index_file_by_launcher(): Size {0}'.format(statinfo.st_size))
            return None

        return index_data

    def save_rom_set(self, launcher, roms, view_mode = None):
        romdata = None
        if self.store_as_dictionary:
            romdata = {key: roms[key].get_data() for (key) in roms}
        else:
            romdata = [roms[key].get_data() for (key) in roms]

        # --- Create JSON data structure, including version number ---
        control_dic = {
            'control' : 'Advanced Emulator {} ROMs'.format(launcher.get_launcher_type_name()),
            'version' : AEL_STORAGE_FORMAT
        }
        raw_data = []
        raw_data.append(control_dic)
        raw_data.append(romdata)

        # >> Get file names
        roms_base_noext = launcher.get_roms_base()

        if view_mode is None:
            view_mode = launcher.get_display_mode()

        if roms_base_noext is None:
            repository_file = self.roms_dir
        elif view_mode == LAUNCHER_DMODE_FLAT:
            repository_file = self.roms_dir.pjoin('{}.json'.format(roms_base_noext))
        else:
            repository_file = self.roms_dir.pjoin('{}_parents.json'.format(roms_base_noext))

        log_verb('RomSetRepository.save_rom_set() Dir  {0}'.format(self.roms_dir.getPath()))
        log_verb('RomSetRepository.save_rom_set() JSON {0}'.format(repository_file.getPath()))

        # >> Write ROMs JSON dictionary.
        # >> Do note that there is a bug in the json module where the ensure_ascii=False flag can produce
        # >> a mix of unicode and str objects.
        # >> See http://stackoverflow.com/questions/18337407/saving-utf-8-texts-in-json-dumps-as-utf8-not-as-u-escape-sequence
        try:
            repository_file.writeJson(raw_data)
        except OSError:
            kodi_notify_warn('(OSError) Cannot write {0} file'.format(repository_file.getPath()))
            log_error('RomSetRepository.save_rom_set() (OSError) Cannot write {0} file'.format(repository_file.getPath()))
        except IOError:
            kodi_notify_warn('(IOError) Cannot write {0} file'.format(repository_file.getPath()))
            log_error('RomSetRepository.save_rom_set() (IOError) Cannot write {0} file'.format(repository_file.getPath()))

    # -------------------------------------------------------------------------------------------------
    # Standard ROM databases
    # -------------------------------------------------------------------------------------------------
    #
    # <roms_base_noext>.json
    # <roms_base_noext>.xml
    # <roms_base_noext>_index_CParent.json
    # <roms_base_noext>_index_PClone.json
    # <roms_base_noext>_parents.json
    # <roms_base_noext>_DAT.json
    #
    def delete_all_by_launcher(self, launcher):
        roms_base_noext = launcher.get_roms_base()

        # >> Delete ROMs JSON file
        roms_json_FN = self.roms_dir.pjoin(roms_base_noext + '.json')
        if roms_json_FN.exists():
            log_info('Deleting ROMs JSON    "{0}"'.format(roms_json_FN.getPath()))
            roms_json_FN.unlink()

        # >> Delete ROMs info XML file
        roms_xml_FN = self.roms_dir.pjoin(roms_base_noext + '.xml')
        if roms_xml_FN.exists():
            log_info('Deleting ROMs XML     "{0}"'.format(roms_xml_FN.getPath()))
            roms_xml_FN.unlink()

        # >> Delete No-Intro/Redump stuff if exist
        roms_index_CParent_FN = self.roms_dir.pjoin(roms_base_noext + '_index_CParent.json')
        if roms_index_CParent_FN.exists():
            log_info('Deleting CParent JSON "{0}"'.format(roms_index_CParent_FN.getPath()))
            roms_index_CParent_FN.unlink()

        roms_index_PClone_FN = self.roms_dir.pjoin(roms_base_noext + '_index_PClone.json')
        if roms_index_PClone_FN.exists():
            log_info('Deleting PClone JSON  "{0}"'.format(roms_index_PClone_FN.getPath()))
            roms_index_PClone_FN.unlink()

        roms_parents_FN = self.roms_dir.pjoin(roms_base_noext + '_parents.json')
        if roms_parents_FN.exists():
            log_info('Deleting parents JSON "{0}"'.format(roms_parents_FN.getPath()))
            roms_parents_FN.unlink()

        roms_DAT_FN = self.roms_dir.pjoin(roms_base_noext + '_DAT.json')
        if roms_DAT_FN.exists():
            log_info('Deleting DAT JSON     "{0}"'.format(roms_DAT_FN.getPath()))
            roms_DAT_FN.unlink()

        return

    def delete_by_launcher(self, launcher, kind):
        roms_base_noext     = launcher.get_roms_base()
        rom_set_file_name   = roms_base_noext + kind
        rom_set_path        = self.roms_dir.pjoin(rom_set_file_name + '.json')

        if rom_set_path.exists():
            log_info('delete_by_launcher() Deleting {0}'.format(rom_set_path.getPath()))
            rom_set_path.unlink()

        return

# -------------------------------------------------------------------------------------------------
# Strategy class for updating the ROM play statistics.
# Updates the amount of times a ROM is played and which rom recently has been played.
# Uses functions in disk_IO.py for maximum speed.
# ROMStatisticsStrategy() is exclusively called at ROM execution time.
# -------------------------------------------------------------------------------------------------
class ROMStatisticsStrategy(object):
    def __init__(self, PATHS, settings):
        self.PATHS = PATHS
        self.settings = settings
        self.MAX_RECENT_PLAYED_ROMS = 100
        # self.recent_played_launcher = recent_played_launcher
        # self.most_played_launcher = most_played_launcher

    def update_launched_rom_stats(self, recent_rom):
        # --- Compute ROM recently played list ---
        recently_played_roms = self.recent_played_launcher.get_roms()
        recently_played_roms = [rom for rom in recently_played_roms if rom.get_id() != recent_rom.get_id()]
        recently_played_roms.insert(0, recent_rom)

        if len(recently_played_roms) > self.MAX_RECENT_PLAYED_ROMS:
            log_debug('RomStatisticsStrategy() len(recently_played_roms) = {0}'.format(len(recently_played_roms)))
            log_debug('RomStatisticsStrategy() Trimming list to {0} ROMs'.format(self.MAX_RECENT_PLAYED_ROMS))

            temp_list            = recently_played_roms[:self.MAX_RECENT_PLAYED_ROMS]
            recently_played_roms = temp_list

        self.recent_played_launcher.update_rom_set(recently_played_roms)

        recent_rom.increase_launch_count()

        # --- Compute most played ROM statistics ---
        most_played_roms = self.most_played_launcher.get_roms()
        if most_played_roms is None:
            most_played_roms = []
        else:
            most_played_roms = [rom for rom in most_played_roms if rom.get_id() != recent_rom.get_id()]
        most_played_roms.append(recent_rom)
        self.most_played_launcher.update_rom_set(most_played_roms)

# -------------------------------------------------------------------------------------------------
# Abstract base class for business objects which support the generic
# metadata fields and assets.
#
# --- Class hierarchy ---
#
# MetaDataItemABC(object) (abstract class)
# |
# |----- Category
# |      |
# |      |----- VirtualCategory
# |
# |----- ROM
# |
# |----- LauncherABC (abstract class)
#        |
#        |----- StandaloneLauncher (Standalone launcher)
#        |
#        |----- ROMLauncherABC (abstract class)
#               |
#               |----- CollectionLauncher (ROM Collection launcher)
#               |
#               |----- VirtualLauncher (Browse by ... launcher)
#               |
#               |----- StandardRomLauncher (Standard launcher)
#               |
#               |----- LnkLauncher
#               |
#               |----- RetroplayerLauncher
#               |
#               |----- RetroarchLauncher
#               |
#               |----- SteamLauncher
#               |
#               |----- NvidiaGameStreamLauncher
#
# -------------------------------------------------------------------------------------------------
class MetaDataItemABC(object):
    __metaclass__ = abc.ABCMeta

    #
    # Addon PATHS is required to store/retrieve assets.
    # Addon settings is required because the way the metadata is displayed may depend on
    # some addon settings.
    #
    def __init__(self, PATHS, addon_settings, entity_data, objectRepository):
        self.PATHS = PATHS
        self.settings = addon_settings
        self.entity_data = entity_data
        self.objectRepository = objectRepository

    # --------------------------------------------------------------------------------------------
    # Core functions
    # --------------------------------------------------------------------------------------------
    @abc.abstractmethod
    def get_object_name(self): pass

    @abc.abstractmethod
    def get_assets_kind(self): pass

    @abc.abstractmethod
    def save_to_disk(self): pass

    @abc.abstractmethod
    def delete_from_disk(self): pass

    # --- Database ID and utilities ---------------------------------------------------------------
    def set_id(self, id):
        self.entity_data['id'] = id

    def get_id(self):
        return self.entity_data['id']

    def get_data_dic(self):
        return self.entity_data

    def copy_of_data_dic(self):
        return self.entity_data.copy()

    def set_custom_attribute(self, key, value):
        self.entity_data[key] = value

    def get_custom_attribute(self, key, default_value = None):
        return self.entity_data[key] if key in self.entity_data else default_value

    def import_data_dic(self, data):
        for key in data:
            self.entity_data[key] = data[key]

    def dump_data_dic_to_log(self):
        log_debug('Dumping object {0}'.format(self.__class__))
        for key in self.entity_data:
            log_debug('[{0}] = {1}'.format(key, unicode(self.entity_data[key])))

    # NOTE Rename to get_filename_from_field()
    def _get_value_as_filename(self, field):
        if not field in self.entity_data: return None
        path = self.entity_data[field]
        if path == '': return None

        return FileName(path)

    # --- Metadata --------------------------------------------------------------------------------
    def get_name(self):
        return self.entity_data['m_name'] if 'm_name' in self.entity_data else 'Unknown'

    def set_name(self, name):
        self.entity_data['m_name'] = name

    def get_releaseyear(self):
        return self.entity_data['m_year'] if 'm_year' in self.entity_data else ''

    def set_releaseyear(self, releaseyear):
        self.entity_data['m_year'] = releaseyear

    def get_genre(self):
        return self.entity_data['m_genre'] if 'm_genre' in self.entity_data else ''

    def set_genre(self, genre):
        self.entity_data['m_genre'] = genre

    def get_developer(self):
        return self.entity_data['m_developer'] if 'm_developer' in self.entity_data else ''

    def set_developer(self, developer):
        self.entity_data['m_developer'] = developer

    # In AEL 0.9.7 m_rating is stored as a string.
    def get_rating(self):
        return int(self.entity_data['m_rating']) if self.entity_data['m_rating'] else ''

    def set_rating(self, rating):
        try:
            self.entity_data['m_rating'] = int(rating)
        except:
            self.entity_data['m_rating'] = ''

    def get_plot(self):
        return self.entity_data['m_plot'] if 'm_plot' in self.entity_data else ''

    def set_plot(self, plot):
        self.entity_data['m_plot'] = plot

    #
    # Used when rendering Categories/Launchers/ROMs
    #
    def get_trailer(self):
        return self.entity_data['s_trailer'] if 's_trailer' in self.entity_data else ''

    def set_trailer(self, trailer_str):
        self.entity_data['s_trailer'] = trailer_str

    # --- Finished status stuff -------------------------------------------------------------------
    def is_finished(self):
        return 'finished' in self.entity_data and self.entity_data['finished']

    def get_finished_str(self):
        finished = self.entity_data['finished']
        finished_display = 'Finished' if finished == True else 'Unfinished'

        return finished_display

    def change_finished_status(self):
        finished = self.entity_data['finished']
        finished = False if finished else True
        self.entity_data['finished'] = finished

    # --- Assets/artwork --------------------------------------------------------------------------
    def has_asset(self, asset_info):
        if not asset_info.key in self.entity_data: return False

        return self.entity_data[asset_info.key] != None and self.entity_data[asset_info.key] != ''

    def get_asset_str(self, asset_info):
        return self.entity_data[asset_info.key] if asset_info.key in self.entity_data else ''

    def get_asset_FN(self, asset_info):
        return FileName(self.get_asset_str(asset_info))

    def set_asset(self, asset_info, path_FN):
        self.entity_data[asset_info.key] = path_FN.getPath()

    def clear_asset(self, asset_info):
        self.entity_data[asset_info.key] = ''

    #
    # Get a list of the assets that can be mapped.
    # Returns a list of AssetInfo objects.
    #
    def get_default_asset_list(self):
        return g_assetFactory.get_asset_list_by_IDs(DEFAULTABLE_ASSET_ID_LIST)

# -------------------------------------------------------------------------------------------------
# Class representing an AEL Cateogry.
# Contains code to generate the context menus passed to Dialog.select()
# -------------------------------------------------------------------------------------------------
class Category(MetaDataItemABC):
    def __init__(self, PATHS, settings, category_dic, objectRepository):
        # Concrete classes are responsible of creating a default entity_data dictionary
        # with sensible defaults.
        if category_dic is None:
            category_dic = fs_new_category()
            category_dic['id'] = misc_generate_random_SID()
        super(Category, self).__init__(PATHS, settings, category_dic, objectRepository)

    def get_object_name(self): return 'Category'

    def get_assets_kind(self): return KIND_ASSET_CATEGORY

    def is_virtual(self): return False

    def save_to_disk(self): self.objectRepository.save_category(self.entity_data)

    def delete_from_disk(self):
        # Object becomes invalid after deletion.
        self.objectRepository.delete_category(self.entity_data)
        self.entity_data = None
        self.objectRepository = None

    def num_launchers(self):
        return self.objectRepository.num_launchers_in_cat(self.entity_data['id'])

    def get_main_edit_options(self):
        options = collections.OrderedDict()
        options['EDIT_METADATA']       = 'Edit Metadata ...'
        options['EDIT_ASSETS']         = 'Edit Assets/Artwork ...'
        options['EDIT_DEFAULT_ASSETS'] = 'Choose default Assets/Artwork ...'
        options['CATEGORY_STATUS']     = 'Category status: {0}'.format(self.get_finished_str())
        options['EXPORT_CATEGORY_XML'] = 'Export Category XML configuration ...'
        options['DELETE_CATEGORY']     = 'Delete Category'

        return options

    def get_metadata_edit_options(self):
        # NOTE The Category NFO file logic must be moved to this class. Settings not need to
        #      be used as a parameter here.
        NFO_FileName = fs_get_category_NFO_name(self.settings, self.entity_data)
        NFO_found_str = 'NFO found' if NFO_FileName.exists() else 'NFO not found'
        plot_str = text_limit_string(self.get_plot(), PLOT_STR_MAXSIZE)

        options = collections.OrderedDict()
        options['EDIT_METADATA_TITLE']       = "Edit Title: '{0}'".format(self.get_name())
        options['EDIT_METADATA_RELEASEYEAR'] = "Edit Release Year: '{0}'".format(self.get_releaseyear())
        options['EDIT_METADATA_GENRE']       = "Edit Genre: '{0}'".format(self.get_genre())
        options['EDIT_METADATA_DEVELOPER']   = "Edit Developer: '{0}'".format(self.get_developer())
        options['EDIT_METADATA_RATING']      = "Edit Rating: '{0}'".format(self.get_rating())
        options['EDIT_METADATA_PLOT']        = "Edit Plot: '{0}'".format(plot_str)
        options['IMPORT_NFO_FILE']           = 'Import NFO file (default, {0})'.format(NFO_found_str)
        options['IMPORT_NFO_FILE_BROWSE']    = 'Import NFO file (browse NFO file) ...'
        options['SAVE_NFO_FILE']             = 'Save NFO file (default location)'

        return options

    #
    # Returns an ordered dictionary with all the object assets, ready to be edited.
    # Keys are AssetInfo objects.
    # Values are the current file for the asset as Unicode string or '' if the asset is not set.
    #
    def get_assets_odict(self):
        asset_info_list = g_assetFactory.get_asset_list_by_IDs(CATEGORY_ASSET_ID_LIST)
        asset_odict = collections.OrderedDict()
        for asset_info in asset_info_list:
            asset_fname_str = self.entity_data[asset_info.key] if self.entity_data[asset_info.key] else ''
            asset_odict[asset_info] = asset_fname_str

        return asset_odict

    #
    # Get a list of the assets that can be mapped to a defaultable asset.
    # They must be images, no videos, no documents.
    #
    def get_mappable_asset_list(self):
        return g_assetFactory.get_asset_list_by_IDs(MAPPABLE_CATEGORY_ASSET_ID_LIST)

    #
    # Gets the database filename mapped for asset_info.
    # Note that the mapped asset uses diferent fields wheter it is a Category/Launcher/ROM
    #
    def get_mapped_asset_key(self, asset_info):
        return self.entity_data[asset_info.default_key]

    def set_mapped_asset_key(self, asset_info, mapped_to_info):
        self.entity_data[asset_info.default_key] = mapped_to_info.key

# -------------------------------------------------------------------------------------------------
# Class representing the virtual categories in AEL.
# All ROM Collections is a Virtual Category.
# ...
# -------------------------------------------------------------------------------------------------
class VirtualCategory(MetaDataItemABC):
    #
    # obj_dic is mandatory in Virtual Categories an must have the following fields:
    #  1) id
    #  2) type
    #  3) m_name
    #
    def __init__(self, PATHS, settings, obj_dic, objectRepository):
        # Concrete classes are responsible of creating a default entity_data dictionary
        # with sensible defaults.
        # This object is special, obj_dic must be not None and have certain fields.
        entity_data = fs_new_category()
        entity_data['id'] = obj_dic['id']
        entity_data['type'] = obj_dic['type']
        entity_data['m_name'] = obj_dic['m_name']
        super(VirtualCategory, self).__init__(PATHS, settings, entity_data, objectRepository)

    def get_object_name(self): return 'Virtual Category'

    def get_assets_kind(self): return KIND_ASSET_CATEGORY

    def is_virtual(self): return True

    def save_to_disk(self): pass

    def delete_from_disk(self): pass

# -------------------------------------------------------------------------------------------------
# Class representing a ROM file you can play through AEL.
# -------------------------------------------------------------------------------------------------
class ROM(MetaDataItemABC):
    def __init__(self, rom_data = None):
        super(ROM, self).__init__(rom_data)
        if self.entity_data is None:
            self.entity_data = {
             'id' : misc_generate_random_SID(),
             'm_name' : '',
             'm_year' : '',
             'm_genre' : '',
             'm_developer' : '',
             'm_nplayers' : '',
             'm_esrb' : ESRB_PENDING,
             'm_rating' : '',
             'm_plot' : '',
             'filename' : '',
             'disks' : [],
             'altapp' : '',
             'altarg' : '',
             'finished' : False,
             'nointro_status' : NOINTRO_STATUS_NONE,
             'pclone_status' : PCLONE_STATUS_NONE,
             'cloneof' : '',
             's_title' : '',
             's_snap' : '',
             's_boxfront' : '',
             's_boxback' : '',
             's_cartridge' : '',
             's_fanart' : '',
             's_banner' : '',
             's_clearlogo' : '',
             's_flyer' : '',
             's_map' : '',
             's_manual' : '',
             's_trailer' : ''
             }

    # is this virtual only? Should we make a VirtualRom(Rom)?
    def get_launcher_id(self):
        return self.entity_data['launcherID']

    def is_virtual_rom(self):
        return 'launcherID' in self.entity_data

    def get_nointro_status(self):
        return self.entity_data['nointro_status']

    def get_pclone_status(self):
        return self.entity_data['pclone_status']

    def get_clone(self):
        return self.entity_data['cloneof']
    
    def has_alternative_application(self):
        return 'altapp' in self.entity_data and self.entity_data['altapp']

    def get_alternative_application(self):
        return self.entity_data['altapp']

    def has_alternative_arguments(self):
        return 'altarg' in self.entity_data and self.entity_data['altarg']

    def get_alternative_arguments(self):
        return self.entity_data['altarg']

    def get_filename(self):
        return self.entity_data['filename']

    def get_file(self):
        return self._get_value_as_filename('filename')

    def has_multiple_disks(self):
        return 'disks' in self.entity_data and self.entity_data['disks']

    def get_disks(self):
        if not self.has_multiple_disks():
            return []

        return self.entity_data['disks']

    def get_nfo_file(self):
        ROMFileName = self.get_file()
        nfo_file_path = ROMFileName.switchExtension('.nfo')
        return nfo_file_path

    def get_number_of_players(self):
        return self.entity_data['m_nplayers']

    def get_esrb_rating(self):
        return self.entity_data['m_esrb']

    def get_favourite_status(self):
        return self.entity_data['fav_status']

    def get_launch_count(self):
        return self.entity_data['launch_count']

    def set_file(self, file):
        self.entity_data['filename'] = file.getPath()

    def add_disk(self, disk):
        self.entity_data['disks'].append(disk)

    def set_number_of_players(self, amount):
        self.entity_data['m_nplayers'] = amount

    def set_esrb_rating(self, esrb):
        self.entity_data['m_esrb'] = esrb

    def set_nointro_status(self, status):
        self.entity_data['nointro_status'] = status

    def set_pclone_status(self, status):
        self.entity_data['pclone_status'] = status

    def set_clone(self, clone):
        self.entity_data['cloneof'] = clone

    # todo: definitly something for a inherited FavouriteRom class
    # >> Favourite ROM unique fields
    # >> Favourite ROMs in "Most played ROMs" DB also have 'launch_count' field.
    def set_favourite_status(self, state):
        self.entity_data['fav_status'] = state

    def increase_launch_count(self):
        launch_count = self.entity_data['launch_count'] if 'launch_count' in self.entity_data else 0
        launch_count += 1
        self.entity_data['launch_count'] = launch_count

    def set_alternative_application(self, application):
        self.entity_data['altapp'] = application

    def set_alternative_arguments(self, arg):
        self.entity_data['altarg'] = arg

    def copy(self):
        data = self.copy_of_data()
        return Rom(data)

    def get_edit_options(self, category_id):
        delete_rom_txt = 'Delete ROM'
        if category_id == VCATEGORY_FAVOURITES_ID:
            delete_rom_txt = 'Delete Favourite ROM'
        if category_id == VCATEGORY_COLLECTIONS_ID:
            delete_rom_txt = 'Delete Collection ROM'

        options = collections.OrderedDict()
        options['EDIT_METADATA']    = 'Edit Metadata ...'
        options['EDIT_ASSETS']      = 'Edit Assets/Artwork ...'
        options['ROM_STATUS']       = 'Status: {0}'.format(self.get_state()).encode('utf-8')

        options['ADVANCED_MODS']    = 'Advanced Modifications ...'
        options['DELETE_ROM']       = delete_rom_txt

        if category_id == VCATEGORY_FAVOURITES_ID:
            options['MANAGE_FAV_ROM']   = 'Manage Favourite ROM object ...'
            
        elif category_id == VCATEGORY_COLLECTIONS_ID:
            options['MANAGE_COL_ROM']       = 'Manage Collection ROM object ...'
            options['MANAGE_COL_ROM_POS']   = 'Manage Collection ROM position ...'

        return options

    # >> Metadata edit dialog
    def get_metadata_edit_options(self):
        NFO_FileName = fs_get_ROM_NFO_name(self.get_data())
        NFO_found_str = 'NFO found' if NFO_FileName.exists() else 'NFO not found'
        plot_str = text_limit_string(self.entity_data['m_plot'], PLOT_STR_MAXSIZE)

        rating = self.get_rating()
        if rating == -1:
            rating = 'not rated'

        options = collections.OrderedDict()
        options['EDIT_TITLE']             = u"Edit Title: '{0}'".format(self.get_name()).encode('utf-8')
        options['EDIT_RELEASEYEAR']       = u"Edit Release Year: '{0}'".format(self.get_releaseyear()).encode('utf-8')
        options['EDIT_GENRE']             = u"Edit Genre: '{0}'".format(self.get_genre()).encode('utf-8')
        options['EDIT_DEVELOPER']         = u"Edit Developer: '{0}'".format(self.get_developer()).encode('utf-8')
        options['EDIT_NPLAYERS']          = u"Edit NPlayers: '{0}'".format(self.get_number_of_players()).encode('utf-8')
        options['EDIT_ESRB']              = u"Edit ESRB rating: '{0}'".format(self.get_esrb_rating()).encode('utf-8')
        options['EDIT_RATING']            = u"Edit Rating: '{0}'".format(rating).encode('utf-8')
        options['EDIT_PLOT']              = u"Edit Plot: '{0}'".format(plot_str).encode('utf-8')
        options['LOAD_PLOT']              = "Load Plot from TXT file ..."
        options['IMPORT_NFO_FILE']        = u"Import NFO file (default, {0})".format(NFO_found_str).encode('utf-8')
        options['SAVE_NFO_FILE']          = "Save NFO file (default location)"

        return options

    #
    # Returns a dictionary of options to choose from
    # with which you can do advanced modifications on this specific rom.
    #
    def get_advanced_modification_options(self):
        log_debug('ROM::get_advanced_modification_options() Returning edit options')
        log_debug('ROM::get_advanced_modification_options() Returning edit options')
        options = collections.OrderedDict()
        options['CHANGE_ROM_FILE']          = "Change ROM file: '{0}'".format(self.get_filename())
        options['CHANGE_ALT_APPLICATION']   = "Alternative application: '{0}'".format(self.get_alternative_application())
        options['CHANGE_ALT_ARGUMENTS']     = "Alternative arguments: '{0}'".format(self.get_alternative_arguments())

        return options

    #
    # Reads an NFO file with ROM information.
    # See comments in fs_export_ROM_NFO() about verbosity.
    # About reading files in Unicode http://stackoverflow.com/questions/147741/character-reading-from-file-in-python
    #
    # todo: Replace with nfo_file_path.readXml() and just use XPath
    def update_with_nfo_file(self, nfo_file_path, verbose = True):
        log_debug('Rom.update_with_nfo_file() Loading "{0}"'.format(nfo_file_path.getPath()))
        if not nfo_file_path.exists():
            if verbose:
                kodi_notify_warn('NFO file not found {0}'.format(nfo_file_path.getPath()))
            log_debug("Rom.update_with_nfo_file() NFO file not found '{0}'".format(nfo_file_path.getPath()))
            return False

        # todo: Replace with nfo_file_path.readXml() and just use XPath

        # --- Import data ---
        # >> Read file, put in a string and remove line endings.
        # >> We assume NFO files are UTF-8. Decode data to Unicode.
        # file = open(nfo_file_path, 'rt')
        nfo_str = nfo_file_path.readAllUnicode()
        nfo_str = nfo_str.replace('\r', '').replace('\n', '')

        # Search for metadata tags. Regular expression is non-greedy.
        # See https://docs.python.org/2/library/re.html#re.findall
        # If RE has no groups it returns a list of strings with the matches.
        # If RE has groups then it returns a list of groups.
        item_title     = re.findall('<title>(.*?)</title>', nfo_str)
        item_year      = re.findall('<year>(.*?)</year>', nfo_str)
        item_genre     = re.findall('<genre>(.*?)</genre>', nfo_str)
        item_developer = re.findall('<developer>(.*?)</developer>', nfo_str)
        item_nplayers  = re.findall('<nplayers>(.*?)</nplayers>', nfo_str)
        item_esrb      = re.findall('<esrb>(.*?)</esrb>', nfo_str)
        item_rating    = re.findall('<rating>(.*?)</rating>', nfo_str)
        item_plot      = re.findall('<plot>(.*?)</plot>', nfo_str)

        # >> Future work: ESRB and maybe nplayer fields must be sanitized.
        if len(item_title) > 0:     self.entity_data['m_name']      = text_unescape_XML(item_title[0])
        if len(item_year) > 0:      self.entity_data['m_year']      = text_unescape_XML(item_year[0])
        if len(item_genre) > 0:     self.entity_data['m_genre']     = text_unescape_XML(item_genre[0])
        if len(item_developer) > 0: self.entity_data['m_developer'] = text_unescape_XML(item_developer[0])
        if len(item_nplayers) > 0:  self.entity_data['m_nplayers']  = text_unescape_XML(item_nplayers[0])
        if len(item_esrb) > 0:      self.entity_data['m_esrb']      = text_unescape_XML(item_esrb[0])
        if len(item_rating) > 0:    self.entity_data['m_rating']    = text_unescape_XML(item_rating[0])
        if len(item_plot) > 0:      self.entity_data['m_plot']      = text_unescape_XML(item_plot[0])

        if verbose:
            kodi_notify('Imported {0}'.format(nfo_file_path.getPath()))

        return

    def __str__(self):
        """Overrides the default implementation"""
        return json.dumps(self.entity_data)

# -------------------------------------------------------------------------------------------------
# Abstract base class for launching anything that is supported.
# Implement classes that inherit this base class to support new ways of launching.
# -------------------------------------------------------------------------------------------------
class LauncherABC(MetaDataItemABC):
    __metaclass__ = abc.ABCMeta

    #
    # In an abstract class launcher_data is mandatory.
    #
    def __init__(self, PATHS, settings, launcher_data, objectRepository, executorFactory):
        self.executorFactory = executorFactory
        self.application     = None
        self.arguments       = None
        self.title           = None
        super(LauncherABC, self).__init__(PATHS, settings, launcher_data, objectRepository)

    # --------------------------------------------------------------------------------------------
    # Core methods
    # --------------------------------------------------------------------------------------------
    @abc.abstractmethod
    def get_launcher_type(self): pass

    # By default Launchers do not support ROMs. Redefine in child class if Launcher has ROMs.
    def supports_launching_roms(self): return False

    # By default Launchers do not PClone ROMs. Redefine in child class if necessary.
    def supports_parent_clone_roms(self): return False

    # --------------------------------------------------------------------------------------------
    # Launcher build wizard methods
    # --------------------------------------------------------------------------------------------
    #
    # Builds a new Launcher.
    # Leave category_id empty to add launcher to root folder.
    # Returns True if Launcher was sucesfully built.
    # Returns False if Launcher was not built (user canceled the dialogs or some other
    # error happened).
    #
    def build(self, category):
        log_debug('LauncherABC::build() Starting ...')

        # --- Call hook before wizard ---
        if not self._build_pre_wizard_hook(): return False

        # --- Launcher build code (ask user about launcher stuff) ---
        wizard = WizardDialog_Dummy(None, 'categoryID', category.get_id())
        wizard = WizardDialog_Dummy(wizard, 'type', self.get_launcher_type())
        # >> Call Child class wizard builder method
        wizard = self._builder_get_wizard(wizard)
        # >> Run wizard
        self.entity_data = wizard.runWizard(self.entity_data)
        if not self.entity_data: return False
        self.entity_data['timestamp_launcher'] = time.time()

        # --- Call hook after wizard ---
        if not self._build_post_wizard_hook(): return False

        return True

    #
    # Creates a new launcher using a wizard of dialogs.
    # Child concrete classes must implement this method.
    #
    @abc.abstractmethod
    def _builder_get_wizard(self, wizard): pass

    @abc.abstractmethod
    def _build_pre_wizard_hook(self): pass

    @abc.abstractmethod
    def _build_post_wizard_hook(self): pass

    def _builder_get_title_from_app_path(self, input, item_key, launcher):
        if input: return input
        appPath = FileName(launcher['application'])
        title = appPath.getBaseNoExt()
        title_formatted = title.replace('.' + title.split('.')[-1], '').replace('.', ' ')

        return title_formatted

    def _builder_get_appbrowser_filter(self, item_key, launcher):
        if item_key in launcher:
            application = launcher[item_key]
            if application == 'JAVA':
                return '.jar'

        return '.bat|.exe|.cmd|.lnk' if is_windows() else ''

    #
    # Wizard helper, when a user wants to set a custom value instead of the predefined list items.
    #
    def _builder_user_selected_custom_browsing(self, item_key, launcher):
        return launcher[item_key] == 'BROWSE'

    # --------------------------------------------------------------------------------------------
    # Launcher edit methods
    # --------------------------------------------------------------------------------------------
    #
    # Returns a dictionary of options to choose from with which you can edit or manage this
    # specific launcher in the "Edit Launcher" context menu.
    # Different launchers have a different may menu, hence this method is abstract.
    #
    @abc.abstractmethod
    def get_main_edit_options(self):
        pass

    #
    # Returns a dictionary of options to choose from with which you can edit the metadata
    # of a launcher.
    # All launchers have the same metadata so method is defined here.
    #
    def get_metadata_edit_options(self):
        log_debug('LauncherABC::get_metadata_edit_options() Starting ...')
        plot_str = text_limit_string(self.entity_data['m_plot'], PLOT_STR_MAXSIZE)
        rating = self.get_rating() if self.get_rating() != -1 else 'not rated'
        NFO_FileName = fs_get_launcher_NFO_name(self.settings, self.entity_data)
        NFO_found_str = 'NFO found' if NFO_FileName.exists() else 'NFO not found'

        options = collections.OrderedDict()
        options['EDIT_METADATA_TITLE']       = "Edit Title: '{0}'".format(self.get_name())
        options['EDIT_METADATA_PLATFORM']    = "Edit Platform: {0}".format(self.entity_data['platform'])
        options['EDIT_METADATA_RELEASEYEAR'] = "Edit Release Year: '{0}'".format(self.entity_data['m_year'])
        options['EDIT_METADATA_GENRE']       = "Edit Genre: '{0}'".format(self.entity_data['m_genre'])
        options['EDIT_METADATA_DEVELOPER']   = "Edit Developer: '{0}'".format(self.entity_data['m_developer'])
        options['EDIT_METADATA_RATING']      = "Edit Rating: '{0}'".format(rating)
        options['EDIT_METADATA_PLOT']        = "Edit Plot: '{0}'".format(plot_str)
        options['IMPORT_NFO_FILE']           = 'Import NFO file (default {0})'.format(NFO_found_str)
        options['IMPORT_NFO_FILE_BROWSE']    = 'Import NFO file (browse NFO file) ...'
        options['SAVE_NFO_FILE']             = 'Save NFO file (default location)'

        return options

    #
    # get_advanced_modification_options() is custom for every concrete launcher class.
    #
    @abc.abstractmethod
    def get_advanced_modification_options(self): pass

    # ---------------------------------------------------------------------------------------------
    # Execution methods
    # ---------------------------------------------------------------------------------------------
    #
    # Launchs a ROM launcher or standalone launcher
    # For standalone launchers romext is the extension of the application (only used in Windoze)
    #
    @abc.abstractmethod
    def launch(self):
        log_debug('LauncherABC::launch() Starting ...')

        # --- Create executor object ---
        if self.executorFactory is None:
            log_error('LauncherABC::launch() self.executorFactory is None')
            log_error('Cannot create an executor for {0}'.format(self.application.getPath()))
            kodi_notify_error('LauncherABC::launch() self.executorFactory is None'
                              'This is a bug, please report it.')
            return
        executor = self.executorFactory.create(self.application)
        if executor is None:
            log_error('Cannot create an executor for {0}'.format(self.application.getPath()))
            kodi_notify_error('Cannot execute application')
            return

        log_debug('Name        = "{0}"'.format(self.title))
        log_debug('Application = "{0}"'.format(self.application.getPath()))
        log_debug('Arguments   = "{0}"'.format(self.arguments))
        log_debug('Executor    = "{0}"'.format(executor.__class__.__name__))

        # --- Execute app ---
        self._launch_pre_exec(self.title, self.is_in_windowed_mode())
        executor.execute(self.application, self.arguments, self.is_non_blocking())
        self._launch_post_exec(self.is_in_windowed_mode())

    #
    # These two functions do things like stopping music before lunch, toggling full screen, etc.
    # Variables set in this function:
    # self.kodi_was_playing      True if Kodi player was ON, False otherwise
    # self.kodi_audio_suspended  True if Kodi audio suspended before launching
    #
    def _launch_pre_exec(self, title, toggle_screen_flag):
        log_debug('LauncherABC::_launch_pre_exec() Starting ...')

        # --- User notification ---
        if self.settings['display_launcher_notify']:
            kodi_notify('Launching {0}'.format(title))

        # --- Stop/Pause Kodi mediaplayer if requested in settings ---
        self.kodi_was_playing = False
        # id="media_state_action" default="0" values="Stop|Pause|Let Play"
        media_state_action = self.settings['media_state_action']
        media_state_str = ['Stop', 'Pause', 'Let Play'][media_state_action]
        log_verb('_launch_pre_exec() media_state_action is "{0}" ({1})'.format(media_state_str, media_state_action))
        if media_state_action == 0 and xbmc.Player().isPlaying():
            log_verb('_launch_pre_exec() Calling xbmc.Player().stop()')
            xbmc.Player().stop()
            xbmc.sleep(100)
            self.kodi_was_playing = True
        elif media_state_action == 1 and xbmc.Player().isPlaying():
            log_verb('_launch_pre_exec() Calling xbmc.Player().pause()')
            xbmc.Player().pause()
            xbmc.sleep(100)
            self.kodi_was_playing = True

        # --- Force audio suspend if requested in "Settings" --> "Advanced"
        # >> See http://forum.kodi.tv/showthread.php?tid=164522
        self.kodi_audio_suspended = False
        if self.settings['suspend_audio_engine']:
            log_verb('_launch_pre_exec() Suspending Kodi audio engine')
            xbmc.audioSuspend()
            xbmc.enableNavSounds(False)
            xbmc.sleep(100)
            self.kodi_audio_suspended = True
        else:
            log_verb('_launch_pre_exec() DO NOT suspend Kodi audio engine')

        # --- Force joystick suspend if requested in "Settings" --> "Advanced"
        # >> See https://forum.kodi.tv/showthread.php?tid=287826&pid=2627128#pid2627128
        # >> See https://forum.kodi.tv/showthread.php?tid=157499&pid=1722549&highlight=input.enablejoystick#pid1722549
        # >> See https://forum.kodi.tv/showthread.php?tid=313615
        self.kodi_joystick_suspended = False
        # if self.settings['suspend_joystick_engine']:
            # log_verb('_launch_pre_exec() Suspending Kodi joystick engine')
            # >> Research. Get the value of the setting first
            # >> Apparently input.enablejoystick is not supported on Kodi Krypton anymore.
            # c_str = ('{"id" : 1, "jsonrpc" : "2.0",'
            #          ' "method" : "Settings.GetSettingValue",'
            #          ' "params" : {"setting":"input.enablejoystick"}}')
            # response = xbmc.executeJSONRPC(c_str)
            # log_debug('JSON      ''{0}'''.format(c_str))
            # log_debug('Response  ''{0}'''.format(response))

            # c_str = ('{"id" : 1, "jsonrpc" : "2.0",'
            #          ' "method" : "Settings.SetSettingValue",'
            #          ' "params" : {"setting" : "input.enablejoystick", "value" : false} }')
            # response = xbmc.executeJSONRPC(c_str)
            # log_debug('JSON      ''{0}'''.format(c_str))
            # log_debug('Response  ''{0}'''.format(response))
            # self.kodi_joystick_suspended = True

            # log_error('_launch_pre_exec() Suspending Kodi joystick engine not supported on Kodi Krypton!')
        # else:
            # log_verb('_launch_pre_exec() DO NOT suspend Kodi joystick engine')

        # --- Toggle Kodi windowed/fullscreen if requested ---
        if toggle_screen_flag:
            log_verb('_launch_pre_exec() Toggling Kodi fullscreen')
            kodi_toogle_fullscreen()
        else:
            log_verb('_launch_pre_exec() Toggling Kodi fullscreen DEACTIVATED in Launcher')

        # --- Pause Kodi execution some time ---
        delay_tempo_ms = self.settings['delay_tempo']
        log_verb('_launch_pre_exec() Pausing {0} ms'.format(delay_tempo_ms))
        xbmc.sleep(delay_tempo_ms)
        log_debug('LauncherABC::_launch_pre_exec() function ENDS')

    def _launch_post_exec(self, toggle_screen_flag):
        log_debug('LauncherABC::_launch_post_exec() Starting ...')

        # --- Stop Kodi some time ---
        delay_tempo_ms = self.settings['delay_tempo']
        log_verb('_launch_post_exec() Pausing {0} ms'.format(delay_tempo_ms))
        xbmc.sleep(delay_tempo_ms)

        # --- Toggle Kodi windowed/fullscreen if requested ---
        if toggle_screen_flag:
            log_verb('_launch_post_exec() Toggling Kodi fullscreen')
            kodi_toogle_fullscreen()
        else:
            log_verb('_launch_post_exec() Toggling Kodi fullscreen DEACTIVATED in Launcher')

        # --- Resume audio engine if it was suspended ---
        # Calling xmbc.audioResume() takes a loong time (2/4 secs) if audio was not properly suspended!
        # Also produces this in Kodi's log:
        # WARNING: CActiveAE::StateMachine - signal: 0 from port: OutputControlPort not handled for state: 7
        #   ERROR: ActiveAE::Resume - failed to init
        if self.kodi_audio_suspended:
            log_verb('_launch_post_exec() Kodi audio engine was suspended before launching')
            log_verb('_launch_post_exec() Resuming Kodi audio engine')
            xbmc.audioResume()
            xbmc.enableNavSounds(True)
            xbmc.sleep(100)
        else:
            log_verb('_launch_post_exec() DO NOT resume Kodi audio engine')

        # --- Resume joystick engine if it was suspended ---
        if self.kodi_joystick_suspended:
            log_verb('_launch_post_exec() Kodi joystick engine was suspended before launching')
            log_verb('_launch_post_exec() Resuming Kodi joystick engine')
            # response = xbmc.executeJSONRPC(c_str)
            # log_debug('JSON      ''{0}'''.format(c_str))
            # log_debug('Response  ''{0}'''.format(response))
            log_verb('_launch_post_exec() Not supported on Kodi Krypton!')
        else:
            log_verb('_launch_post_exec() DO NOT resume Kodi joystick engine')

        # --- Resume Kodi playing if it was paused. If it was stopped, keep it stopped. ---
        media_state_action = self.settings['media_state_action']
        media_state_str = ['Stop', 'Pause', 'Let Play'][media_state_action]
        log_verb('_launch_post_exec() media_state_action is "{0}" ({1})'.format(media_state_str, media_state_action))
        log_verb('_launch_post_exec() self.kodi_was_playing is {0}'.format(self.kodi_was_playing))
        if self.kodi_was_playing and media_state_action == 1:
            log_verb('_launch_post_exec() Calling xbmc.Player().play()')
            xbmc.Player().play()
        log_debug('LauncherABC::_launch_post_exec() function ENDS')

    # ---------------------------------------------------------------------------------------------
    # Launcher metadata and flags related methods
    # ---------------------------------------------------------------------------------------------
    def get_platform(self): return self.entity_data['platform']

    def set_platform(self, platform): self.entity_data['platform'] = platform

    def get_category_id(self): return self.entity_data['categoryID']

    def update_category(self, category_id): self.entity_data['categoryID'] = category_id

    def is_in_windowed_mode(self): return self.entity_data['toggle_window']

    def set_windowed_mode(self, windowed_mode):
        self.entity_data['toggle_window'] = windowed_mode
        return self.is_in_windowed_mode()

    def is_non_blocking(self):
        return 'non_blocking' in self.entity_data and self.entity_data['non_blocking']

    def set_non_blocking(self, is_non_blocking):
        self.entity_data['non_blocking'] = is_non_blocking
        return self.is_non_blocking()

    # Change the application this launcher uses. Override if application is changeable.
    def change_application(self): return False

    def get_timestamp(self):
        timestamp = self.entity_data['timestamp_launcher']
        if timestamp is None or timestamp == '':
            return float(0)

        return float(timestamp)

    def update_timestamp(self): self.entity_data['timestamp_launcher'] = time.time()

    def get_report_timestamp(self):
        timestamp = self.entity_data['timestamp_report']
        if timestamp is None or timestamp == '':
            return float(0)

        return float(timestamp)

    def update_report_timestamp(self): self.entity_data['timestamp_report'] = time.time()

    # ---------------------------------------------------------------------------------------------
    # Launcher asset methods
    # ---------------------------------------------------------------------------------------------
    #
    # Returns an ordered dictionary with all the object assets, ready to be edited.
    # Keys are AssetInfo objects.
    # Values are the current file for the asset as Unicode string or '' if the asset is not set.
    #
    def get_assets_odict(self):
        asset_info_list = g_assetFactory.get_asset_list_by_IDs(LAUNCHER_ASSET_ID_LIST)
        asset_odict = collections.OrderedDict()
        for asset_info in asset_info_list:
            asset_fname_str = self.entity_data[asset_info.key] if self.entity_data[asset_info.key] else ''
            asset_odict[asset_info] = asset_fname_str

        return asset_odict

    #
    # Get a list of the assets that can be mapped to a defaultable asset.
    # They must be images, no videos, no documents.
    # The defaultable assets are always the same: icon, fanart, banner, poster, clearlogo.
    #
    def get_mappable_asset_list(self):
        return g_assetFactory.get_asset_list_by_IDs(MAPPABLE_LAUNCHER_ASSET_ID_LIST)

    #
    # Gets the database filename mapped for asset_info.
    # Note that the mapped asset uses diferent fields wheter it is a Category/Launcher/ROM
    #
    def get_mapped_asset_key(self, asset_info):
        return self.entity_data[asset_info.default_key]

    def set_mapped_asset_key(self, asset_info, mapped_to_info):
        self.entity_data[asset_info.default_key] = mapped_to_info.key

    # ---------------------------------------------------------------------------------------------
    # NFO files for metadata
    # ---------------------------------------------------------------------------------------------
    #
    # Python data model: lists and dictionaries are mutable. It means the can be changed if passed as
    # parameters of functions. However, items can not be replaced by new objects!
    # Notably, numbers, strings and tuples are immutable. Dictionaries and lists are mutable.
    #
    # See http://stackoverflow.com/questions/986006/how-do-i-pass-a-variable-by-reference
    # See https://docs.python.org/2/reference/datamodel.html
    #
    # Function asumes that the NFO file already exists.
    #
    def import_nfo_file(self, nfo_file_path):
        # --- Get NFO file name ---
        log_debug('launcher.import_nfo_file() Importing launcher NFO "{0}"'.format(nfo_file_path.getPath()))

        # --- Import data ---
        if nfo_file_path.exists():
            # >> Read NFO file data
            try:
                item_nfo = nfo_file_path.readAllUnicode()
                item_nfo = item_nfo.replace('\r', '').replace('\n', '')
            except:
                kodi_notify_warn('Exception reading NFO file {0}'.format(nfo_file_path.getPath()))
                log_error("launcher.import_nfo_file() Exception reading NFO file '{0}'".format(nfo_file_path.getPath()))
                return False
            # log_debug("fs_import_launcher_NFO() item_nfo '{0}'".format(item_nfo))
        else:
            kodi_notify_warn('NFO file not found {0}'.format(nfo_file_path.getBase()))
            log_info("launcher.import_nfo_file() NFO file not found '{0}'".format(nfo_file_path.getPath()))
            return False

        # Find data
        item_year      = re.findall('<year>(.*?)</year>',           item_nfo)
        item_genre     = re.findall('<genre>(.*?)</genre>',         item_nfo)
        item_developer = re.findall('<developer>(.*?)</developer>', item_nfo)
        item_rating    = re.findall('<rating>(.*?)</rating>',       item_nfo)
        item_plot      = re.findall('<plot>(.*?)</plot>',           item_nfo)

        # >> Careful about object mutability! This should modify the dictionary
        # >> passed as argument outside this function.
        if item_year:      self.update_releaseyear(text_unescape_XML(item_year[0]))
        if item_genre:     self.update_genre(text_unescape_XML(item_genre[0]))
        if item_developer: self.update_developer(text_unescape_XML(item_developer[0]))
        if item_rating:    self.update_rating(text_unescape_XML(item_rating[0]))
        if item_plot:      self.update_plot(text_unescape_XML(item_plot[0]))

        log_verb("import_nfo_file() Imported '{0}'".format(nfo_file_path.getPath()))

        return True

    #
    # Standalone launchers:
    #   NFO files are stored in self.settings["launchers_nfo_dir"] if not empty.
    #   If empty, it defaults to DEFAULT_LAUN_NFO_DIR.
    #
    # ROM launchers:
    #   Same as standalone launchers.
    #
    def export_nfo_file(self, nfo_FileName):
        # --- Get NFO file name ---
        log_debug('export_nfo_file() Exporting launcher NFO "{0}"'.format(nfo_FileName.getPath()))

        # If NFO file does not exist then create them. If it exists, overwrite.
        nfo_content = []
        nfo_content.append('<?xml version="1.0" encoding="utf-8" standalone="yes"?>\n')
        nfo_content.append('<!-- Exported by AEL on {0} -->\n'.format(time.strftime("%Y-%m-%d %H:%M:%S")))
        nfo_content.append('<launcher>\n')
        nfo_content.append(XML_text('year',      self.get_releaseyear()))
        nfo_content.append(XML_text('genre',     self.get_genre()))
        nfo_content.append(XML_text('developer', self.get_developer()))
        nfo_content.append(XML_text('rating',    self.get_rating()))
        nfo_content.append(XML_text('plot',      self.get_plot()))
        nfo_content.append('</launcher>\n')
        full_string = ''.join(nfo_content).encode('utf-8')
        try:
            nfo_FileName.writeAll(full_string)
        except:
            kodi_notify_warn('Exception writing NFO file {0}'.format(nfo_FileName.getPath()))
            log_error("export_nfo_file() Exception writing'{0}'".format(nfo_FileName.getPath()))
            return False
        log_debug("export_nfo_file() Created '{0}'".format(nfo_FileName.getPath()))

        return True

    def export_configuration(self, path_to_export, category):
        launcher_fn_str = 'Launcher_' + text_title_to_filename_str(self.get_name()) + '.xml'
        log_debug('launcher.export_configuration() Exporting Launcher configuration')
        log_debug('launcher.export_configuration() Name     "{0}"'.format(self.get_name()))
        log_debug('launcher.export_configuration() ID       {0}'.format(self.get_id()))
        log_debug('launcher.export_configuration() l_fn_str "{0}"'.format(launcher_fn_str))

        if not path_to_export: return

        export_FN = FileName(path_to_export, isdir = True).pjoin(launcher_fn_str)
        if export_FN.exists():
            confirm = kodi_dialog_yesno('Overwrite file {0}?'.format(export_FN.getPath()))
            if not confirm:
                kodi_notify_warn('Export of Launcher XML cancelled')
        
        category_data = category.get_data() if category is not None else {}

        # --- Print error message is something goes wrong writing file ---
        try:
            autoconfig_export_launcher(self.entity_data, export_FN, category_data)
        except AEL_Error as E:
            kodi_notify_warn('{0}'.format(E))
        else:
            kodi_notify('Exported Launcher "{0}" XML config'.format(self.get_name()))
        # >> No need to update categories.xml and timestamps so return now.

    # ---------------------------------------------------------------------------------------------
    # Misc functions
    # ---------------------------------------------------------------------------------------------

# -------------------------------------------------------------------------------------------------
# Standalone application launcher
# -------------------------------------------------------------------------------------------------
class StandaloneLauncher(LauncherABC):
    def __init__(self, PATHS, settings, launcher_dic, objectRepository, executorFactory):
        # --- Create default Standalone Launcher if empty launcher_dic---
        # Concrete classes are responsible of creating a default entity_data dictionary
        # with sensible defaults.
        if launcher_dic is None:
            launcher_dic = fs_new_launcher()
            launcher_dic['id'] = misc_generate_random_SID()
            launcher_dic['type'] = OBJ_LAUNCHER_STANDALONE
        super(StandaloneLauncher, self).__init__(PATHS, settings, launcher_dic, objectRepository, executorFactory)

    # --------------------------------------------------------------------------------------------
    # Core methods
    # --------------------------------------------------------------------------------------------
    def get_object_name(self): return 'Standalone launcher'

    def get_assets_kind(self): return KIND_ASSET_LAUNCHER

    def get_launcher_type(self): return OBJ_LAUNCHER_STANDALONE

    def save_to_disk(self): self.objectRepository.save_launcher(self.entity_data)

    # Object becomes invalid after deletion
    def delete_from_disk(self):
        self.objectRepository.delete_launcher(self.entity_data)
        self.entity_data = None
        self.objectRepository = None

    def supports_launching_roms(self): return False

    def supports_parent_clone_roms(self): return False

    # --------------------------------------------------------------------------------------------
    # Launcher build wizard methods
    # --------------------------------------------------------------------------------------------
    #
    # Returns True if Launcher was sucesfully built.
    # Returns False if Launcher was not built (user canceled the dialogs or some other
    #
    def build(self, launcher): return super(StandaloneLauncher, self).build(launcher)

    #
    # Creates a new launcher using a wizard of dialogs.
    # _builder_get_wizard() is always defined in Launcher concrete classes and it's called by
    # parent build() method.
    #
    def _builder_get_wizard(self, wizard):
        wizard = WizardDialog_FileBrowse(wizard, 'application', 'Select the launcher application',
            1, self._builder_get_appbrowser_filter)
        wizard = WizardDialog_Dummy(wizard, 'args', '')
        wizard = WizardDialog_Keyboard(wizard, 'args', 'Application arguments')
        wizard = WizardDialog_Dummy(wizard, 'm_name', '',
            self._builder_get_title_from_app_path)
        wizard = WizardDialog_Keyboard(wizard, 'm_name','Set the title of the launcher',
            self._builder_get_title_from_app_path)
        wizard = WizardDialog_Selection(wizard, 'platform', 'Select the platform',
            AEL_platform_list)

        return wizard

    def _build_pre_wizard_hook(self): return True

    def _build_post_wizard_hook(self): return True

    # --------------------------------------------------------------------------------------------
    # Launcher edit methods
    # --------------------------------------------------------------------------------------------
    def get_main_edit_options(self, category):
        log_debug('StandaloneLauncher::get_main_edit_options() Starting ...')

        options = collections.OrderedDict()
        options['EDIT_METADATA']          = 'Edit Metadata ...'
        options['EDIT_ASSETS']            = 'Edit Assets/Artwork ...'
        options['EDIT_DEFAULT_ASSETS']    = 'Choose default Assets/Artwork ...'
        options['EDIT_LAUNCHER_CATEGORY'] = "Change Category: '{0}'".format(category.get_name())
        options['EDIT_LAUNCHER_STATUS']   = 'Launcher status: {0}'.format(self.get_finished_str())
        options['LAUNCHER_ADVANCED_MODS'] = 'Advanced Modifications ...'
        options['EXPORT_LAUNCHER']        = 'Export Launcher XML configuration ...'
        options['DELETE_LAUNCHER']        = 'Delete Launcher'

        return options

    def get_advanced_modification_options(self):
        log_debug('StandaloneLauncher::get_advanced_modification_options() Starting ...')
        toggle_window_str = 'ON' if self.entity_data['toggle_window'] else 'OFF'
        non_blocking_str  = 'ON' if self.entity_data['non_blocking'] else 'OFF'

        options = collections.OrderedDict()
        options['CHANGE_APPLICATION']   = "Change Application: '{0}'".format(self.entity_data['application'])
        options['MODIFY_ARGS']          = "Modify Arguments: '{0}'".format(self.entity_data['args'])
        options['ADDITIONAL_ARGS']      = "Modify aditional arguments ..."
        options['TOGGLE_WINDOWED']      = "Toggle Kodi into windowed mode (now {0})".format(toggle_window_str)
        options['TOGGLE_NONBLOCKING']   = "Non-blocking launcher (now {0})".format(non_blocking_str)

        return options

    # ---------------------------------------------------------------------------------------------
    # Execution methods
    # ---------------------------------------------------------------------------------------------
    def launch(self):
        log_debug('StandaloneLauncher::launch() Starting ...')
        self.title       = self.entity_data['m_name']
        self.application = FileName(self.entity_data['application'])
        self.arguments   = self.entity_data['args']

        # --- Check for errors and abort if errors found ---
        if not self.application.exists():
            log_error('Launching app not found "{0}"'.format(self.application.getPath()))
            kodi_notify_warn('App {0} not found.'.format(self.application.getPath()))
            return

        # --- Argument substitution ---
        log_info('Raw arguments   "{0}"'.format(self.arguments))
        self.arguments = self.arguments.replace('$apppath$' , self.application.getDir())
        log_info('Final arguments "{0}"'.format(self.arguments))

        # --- Call LauncherABC.launch(). Executor object is created there and invoked ---
        super(StandaloneLauncher, self).launch()
        log_debug('StandaloneLauncher::launch() END ...')

    # ---------------------------------------------------------------------------------------------
    # Launcher metadata and flags related methods
    # ---------------------------------------------------------------------------------------------
    def change_application(self):
        current_application = self.entity_data['application']
        selected_application = xbmcgui.Dialog().browse(1, 'Select the launcher application', 'files',
                                                      self._get_appbrowser_filter('application', self.entity_data),
                                                      False, False, current_application).decode('utf-8')

        if selected_application is None or selected_application == current_application:
            return False

        self.entity_data['application'] = selected_application

    def set_args(self, args): self.entity_data['args'] = args

    def get_args(self): return self.entity_data['args']

    def get_additional_argument(self, index):
        args = self.get_all_additional_arguments()
        return args[index]

    def get_all_additional_arguments(self):
        return self.entity_data['args_extra']

    def add_additional_argument(self, arg):
        if not self.entity_data['args_extra']:
            self.entity_data['args_extra'] = []

        self.entity_data['args_extra'].append(arg)
        log_debug('launcher.add_additional_argument() Appending extra_args to launcher {0}'.format(self.get_id()))

    def set_additional_argument(self, index, arg):
        if not self.entity_data['args_extra']:
            self.entity_data['args_extra'] = []
        self.entity_data['args_extra'][index] = arg
        log_debug('launcher.set_additional_argument() Edited args_extra[{0}] to "{1}"'.format(index, self.entity_data['args_extra'][index]))

    def remove_additional_argument(self, index):
        del self.entity_data['args_extra'][index]
        log_debug("launcher.remove_additional_argument() Deleted launcher['args_extra'][{0}]".format(index))

# -------------------------------------------------------------------------------------------------
# Abstract base class for launching anything ROMs or item based.
# This class support Parent/Clone generation, multidisc support, and ROM No-Intro/REDUMP audit.
# Inherit from this base class to implement your own specific ROM launcher.
# -------------------------------------------------------------------------------------------------
class ROMLauncherABC(LauncherABC):
    __metaclass__ = abc.ABCMeta

    # launcher_data is always valid, concrete classes fill it with defaults.
    def __init__(self, PATHS, settings, launcher_data, objectRepository,
                 executorFactory, romsetRepository, statsStrategy):
        self.roms = {}
        self.romsetRepository = romsetRepository
        self.statsStrategy = statsStrategy
        super(ROMLauncherABC, self).__init__(PATHS, settings, launcher_data, objectRepository, executorFactory)

    # --------------------------------------------------------------------------------------------
    # Core functions
    # --------------------------------------------------------------------------------------------
    # By default ROM Launchers supports Launching ROMs (of course), PClone ROMs and ROM Audit.
    # Override this methods if necessary in child classes.
    def supports_launching_roms(self): return True

    def supports_parent_clone_roms(self): return True

    def supports_parent_clone_roms(self): return False

    def supports_ROM_audit(self): return True

    # --------------------------------------------------------------------------------------------
    # Launcher build wizard methods
    # --------------------------------------------------------------------------------------------
    #
    # In ROM launchers create the ROM asset paths. Child classes must call this method or
    # problems will happen.
    #
    @abc.abstractmethod
    def _build_post_wizard_hook(self):
        log_debug('ROMLauncherABC::_build_pre_wizard_hook() Starting ...')

        # Choose launcher ROM XML filename. There may be launchers with same name in different
        # categories, or even launcher with the same name in the same category.
        roms_base_noext = fs_get_ROMs_basename(self.get_name(), self.entity_data['m_name'], self.get_id())
        self.entity_data['roms_base_noext'] = roms_base_noext

        # --- Selected asset path ---
        # A) User chooses one and only one assets path
        # B) If this path is different from the ROM path then asset naming scheme 1 is used.
        # B) If this path is the same as the ROM path then asset naming scheme 2 is used.
        # >> Create asset directories. Function detects if we are using naming scheme 1 or 2.
        # >> launcher is edited using Python passing by assignment.
        self.rom_assets_init_dirs()

        return True

    def _builder_get_extensions_from_app_path(self, input, item_key ,launcher):
        if input: return input

        app = launcher['application']
        appPath = FileName(app)

        extensions = emudata_get_program_extensions(appPath.getBase())
        return extensions

    def _builder_get_arguments_from_application_path(self, input, item_key, launcher):
        if input: return input
        app = launcher['application']
        appPath = FileName(app)
        default_arguments = emudata_get_program_arguments(appPath.getBase())

        return default_arguments

    def _builder_get_value_from_rompath(self, input, item_key, launcher):
        if input: return input
        romPath = launcher['rompath']

        return romPath

    def _builder_get_value_from_assetpath(self, input, item_key, launcher):
        if input: return input
        romPath = FileName(launcher['assets_path'])
        romPath = romPath.pjoin('games')

        return romPath.getPath()

    # --------------------------------------------------------------------------------------------
    # Launcher edit methods
    # --------------------------------------------------------------------------------------------
    @abc.abstractmethod
    def get_main_edit_options(self): pass

    # get_metadata_edit_options() has a general implementation in LauncherABC class for 
    # all launchers.

    #
    # get_advanced_modification_options() is custom for every concrete launcher class.
    #
    @abc.abstractmethod
    def get_advanced_modification_options(self): pass

    # Returns the dialog options to choose from when managing the roms.
    def get_manage_roms_options(self):
        log_debug('ROMLauncherABC::get_manage_roms_options() Returning options')

        options = collections.OrderedDict()
        options['SET_ROMS_DEFAULT_ARTWORK'] = 'Choose ROMs default artwork ...'
        options['SET_ROMS_ASSET_DIRS']      = 'Manage ROMs asset directories ...'
        options['SCAN_LOCAL_ARTWORK']       = 'Scan ROMs local artwork'
        options['SCRAPE_LOCAL_ARTWORK']     = 'Scrape ROMs local artwork'
        options['REMOVE_DEAD_ROMS']         = 'Remove dead/missing ROMs'
        options['IMPORT_ROMS']              = 'Import ROMs metadata from NFO files'
        options['EXPORT_ROMS']              = 'Export ROMs metadata to NFO files'
        options['DELETE_ROMS_NFO']          = 'Delete ROMs NFO files'
        options['CLEAR_ROMS']               = 'Clear ROMs from launcher'

        return options

    def get_audit_roms_options(self):
        log_debug('ROMLauncherABC::get_audit_roms_options() Returning edit options')
        display_mode_str       = self.entity_data['launcher_display_mode']
        no_intro_display_mode  = self.entity_data['nointro_display_mode']

        options = collections.OrderedDict()
        options['CHANGE_DISPLAY_MODE']    = 'Change launcher display mode (now {0}) ...'.format(display_mode_str)
        options['CREATE_PARENTCLONE_DAT'] = 'Create Parent/Clone DAT based on ROM filenames'
        options['CHANGE_DISPLAY_ROMS']    = 'Display ROMs (now {0}) ...'.format(no_intro_display_mode)
        options['ADD_NO_INTRO']           = "Add No-Intro/Redump DAT: '{0}'".format(nointro_xml_file)
        options['DELETE_NO_INTRO']        = 'Delete No-Intro/Redump DAT'
        options['UPDATE_ROM_AUDIT']       = 'Update ROM audit'

        return options

    # ---------------------------------------------------------------------------------------------
    # Execution methods
    # ---------------------------------------------------------------------------------------------
    def launch(self):
        self.title = self.rom.get_name()
        self.selected_rom_file = None

        applicationIsSet = self._launch_selectApplicationToUse()
        argumentsAreSet  = self._launch_selectArgumentsToUse()
        romIsSelected    = self._launch_selectRomFileToUse()

        if not applicationIsSet or not argumentsAreSet or not romIsSelected:
            return

        self._parseArguments()

        if self.statsStrategy is not None:
            self.statsStrategy.update_launched_rom_stats(self.rom)
            self.save_rom(self.rom)

        super(RomLauncherABC, self).launch()

    @abc.abstractmethod
    def _launch_selectApplicationToUse(self): return True

    @abc.abstractmethod
    def _launch_selectArgumentsToUse(self): return True

    @abc.abstractmethod
    def _launch_selectRomFileToUse(self): return True

    # --- Argument substitution ---
    def _launch_parseArguments(self):
        log_info('RomLauncher() raw arguments   "{0}"'.format(self.arguments))

        # Application based arguments replacements
        if self.application and isinstance(self.application, FileName):
            apppath = self.application.getDir()

            log_info('RomLauncher() application  "{0}"'.format(self.application.getPath()))
            log_info('RomLauncher() appbase      "{0}"'.format(self.application.getBase()))
            log_info('RomLauncher() apppath      "{0}"'.format(apppath))

            self.arguments = self.arguments.replace('$apppath$', apppath)
            self.arguments = self.arguments.replace('$appbase$', self.application.getBase())

        # ROM based arguments replacements
        if self.selected_rom_file:
            # --- Escape quotes and double quotes in ROMFileName ---
            # >> This maybe useful to Android users with complex command line arguments
            if self.escape_romfile:
                log_info("RomLauncher() Escaping ROMFileName ' and \"")
                self.selected_rom_file.escapeQuotes()

            rompath       = self.selected_rom_file.getDir()
            rombase       = self.selected_rom_file.getBase()
            rombase_noext = self.selected_rom_file.getBase_noext()

            log_info('RomLauncher() romfile      "{0}"'.format(self.selected_rom_file.getPath()))
            log_info('RomLauncher() rompath      "{0}"'.format(rompath))
            log_info('RomLauncher() rombase      "{0}"'.format(rombase))
            log_info('RomLauncher() rombasenoext "{0}"'.format(rombase_noext))

            self.arguments = self.arguments.replace('$rom$', self.selected_rom_file.getPath())
            self.arguments = self.arguments.replace('$romfile$', self.selected_rom_file.getPath())
            self.arguments = self.arguments.replace('$rompath$', rompath)
            self.arguments = self.arguments.replace('$rombase$', rombase)
            self.arguments = self.arguments.replace('$rombasenoext$', rombase_noext)

            # >> Legacy names for argument substitution
            self.arguments = self.arguments.replace('%rom%', self.selected_rom_file.getPath())
            self.arguments = self.arguments.replace('%ROM%', self.selected_rom_file.getPath())

        category_id = self.get_category_id()
        if category_id is None:
            category_id = ''

        # Default arguments replacements
        self.arguments = self.arguments.replace('$categoryID$', category_id)
        self.arguments = self.arguments.replace('$launcherID$', self.entity_data['id'])
        self.arguments = self.arguments.replace('$romID$', self.rom.get_id())
        self.arguments = self.arguments.replace('$romtitle$', self.title)

        # automatic substitution of rom values
        for rom_key, rom_value in self.rom.get_data().iteritems():
            if isinstance(rom_value, basestring):
                self.arguments = self.arguments.replace('${}$'.format(rom_key), rom_value)        

        # automatic substitution of launcher values
        for launcher_key, launcher_value in self.entity_data.iteritems():
            if isinstance(launcher_value, basestring):
                self.arguments = self.arguments.replace('${}$'.format(launcher_key), launcher_value)

        log_info('RomLauncher() final arguments "{0}"'.format(self.arguments))

    # ---------------------------------------------------------------------------------------------
    # ROM methods
    # ---------------------------------------------------------------------------------------------


    # ---------------------------------------------------------------------------------------------
    # ROM asset methods
    # ---------------------------------------------------------------------------------------------
    #
    # Creates path for assets (artwork) and automatically fills in the path_ fields in the
    # launcher dictionary.
    #
    def rom_assets_init_dirs(self):
        assets_dir_FN = FileName(self.entity_data['assets_path'], isdir = True)
        log_verb('ROMLauncherABC::rom_assets_init_dirs() assets_dir_FN "{0}"'.format(assets_dir_FN.getPath()))

        # --- Fill in launcher fields and create asset directories ---
        if self.entity_data['platform'] == 'MAME':
            log_verb('ROMLauncherABC::rom_assets_init_dirs() Creating MAME asset paths')
            self.rom_assets_create_dir(assets_dir_FN, 'path_title', 'titles')
            self.rom_assets_create_dir(assets_dir_FN, 'path_snap', 'snaps')
            self.rom_assets_create_dir(assets_dir_FN, 'path_boxfront', 'cabinets')
            self.rom_assets_create_dir(assets_dir_FN, 'path_boxback', 'cpanels')
            self.rom_assets_create_dir(assets_dir_FN, 'path_cartridge', 'PCBs')
            self.rom_assets_create_dir(assets_dir_FN, 'path_fanart', 'fanarts')
            self.rom_assets_create_dir(assets_dir_FN, 'path_banner', 'marquees')
            self.rom_assets_create_dir(assets_dir_FN, 'path_clearlogo', 'clearlogos')
            self.rom_assets_create_dir(assets_dir_FN, 'path_flyer', 'flyers')
            self.rom_assets_create_dir(assets_dir_FN, 'path_map', 'maps')
            self.rom_assets_create_dir(assets_dir_FN, 'path_manual', 'manuals')
            self.rom_assets_create_dir(assets_dir_FN, 'path_trailer', 'trailers')
        else:
            log_verb('ROMLauncherABC::rom_assets_init_dirs() Creating Standard asset paths')
            self.rom_assets_create_dir(assets_dir_FN, 'path_title', 'titles')
            self.rom_assets_create_dir(assets_dir_FN, 'path_snap', 'snaps')
            self.rom_assets_create_dir(assets_dir_FN, 'path_boxfront', 'boxfronts')
            self.rom_assets_create_dir(assets_dir_FN, 'path_boxback', 'boxbacks')
            self.rom_assets_create_dir(assets_dir_FN, 'path_cartridge', 'cartridges')
            self.rom_assets_create_dir(assets_dir_FN, 'path_fanart', 'fanarts')
            self.rom_assets_create_dir(assets_dir_FN, 'path_banner', 'banners')
            self.rom_assets_create_dir(assets_dir_FN, 'path_clearlogo', 'clearlogos')
            self.rom_assets_create_dir(assets_dir_FN, 'path_flyer', 'flyers')
            self.rom_assets_create_dir(assets_dir_FN, 'path_map', 'maps')
            self.rom_assets_create_dir(assets_dir_FN, 'path_manual', 'manuals')
            self.rom_assets_create_dir(assets_dir_FN, 'path_trailer', 'trailers')

    #
    # Create asset path and assign it to Launcher dictionary.
    #
    def rom_assets_create_dir(self, assets_dir_FN, key, path_name):
        asset_dir_FN = assets_dir_FN.pjoin(path_name, isdir = True)
        self.entity_data[key] = asset_dir_FN.getPath()
        log_debug('ROMLauncherABC::rom_assets_create_dir() Creating "{0}"'.format(asset_dir_FN.getPath()))
        asset_dir_FN.makedirs()

    def get_ROM_assets(self):
        assets = {}
        assets[ASSET_BANNER]     = self.entity_data['s_banner']      if self.entity_data['s_banner']     else ''
        assets[ASSET_ICON]       = self.entity_data['s_icon']        if self.entity_data['s_icon']       else ''
        assets[ASSET_FANART]     = self.entity_data['s_fanart']      if self.entity_data['s_fanart']     else ''
        assets[ASSET_POSTER]     = self.entity_data['s_poster']      if self.entity_data['s_poster']     else ''
        assets[ASSET_CLEARLOGO]  = self.entity_data['s_clearlogo']   if self.entity_data['s_clearlogo']  else ''
        assets[ASSET_CONTROLLER] = self.entity_data['s_controller']  if self.entity_data['s_controller'] else ''
        assets[ASSET_TRAILER]    = self.entity_data['s_trailer']     if self.entity_data['s_trailer']    else ''

        return assets

    def get_ROM_asset_default(self, asset_info):
        return self.entity_data[asset_info.rom_default_key] if asset_info.rom_default_key in self.entity_data else None

    def get_ROM_asset_defaults(self):
        default_assets = {}
        default_assets[ASSET_BANNER]     = ASSET_KEYS_TO_CONSTANTS[self.entity_data['roms_default_banner']]    if self.entity_data['roms_default_banner']     else ''
        default_assets[ASSET_ICON]       = ASSET_KEYS_TO_CONSTANTS[self.entity_data['roms_default_icon']]      if self.entity_data['roms_default_icon']       else ''
        default_assets[ASSET_FANART]     = ASSET_KEYS_TO_CONSTANTS[self.entity_data['roms_default_fanart']]    if self.entity_data['roms_default_fanart']     else ''
        default_assets[ASSET_POSTER]     = ASSET_KEYS_TO_CONSTANTS[self.entity_data['roms_default_poster']]    if self.entity_data['roms_default_poster']     else ''
        default_assets[ASSET_CLEARLOGO]  = ASSET_KEYS_TO_CONSTANTS[self.entity_data['roms_default_clearlogo']] if self.entity_data['roms_default_clearlogo']  else ''

        return default_assets

    # ---------------------------------------------------------------------------------------------
    # Utility functions of ROM Launchers
    # Use the same function names as in ObjectRepository class.
    # ---------------------------------------------------------------------------------------------
    def load_ROMs(self): self.roms = self.romsetRepository.load_ROMs(self)

    def save_current_ROMs(self):
        self.romset_repository.save_rom_set(self, self.roms)

    def save_ROM(self, rom):
        if not self.has_roms(): self.load_roms()
        self.roms[rom.get_id()] = rom
        self.romset_repository.save_rom_set(self, self.roms)

    def update_ROM_set(self, roms):
        if not isinstance(roms, dict):
            roms = dict((rom.get_id(), rom) for rom in roms)
        self.romset_repository.save_rom_set(self, roms)
        self.roms = roms

    def delete_ROM_databases(self):
        self.romset_repository.delete_all_by_launcher(self)

    def delete_ROM(self, rom_id):
        if not self.has_roms(): self.load_roms()
        self.roms.pop(rom_id)
        self.romset_repository.save_rom_set(self, self.roms)

    def select_ROM(self, rom_id):
        if not self.has_roms(): self.load_roms()
        if self.roms is None:
            log_error('Unable to load romset')
            return None

        if not rom_id in self.roms:
            log_error('RomID {0} not found in romset'.format(rom_id))
            return None
        self.rom = self.roms[rom_id]

        return self.rom

    def has_ROMs(self):
        return self.roms is not None and len(self.roms) > 0

    def has_ROM(self, rom_id):
        if not self.has_roms(): self.load_roms()

        return rom_id in self.roms

    def get_number_of_ROMs(self):
        return self.entity_data['num_roms']

    def actual_amount_of_ROMs(self):
        if not self.has_roms(): self.load_roms()

        return len(self.roms)

    def get_roms(self):
        if not self.has_roms(): self.load_roms()

        return self.roms.values() if self.roms else None

    def get_ROM_IDs(self):
        if not self.has_roms(): self.load_roms()

        return self.roms.keys() if self.roms else None

    def reset_PClone_ROMs(self):
        self.romset_repository.delete_by_launcher(self, ROMSET_CPARENT)
        self.romset_repository.delete_by_launcher(self, ROMSET_PCLONE)
        self.romset_repository.delete_by_launcher(self, ROMSET_PARENTS)

    # -------------------------------------------------------------------------------------------------
    # Favourite ROM creation/management
    # -------------------------------------------------------------------------------------------------
    #
    # Creates a new Favourite ROM dictionary from parent ROM and Launcher.
    #
    # No-Intro Missing ROMs are not allowed in Favourites or Virtual Launchers.
    # fav_status = ['OK', 'Unlinked ROM', 'Unlinked Launcher', 'Broken'] default 'OK'
    #  'OK'                ROM filename exists and launcher exists and ROM id exists
    #  'Unlinked ROM'      ROM filename exists but ROM ID in launcher does not
    #  'Unlinked Launcher' ROM filename exists but Launcher ID not found
    #                      Note that if the launcher does not exists implies ROM ID does not exist.
    #                      If launcher doesn't exist ROM JSON cannot be loaded.
    #  'Broken'            ROM filename does not exist. ROM is unplayable
    #
    def convert_rom_to_favourite(self, rom_id):
        rom = self.select_rom(rom_id)
        # >> Copy original rom     
        # todo: Should we make a FavouriteRom class inheriting Rom?
        favourite = rom.copy()

        # Delete nointro_status field from ROM. Make sure this is done in the copy to be
        # returned to avoid chaning the function parameters (dictionaries are mutable!)
        # See http://stackoverflow.com/questions/5844672/delete-an-element-from-a-dictionary
        # NOTE keep it!
        # del favourite['nointro_status']

        # >> Copy parent launcher fields into Favourite ROM
        favourite.set_custom_attribute('launcherID',            self.get_id())
        favourite.set_custom_attribute('platform',              self.get_platform())
        favourite.set_custom_attribute('application',           self.get_custom_attribute('application'))
        favourite.set_custom_attribute('args',                  self.get_custom_attribute('args'))
        favourite.set_custom_attribute('args_extra',            self.get_custom_attribute('args_extra'))
        favourite.set_custom_attribute('rompath',               self.get_rom_path().getPath())
        favourite.set_custom_attribute('romext',                self.get_custom_attribute('romext'))
        favourite.set_custom_attribute('toggle_window',         self.is_in_windowed_mode())
        favourite.set_custom_attribute('non_blocking',          self.is_non_blocking())
        favourite.set_custom_attribute('roms_default_icon',     self.get_custom_attribute('roms_default_icon'))
        favourite.set_custom_attribute('roms_default_fanart',   self.get_custom_attribute('roms_default_fanart'))
        favourite.set_custom_attribute('roms_default_banner',   self.get_custom_attribute('roms_default_banner'))
        favourite.set_custom_attribute('roms_default_poster',   self.get_custom_attribute('roms_default_poster'))
        favourite.set_custom_attribute('roms_default_clearlogo',self.get_custom_attribute('roms_default_clearlogo'))

        # >> Favourite ROM unique fields
        # >> Favourite ROMs in "Most played ROMs" DB also have 'launch_count' field.
        favourite.set_favourite_status('OK')

        return favourite

    def get_duplicated_asset_dirs(self):
        duplicated_bool_list   = [False] * len(ROM_ASSET_LIST)
        duplicated_name_list   = []

        # >> Check for duplicated asset paths
        for i, asset_i in enumerate(ROM_ASSET_LIST[:-1]):
            A_i = assets_get_info_scheme(asset_i)
            for j, asset_j in enumerate(ROM_ASSET_LIST[i+1:]):
                A_j = assets_get_info_scheme(asset_j)
                # >> Exclude unconfigured assets (empty strings).
                if not self.entity_data[A_i.path_key] or not self.entity_data[A_j.path_key]: continue
                # log_debug('asset_get_duplicated_asset_list() Checking {0:<9} vs {1:<9}'.format(A_i.name, A_j.name))
                if self.entity_data[A_i.path_key] == self.entity_data[A_j.path_key]:
                    duplicated_bool_list[i] = True
                    duplicated_name_list.append('{0} and {1}'.format(A_i.name, A_j.name))
                    log_info('asset_get_duplicated_asset_list() DUPLICATED {0} and {1}'.format(A_i.name, A_j.name))

        return duplicated_name_list

    def set_default_rom_asset(self, asset_kind, mapped_to_kind):
        self.entity_data[asset_kind.rom_default_key] = mapped_to_kind.key

    def get_asset_path(self, asset_info):
        if not asset_info:
            return None

        return self._get_value_as_filename(asset_info.path_key)

    def set_asset_path(self, asset_info, path):
        log_debug('Setting "{}" to {}'.format(asset_info.path_key, path))
        self.entity_data[asset_info.path_key] = path

    def get_rom_path(self):
        return self._get_value_as_filename('rompath')

    def change_rom_path(self, path):
        self.entity_data['rompath'] = path

    def get_rom_asset_path(self):
        return self._get_value_as_filename('ROM_asset_path')

    def get_roms_base(self):
        return self.entity_data['roms_base_noext'] if 'roms_base_noext' in self.entity_data else None

    def update_roms_base(self, roms_base_noext):
        self.entity_data['roms_base_noext'] = roms_base_noext

    def get_roms_xml_file(self):
        return self.entity_data['roms_xml_file']
    
    def set_roms_xml_file(self, xml_file):
        self.entity_data['roms_xml_file'] = xml_file

    def clear_roms(self):
        self.entity_data['num_roms'] = 0
        self.roms = {}
        self.romset_repository.delete_all_by_launcher(self)

    def get_display_mode(self):
        return self.entity_data['launcher_display_mode'] if 'launcher_display_mode' in self.entity_data else LAUNCHER_DMODE_FLAT

    def change_display_mode(self, mode):
        if mode == LAUNCHER_DMODE_PCLONE or mode == LAUNCHER_DMODE_1G1R:
            # >> Check if user configured a No-Intro DAT. If not configured  or file does
            # >> not exists refuse to switch to PClone view and force normal mode.
            if not self.has_nointro_xml():
                log_info('RomsLauncher.change_display_mode() No-Intro DAT not configured.')
                log_info('RomsLauncher.change_display_mode() Forcing Flat view mode.')
                mode = LAUNCHER_DMODE_FLAT
            else:
                nointro_xml_file_FName = self.get_nointro_xml_filepath()
                if not nointro_xml_file_FName.exists():
                    log_info('RomsLauncher.change_display_mode() No-Intro DAT not found.')
                    log_info('RomsLauncher.change_display_mode() Forcing Flat view mode.')
                    kodi_dialog_OK('No-Intro DAT cannot be found. PClone or 1G1R view mode cannot be set.')
                    mode = LAUNCHER_DMODE_FLAT

        self.entity_data['launcher_display_mode'] = mode
        log_debug('launcher_display_mode = {0}'.format(mode))

        return mode

    def get_nointro_display_mode(self):
        return self.entity_data['nointro_display_mode'] if 'nointro_display_mode' in self.entity_data else LAUNCHER_DMODE_FLAT

    def change_nointro_display_mode(self, mode):
        self.entity_data['nointro_display_mode'] = mode
        log_info('Launcher nointro display mode changed to "{0}"'.format(self.entity_data['nointro_display_mode']))
        return mode

    def has_nointro_xml(self):
        return self.entity_data['nointro_xml_file']

    def get_nointro_xml_filepath(self):
        return self._get_value_as_filename('nointro_xml_file')

    def set_nointro_xml_file(self, path):
        self.entity_data['nointro_xml_file'] = path

    def reset_nointro_xmldata(self):
        if self.entity_data['nointro_xml_file']:
            log_info('Deleting XML DAT file and forcing launcher to Normal view mode.')
            self.entity_data['nointro_xml_file'] = ''

    def set_audit_stats(self, num_of_roms, num_audit_parents, num_audit_clones, num_audit_have, num_audit_miss, num_audit_unknown):
        self.set_number_of_roms(get_number_of_roms)
        self.entity_data['num_parents'] = num_audit_parents
        self.entity_data['num_clones']  = num_audit_clones
        self.entity_data['num_have']    = num_audit_have
        self.entity_data['num_miss']    = num_audit_miss
        self.entity_data['num_unknown'] = num_audit_unknown

    def set_number_of_roms(self, num_of_roms = -1):
        if num_of_roms == -1:
            num_of_roms = self.actual_amount_of_roms()
        self.entity_data['num_roms'] = num_of_roms

    def supports_multidisc(self):
        return self.entity_data['multidisc']

    def set_multidisc_support(self, supports_multidisc):
        self.entity_data['multidisc'] = supports_multidisc

        return self.supports_multidisc()

# -------------------------------------------------------------------------------------------------
# Collection Launcher
# Class hierarchy: CollectionLauncher --> ROMLauncherABC --> LauncherABC --> MetaDataItemABC --> object
# ------------------------------------------------------------------------------------------------- 
class CollectionLauncher(ROMLauncherABC):
    def __init__(self, PATHS, settings, collection_dic, 
                 executorFactory, romset_repository, statsStrategy):
        # Concrete classes are responsible of creating a default entity_data dictionary
        # with sensible defaults.
        if collection_dic is None:
            collection_dic = fs_new_collection()
            collection_dic['id'] = misc_generate_random_SID()
        super(CollectionLauncher, self).__init__(
            PATHS, settings, collection_dic, None, romset_repository, None, False
        )

    def get_object_name(self): return 'ROM Collection'

    def get_assets_kind(self): return KIND_ASSET_CATEGORY

    def get_launcher_type(self): return OBJ_LAUNCHER_COLLECTION

    def save_to_disk(self): self.objectRepository.save_collection(self.entity_data)

    def delete_from_disk(self):
        # Object becomes invalid after deletion
        self.objectRepository.delete_collection(self.entity_data)
        self.entity_data = None
        self.objectRepository = None

    def supports_launching_roms(self): return True

    def supports_parent_clone_roms(self): return False

    def _builder_get_wizard(self, wizard): return wizard

    def _build_pre_wizard_hook(self):
        log_debug('CollectionLauncher::_build_pre_wizard_hook() Starting ...')
        return True

    def _build_post_wizard_hook(self):
        log_debug('CollectionLauncher::_build_post_wizard_hook() Starting ...')
        return True

    # get_edit_options() is implemented in RomLauncher but Categories editing options
    # are different.
    def get_edit_options(self):
        options = collections.OrderedDict()
        options['EDIT_METADATA']       = 'Edit Metadata ...'
        options['EDIT_ASSETS']         = 'Edit Assets/Artwork ...'
        options['EDIT_DEFAULT_ASSETS'] = 'Choose default Assets/Artwork ...'
        options['EXPORT_COLLECTION']   = 'Export Collection XML'
        options['DELETE_COLLECTION']   = 'Delete Collection'

        return options

    # get_metadata_edit_options() has a general implementation in Launcher class for 
    # Standard ROM Launchers. ROM Collections metadata is different from a Standard ROM Launcher
    # so reimplement the method here.
    def get_metadata_edit_options(self):
        plot_str = text_limit_string(self.entity_data['m_plot'], PLOT_STR_MAXSIZE)
        rating = self.get_rating() if self.get_rating() != -1 else 'not rated'
        NFO_FileName = fs_get_launcher_NFO_name(self.settings, self.entity_data)
        NFO_found_str = 'NFO found' if NFO_FileName.exists() else 'NFO not found'

        options = collections.OrderedDict()
        options['EDIT_METADATA_TITLE']     = "Edit Title: '{0}'".format(self.get_name())
        options['EDIT_METADATA_GENRE']     = "Edit Genre: '{0}'".format(self.entity_data['m_genre'])
        options['EDIT_METADATA_RATING']    = "Edit Rating: '{0}'".format(rating)
        options['EDIT_METADATA_PLOT']      = "Edit Plot: '{0}'".format(plot_str)
        options['IMPORT_NFO_FILE_DEFAULT'] = 'Import NFO file (default {0})'.format(NFO_found_str)
        options['IMPORT_NFO_FILE_BROWSE']  = 'Import NFO file (browse NFO file) ...'
        options['SAVE_NFO_FILE_DEFAULT']   = 'Save NFO file (default location)'

        return options

    def launch(self): pass

    def _selectApplicationToUse(self): return False

    def _selectArgumentsToUse(self): return False

    def _selectRomFileToUse(self): return False

# -------------------------------------------------------------------------------------------------
# --- Virtual Launcher ---
# Virtual Launchers are ROM launchers which contain other ROMs from real launchers.
# Virtual Launchers cannot be edited.
# Virtual Launcher ROMs are Favourite ROMs that can be executed.
# ------------------------------------------------------------------------------------------------- 
class VirtualLauncher(ROMLauncherABC):
    def __init__(self, PATHS, settings, collection_dic, 
                 executorFactory, romset_repository, statsStrategy):
        # Look at the VirtualCategory construction for complete this.
        super(VirtualLauncher, self).__init__(
            launcher_data, settings, None, romset_repository, None, False
        )

    def get_object_name(self): return 'Virtual launcher'

    def get_assets_kind(self): return KIND_ASSET_LAUNCHER

    def get_launcher_type(self): return OBJ_LAUNCHER_VIRTUAL

    def supports_launching_roms(self): return True

    def supports_parent_clone_roms(self): return False

    def supports_ROM_audit(self): return True

    def _builder_get_wizard(self, wizard): return wizard

    def _build_pre_wizard_hook(self): return True

    def _build_post_wizard_hook(self): return True

    def get_main_edit_options(self): pass

    def get_advanced_modification_options(self): pass

    def launch(self): pass

    def _selectApplicationToUse(self): return False

    def _selectArgumentsToUse(self): return False

    def _selectRomFileToUse(self): return False

    def has_nointro_xml(self): return False

# -------------------------------------------------------------------------------------------------
# Standard ROM launcher where user can fully customize all settings.
#
# The standard ROM launcher also supports Parent/Clone view modes and No-Intro/REDUMP DAT audit.
# -------------------------------------------------------------------------------------------------
class StandardRomLauncher(ROMLauncherABC):
    #
    # Handle in this constructor the creation of a new empty ROM Launcher.
    # Concrete classes are responsible of creating a default entity_data dictionary
    # with sensible defaults.
    #
    def __init__(self, PATHS, settings, launcher_dic, objectRepository,
                 executorFactory, romsetRepository, statsStrategy):
        if launcher_dic is None:
            launcher_dic = fs_new_launcher()
            launcher_dic['id'] = misc_generate_random_SID()
            launcher_dic['type'] = OBJ_LAUNCHER_ROM
        super(StandardRomLauncher, self).__init__(
            PATHS, settings, launcher_dic, objectRepository, executorFactory, romsetRepository, statsStrategy
        )

    # --------------------------------------------------------------------------------------------
    # Core functions
    # --------------------------------------------------------------------------------------------
    def get_object_name(self): return 'ROM Launcher'

    def get_assets_kind(self): return KIND_ASSET_LAUNCHER

    def get_launcher_type(self): return OBJ_LAUNCHER_ROM

    def save_to_disk(self): self.objectRepository.save_launcher(self.entity_data)

    # Object becomes invalid after deletion
    def delete_from_disk(self):
        self.objectRepository.delete_launcher(self.entity_data)
        self.entity_data = None
        self.objectRepository = None

    # --------------------------------------------------------------------------------------------
    # Launcher build wizard methods
    # --------------------------------------------------------------------------------------------
    #
    # Creates a new launcher using a wizard of dialogs. Called by parent build() method.
    #
    def _builder_get_wizard(self, wizard):
        wizard = WizardDialog_FileBrowse(wizard, 'application', 'Select the launcher application',
            1, self._builder_get_appbrowser_filter)
        wizard = WizardDialog_FileBrowse(wizard, 'rompath', 'Select the ROMs path',
            0, '')
        wizard = WizardDialog_Dummy(wizard, 'romext', '',
            self._builder_get_extensions_from_app_path)
        wizard = WizardDialog_Keyboard(wizard, 'romext','Set files extensions, use "|" as separator. (e.g lnk|cbr)')
        wizard = WizardDialog_Dummy(wizard, 'args', '',
            self._builder_get_arguments_from_application_path)
        wizard = WizardDialog_Keyboard(wizard, 'args', 'Application arguments')
        wizard = WizardDialog_Dummy(wizard, 'm_name', '',
            self._builder_get_title_from_app_path)
        wizard = WizardDialog_Keyboard(wizard, 'm_name','Set the title of the launcher',
            self._builder_get_title_from_app_path)
        wizard = WizardDialog_Selection(wizard, 'platform', 'Select the platform',
            AEL_platform_list)
        wizard = WizardDialog_Dummy(wizard, 'assets_path', '',
            self._builder_get_value_from_rompath)
        wizard = WizardDialog_FileBrowse(wizard, 'assets_path', 'Select asset/artwork directory',
            0, '')

        return wizard

    def _build_pre_wizard_hook(self):
        log_debug('StandardRomLauncher::_build_pre_wizard_hook() Starting ...')

        return True

    def _build_post_wizard_hook(self):
        log_debug('StandardRomLauncher::_build_post_wizard_hook() Starting ...')

        return super(StandardRomLauncher, self)._build_post_wizard_hook()

    # --------------------------------------------------------------------------------------------
    # Launcher edit methods
    # --------------------------------------------------------------------------------------------
    def get_main_edit_options(self, category):
        log_debug('StandardRomLauncher::get_main_edit_options() Returning edit options')

        options = collections.OrderedDict()
        options['EDIT_METADATA']          = 'Edit Metadata ...'
        options['EDIT_ASSETS']            = 'Edit Assets/Artwork ...'
        options['EDIT_DEFAULT_ASSETS']    = 'Choose default Assets/Artwork ...'
        options['EDIT_LAUNCHER_CATEGORY'] = "Change Category: '{0}'".format(category.get_name())
        options['EDIT_LAUNCHER_STATUS']   = 'Launcher status: {0}'.format(self.get_finished_str())
        options['LAUNCHER_ADVANCED_MODS'] = 'Advanced Modifications ...'
        options['LAUNCHER_MANAGE_ROMS']   = 'Manage ROMs ...'
        options['LAUNCHER_AUDIT_ROMS']    = 'Audit ROMs / Launcher view mode ...'
        options['EXPORT_LAUNCHER_XML']    = 'Export Launcher XML configuration ...'
        options['DELETE_LAUNCHER']        = 'Delete Launcher'

        return options

    #
    # get_advanced_modification_options() is custom for every concrete launcher class.
    #
    def get_advanced_modification_options(self):
        log_debug('StandardRomLauncher::get_advanced_modification_options() Returning edit options')
        toggle_window_str = 'ON' if self.entity_data['toggle_window'] else 'OFF'
        non_blocking_str  = 'ON' if self.entity_data['non_blocking'] else 'OFF'
        multidisc_str     = 'ON' if self.entity_data['multidisc'] else 'OFF'

        options = collections.OrderedDict()
        options['EDIT_APPLICATION']        = "Edit Application: '{0}'".format(self.entity_data['application'])
        options['EDIT_ARGS']               = "Edit Arguments: '{0}'".format(self.entity_data['args'])
        options['EDIT_ADDITIONAL_ARGS']    = "Edit Aditional Arguments ..."
        options['EDIT_ROMPATH']            = "Edit ROM path: '{0}'".format(self.entity_data['rompath'])
        options['EDIT_ROMEXT']             = "Edit ROM extensions: '{0}'".format(self.entity_data['romext'])
        options['EDIT_TOGGLE_WINDOWED']    = "Toggle Kodi into windowed mode (now {0})".format(toggle_window_str)
        options['EDIT_TOGGLE_NONBLOCKING'] = "Non-blocking launcher (now {0})".format(non_blocking_str)
        options['EDIT_TOGGLE_MULTIDISC']   = "Multidisc ROM support (now {0})".format(multidisc_str)

        return options

    # ---------------------------------------------------------------------------------------------
    # Execution methods
    # ---------------------------------------------------------------------------------------------
    def _launch_selectApplicationToUse(self):
        if self.rom.has_alternative_application():
            log_info('StandardRomLauncher() Using ROM altapp')
            self.application = FileName(self.rom.get_alternative_application())
        else:
            self.application = FileName(self.entity_data['application'])

        # --- Check for errors and abort if found --- todo: CHECK
        if not self.application.exists():
            log_error('StandardRomLauncher::_selectApplicationToUse(): Launching app not found "{0}"'.format(self.application.getPath()))
            kodi_notify_warn('Launching app not found {0}'.format(self.application.getPath()))
            return False

        return True

    def _launch_selectArgumentsToUse(self):
        if self.rom.has_alternative_arguments():
            log_info('StandardRomLauncher() Using ROM altarg')
            self.arguments = self.rom.get_alternative_arguments()
        elif self.entity_data['args_extra']:
             # >> Ask user what arguments to launch application
            log_info('StandardRomLauncher() Using Launcher args_extra')
            launcher_args = self.entity_data['args']
            arg_list = [self.entity_data_args] + self.entity_data['args_extra']
            dialog = xbmcgui.Dialog()
            dselect_ret = dialog.select('Select launcher arguments', arg_list)
            if dselect_ret < 0:
                return False
            log_info('StandardRomLauncher() User chose args index {0} ({1})'.format(dselect_ret, arg_list[dselect_ret]))
            self.arguments = arg_list[dselect_ret]
        else:
            self.arguments = self.entity_data['args']

        return True

    def _launch_selectRomFileToUse(self):
        if not self.rom.has_multiple_disks():
            self.selected_rom_file = self.rom.get_file()
            return True

        disks = self.rom.get_disks()
        log_info('StandardRomLauncher._selectRomFileToUse() Multidisc ROM set detected')
        dialog = xbmcgui.Dialog()
        dselect_ret = dialog.select('Select ROM to launch in multidisc set', disks)
        if dselect_ret < 0:
           return False

        selected_rom_base = disks[dselect_ret]
        log_info('StandardRomLauncher._selectRomFileToUse() Selected ROM "{0}"'.format(selected_rom_base))

        ROM_temp = self.rom.get_file()
        ROM_dir = FileName(ROM_temp.getDir())
        ROMFileName = ROM_dir.pjoin(selected_rom_base)

        log_info('StandardRomLauncher._selectRomFileToUse() ROMFileName OP "{0}"'.format(ROMFileName.getPath()))
        log_info('StandardRomLauncher._selectRomFileToUse() ROMFileName  P "{0}"'.format(ROMFileName.getPath()))

        if not ROMFileName.exists():
            log_error('ROM not found "{0}"'.format(ROMFileName.getPath()))
            kodi_notify_warn('ROM not found "{0}"'.format(ROMFileName.getPath()))
            return False

        self.selected_rom_file = ROMFileName

        return True

    # ---------------------------------------------------------------------------------------------
    # Launcher metadata and flags related methods
    # ---------------------------------------------------------------------------------------------
    # All of the in the parent class LauncherABC.
    def change_application(self):
        current_application = self.entity_data['application']
        selected_application = xbmcgui.Dialog().browse(1, 'Select the launcher application', 'files',
                                                      self._get_appbrowser_filter('application', self.entity_data), 
                                                      False, False, current_application).decode('utf-8')

        if selected_application is None or selected_application == current_application:
            return False

        self.entity_data['application'] = selected_application
        return True

    def change_arguments(self, args):
        self.entity_data['args'] = args

    def get_args(self):
        return self.entity_data['args']

    def get_additional_argument(self, index):
        args = self.get_all_additional_arguments()
        return args[index]

    def get_all_additional_arguments(self):
        return self.entity_data['args_extra']

    def add_additional_argument(self, arg):

        if not self.entity_data['args_extra']:
            self.entity_data['args_extra'] = []

        self.entity_data['args_extra'].append(arg)
        log_debug('launcher.add_additional_argument() Appending extra_args to launcher {0}'.format(self.get_id()))

    def set_additional_argument(self, index, arg):
        if not self.entity_data['args_extra']:
            self.entity_data['args_extra'] = []

        self.entity_data['args_extra'][index] = arg
        log_debug('launcher.set_additional_argument() Edited args_extra[{0}] to "{1}"'.format(index, self.entity_data['args_extra'][index]))

    def remove_additional_argument(self, index):
        del self.entity_data['args_extra'][index]
        log_debug("launcher.remove_additional_argument() Deleted launcher['args_extra'][{0}]".format(index))

    # ---------------------------------------------------------------------------------------------
    # Launcher asset methods
    # ---------------------------------------------------------------------------------------------
    # All Launcher asset functions must be in parent class LauncherABC.

    # ---------------------------------------------------------------------------------------------
    # NFO files for metadata
    # ---------------------------------------------------------------------------------------------

    # ---------------------------------------------------------------------------------------------
    # Misc functions
    # ---------------------------------------------------------------------------------------------

    # ---------------------------------------------------------------------------------------------
    # ROM methods
    # ---------------------------------------------------------------------------------------------
    # Move ROMs method to parent class ROMLauncherABC.
    def get_roms_filtered(self):
        if not self.has_roms():
            self.load_roms()

        filtered_roms = []
        view_mode     = self.get_display_mode()
        dp_mode       = self.get_nointro_display_mode()
        pclone_index  = self.get_pclone_indices()

        dp_modes_for_have    = [NOINTRO_DMODE_HAVE, NOINTRO_DMODE_HAVE_UNK, NOINTRO_DMODE_HAVE_MISS]
        dp_modes_for_miss    = [NOINTRO_DMODE_HAVE_MISS, NOINTRO_DMODE_MISS, NOINTRO_DMODE_MISS_UNK]
        dp_modes_for_unknown = [NOINTRO_DMODE_HAVE_UNK, NOINTRO_DMODE_MISS_UNK, NOINTRO_DMODE_UNK]

        for rom_id in self.roms:
            rom = self.roms[rom_id]
            nointro_status = rom.get_nointro_status()

            # >> Filter ROM
            # >> Always include a parent ROM regardless of filters in 'Parent/Clone mode'
            # >> and '1G1R mode' launcher_display_mode if it has 1 or more clones.
            if not view_mode == LAUNCHER_DMODE_FLAT and len(pclone_index[rom_id]):
                filtered_roms.append(rom)

            elif nointro_status == NOINTRO_STATUS_HAVE and dp_mode in dp_mode_for_have:
                filtered_roms.append(rom)

            elif nointro_status == NOINTRO_STATUS_MISS and dp_mode in dp_modes_for_miss:
                filtered_roms.append(rom)

            elif nointro_status == NOINTRO_STATUS_UNKNOWN and dp_mode in dp_modes_for_unknown:
                filtered_roms.append(rom)

            # >> Always copy roms with unknown status (NOINTRO_STATUS_NONE)
            else:
                filtered_roms.append(rom)

        return filtered_roms

    def get_rom_extensions_combined(self):
        return self.entity_data['romext']

    def get_rom_extensions(self):
        if not 'romext' in self.entity_data:
            return []

        return self.entity_data['romext'].split("|")

    def change_rom_extensions(self, ext):
        self.entity_data['romext'] = ext

    def get_parent_roms(self):
        return self.romset_repository.find_by_launcher(self, LAUNCHER_DMODE_PCLONE)

    def get_pclone_indices(self):
        return self.romset_repository.find_index_file_by_launcher(self, ROMSET_PCLONE)

    def get_parent_indices(self):
        return self.romset_repository.find_index_file_by_launcher(self, ROMSET_CPARENT)

    def update_parent_rom_set(self, roms):
        if not isinstance(roms,dict):
            roms = dict((rom.get_id(), rom) for rom in roms)

        self.romset_repository.save_rom_set(self, roms, LAUNCHER_DMODE_PCLONE)


# --- Retroplayer launcher ---
# See https://github.com/Wintermute0110/plugin.program.advanced.emulator.launcher/issues/33
# See https://forum.kodi.tv/showthread.php?tid=295463&pid=2620489#pid2620489
# -------------------------------------------------------------------------------------------------
class RetroplayerLauncher(ROMLauncherABC):
    #
    # Handle in this constructor the creation of a new empty ROM Launcher.
    # Concrete classes are responsible of creating a default entity_data dictionary
    # with sensible defaults.
    #
    def __init__(self, PATHS, settings, launcher_dic, objectRepository,
                 executorFactory, romsetRepository, statsStrategy):
        if launcher_dic is None:
            launcher_dic = fs_new_launcher()
            launcher_dic['id'] = misc_generate_random_SID()
            launcher_dic['type'] = OBJ_LAUNCHER_RETROPLAYER
        super(RetroplayerLauncher, self).__init__(
            PATHS, settings, launcher_dic, objectRepository, executorFactory, romsetRepository, statsStrategy
        )

    # --------------------------------------------------------------------------------------------
    # Core functions
    # --------------------------------------------------------------------------------------------
    def get_object_name(self): return 'Retroplayer launcher'

    def get_assets_kind(self): return KIND_ASSET_LAUNCHER

    def get_launcher_type(self): return OBJ_LAUNCHER_RETROPLAYER

    def save_to_disk(self): self.objectRepository.save_launcher(self.entity_data)

    def delete_from_disk(self):
        # Object becomes invalid after deletion.
        self.objectRepository.delete_launcher(self.entity_data)
        self.entity_data = None
        self.objectRepository = None

    # --------------------------------------------------------------------------------------------
    # Launcher build wizard methods
    # --------------------------------------------------------------------------------------------
    #
    # Creates a new launcher using a wizard of dialogs. Called by build()
    #
    def _builder_get_wizard(self, wizard):
        log_debug('RetroplayerLauncher::_builder_get_wizard() Starting ...')

        # Retroplayer launcher must not ask for a launcher app name.
        wizard = WizardDialog_Dummy(wizard, 'application', RETROPLAYER_LAUNCHER_APP_NAME)
        wizard = WizardDialog_FileBrowse(wizard, 'rompath', 'Select the ROMs path',
            0, '')
        wizard = WizardDialog_Dummy(wizard, 'romext', '',
            self._builder_get_extensions_from_app_path)
        wizard = WizardDialog_Keyboard(wizard, 'romext','Set ROM extensions, use "|" as separator. (e.g lnk|cbr)')
        wizard = WizardDialog_Dummy(wizard, 'args', '$rom$')
        # Why m_name is repeated???
        wizard = WizardDialog_Dummy(wizard, 'm_name', '',
            self._builder_get_title_from_app_path)
        wizard = WizardDialog_Keyboard(wizard, 'm_name','Set the title of the launcher',
            self._builder_get_title_from_app_path)
        wizard = WizardDialog_Selection(wizard, 'platform', 'Select the platform',
            AEL_platform_list)
        wizard = WizardDialog_Dummy(wizard, 'assets_path', '',
            self._builder_get_value_from_rompath)
        wizard = WizardDialog_FileBrowse(wizard, 'assets_path', 'Select asset/artwork directory',
            0, '')

        return wizard

    def _build_pre_wizard_hook(self):
        log_debug('RetroplayerLauncher::_build_pre_wizard_hook() Starting ...')

        return True

    def _build_post_wizard_hook(self):
        log_debug('RetroplayerLauncher::_build_post_wizard_hook() Starting ...')

        return super(RetroplayerLauncher, self)._build_post_wizard_hook()

    # --------------------------------------------------------------------------------------------
    # Launcher edit methods
    # --------------------------------------------------------------------------------------------
    def get_main_edit_options(self, category):
        log_debug('RetroplayerLauncher::get_main_edit_options() Returning edit options')

        options = collections.OrderedDict()
        options['EDIT_METADATA']          = 'Edit Metadata ...'
        options['EDIT_ASSETS']            = 'Edit Assets/Artwork ...'
        options['EDIT_DEFAULT_ASSETS']    = 'Choose default Assets/Artwork ...'
        options['EDIT_LAUNCHER_CATEGORY'] = "Change Category: '{0}'".format(category.get_name())
        options['EDIT_LAUNCHER_STATUS']   = 'Launcher status: {0}'.format(self.get_finished_str())
        options['LAUNCHER_ADVANCED_MODS'] = 'Advanced Modifications ...'
        options['LAUNCHER_MANAGE_ROMS']   = 'Manage ROMs ...'
        options['LAUNCHER_AUDIT_ROMS']    = 'Audit ROMs / Launcher view mode ...'
        options['EXPORT_LAUNCHER_XML']    = 'Export Launcher XML configuration ...'
        options['DELETE_LAUNCHER']        = 'Delete Launcher'

        return options

    def get_advanced_modification_options(self):
        log_debug('RetroplayerLauncher::get_advanced_modification_options() Returning edit options')
        toggle_window_str = 'ON' if self.entity_data['toggle_window'] else 'OFF'
        non_blocking_str  = 'ON' if self.entity_data['non_blocking'] else 'OFF'
        multidisc_str     = 'ON' if self.entity_data['multidisc'] else 'OFF'

        options = collections.OrderedDict()
        options['EDIT_ROMPATH']            = "Change ROM path: '{0}'".format(self.entity_data['rompath'])
        options['EDIT_ROMEXT']             = "Modify ROM extensions: '{0}'".format(self.entity_data['romext'])
        options['EDIT_TOGGLE_WINDOWED']    = "Toggle Kodi into windowed mode (now {0})".format(toggle_window_str)
        options['EDIT_TOGGLE_NONBLOCKING'] = "Non-blocking launcher (now {0})".format(non_blocking_str)
        options['EDIT_TOGGLE_MULTIDISC']   = "Multidisc ROM support (now {0})".format(multidisc_str)

        return options

    # ---------------------------------------------------------------------------------------------
    # Execution methods
    # ---------------------------------------------------------------------------------------------
    def launch(self):
        log_info('RetroplayerLauncher::launch() Executing ROM with Kodi Retroplayer ...')
        self.title = self.rom.get_name()
        self._selectApplicationToUse()

        ROMFileName = self._selectRomFileToUse()

        # >> Create listitem object
        label_str = ROMFileName.getBase()
        listitem = xbmcgui.ListItem(label = label_str, label2 = label_str)
        # >> Listitem metadata
        # >> How to fill gameclient = string (game.libretro.fceumm) ???
        genre_list = list(rom['m_genre'])
        listitem.setInfo('game', {'title'    : label_str,     'platform'  : 'Test platform',
                                  'genres'   : genre_list,    'developer' : rom['m_developer'],
                                  'overview' : rom['m_plot'], 'year'      : rom['m_year'] })
        log_info('RetroplayerLauncher() application.getPath() "{0}"'.format(application.getPath()))
        log_info('RetroplayerLauncher() ROMFileName.getPath() "{0}"'.format(ROMFileName.getPath()))
        log_info('RetroplayerLauncher() label_str             "{0}"'.format(label_str))

        # --- User notification ---
        if self.settings['display_launcher_notify']:
            kodi_notify('Launching "{0}" with Retroplayer'.format(self.title))

        log_verb('RetroplayerLauncher() Calling xbmc.Player().play() ...')
        xbmc.Player().play(ROMFileName.getPath(), listitem)
        log_verb('RetroplayerLauncher() Calling xbmc.Player().play() returned. Leaving function.')

    def _launch_selectApplicationToUse(self): raise AddonError('Implement me!')

    def _launch_selectArgumentsToUse(self): raise AddonError('Implement me!')

    def _launch_selectRomFileToUse(self): raise AddonError('Implement me!')

    # ---------------------------------------------------------------------------------------------
    # Misc methods
    # ---------------------------------------------------------------------------------------------

# -------------------------------------------------------------------------------------------------
# Read RetroarchLauncher.md
# -------------------------------------------------------------------------------------------------
class RetroarchLauncher(StandardRomLauncher):
    #
    # Handle in this constructor the creation of a new empty ROM Launcher.
    # Concrete classes are responsible of creating a default entity_data dictionary
    # with sensible defaults.
    #
    def __init__(self, PATHS, settings, launcher_dic, objectRepository,
                 executorFactory, romsetRepository, statsStrategy):
        if launcher_dic is None:
            launcher_dic = fs_new_launcher()
            launcher_dic['id'] = misc_generate_random_SID()
            launcher_dic['type'] = OBJ_LAUNCHER_RETROARCH
        super(RetroarchLauncher, self).__init__(
            PATHS, settings, launcher_dic, objectRepository, executorFactory, romsetRepository, statsStrategy
        )

    # --------------------------------------------------------------------------------------------
    # Core functions
    # --------------------------------------------------------------------------------------------
    def get_object_name(self): return 'Retroarch launcher'

    def get_assets_kind(self): return KIND_ASSET_LAUNCHER

    def get_launcher_type(self): return OBJ_LAUNCHER_RETROARCH

    def save_to_disk(self): self.objectRepository.save_launcher(self.entity_data)

    def delete_from_disk(self):
        # Object becomes invalid after deletion.
        self.objectRepository.delete_launcher(self.entity_data)
        self.entity_data = None
        self.objectRepository = None

    # --------------------------------------------------------------------------------------------
    # Launcher build wizard methods
    # --------------------------------------------------------------------------------------------
    #
    # Creates a new launcher using a wizard of dialogs.
    #
    def _builder_get_wizard(self, wizard):
        log_debug('RetroarchLauncher::_builder_get_wizard() Starting ...')
        wizard = WizardDialog_Dummy(wizard, 'application',
            self._builder_get_retroarch_app_folder(self.settings))
        wizard = WizardDialog_FileBrowse(wizard, 'application', 'Select the Retroarch path',
            0, '')
        wizard = WizardDialog_DictionarySelection(wizard, 'retro_config', 'Select the configuration',
            self._builder_get_available_retroarch_configurations)
        wizard = WizardDialog_FileBrowse(wizard, 'retro_config', 'Select the configuration',
            0, '', None, self._builder_user_selected_custom_browsing)
        wizard = WizardDialog_DictionarySelection(wizard, 'retro_core_info', 'Select the core',
            self._builder_get_available_retroarch_cores, self._builder_load_selected_core_info)
        wizard = WizardDialog_Keyboard(wizard, 'retro_core_info', 'Enter path to core file',
            self._builder_load_selected_core_info, self._builder_user_selected_custom_browsing)
        wizard = WizardDialog_FileBrowse(wizard, 'rompath', 'Select the ROMs path',
            0, '')
        wizard = WizardDialog_Keyboard(wizard, 'romext','Set files extensions, use "|" as separator. (e.g nes|zip)')
        wizard = WizardDialog_Dummy(wizard, 'args',
            self._builder_get_default_retroarch_arguments())
        wizard = WizardDialog_Keyboard(wizard, 'args', 'Extra application arguments')
        wizard = WizardDialog_Keyboard(wizard, 'm_name','Set the title of the launcher',
            self._builder_get_title_from_app_path)
        wizard = WizardDialog_Selection(wizard, 'platform', 'Select the platform',
            AEL_platform_list)
        wizard = WizardDialog_Dummy(wizard, 'assets_path', '',
            self._builder_get_value_from_rompath)
        wizard = WizardDialog_FileBrowse(wizard, 'assets_path', 'Select asset/artwork directory',
            0, '')

        return wizard

    #
    # In all platforms except Android:
    #   1) Check if user has configured the Retroarch executable, cores and system dir.
    #   2) Check if user has configured the Retroarch cores dir.
    #   3) Check if user has configured the Retroarch system dir.
    #
    # In Android:
    #   1) ...
    #
    # If any condition fails abort Retroarch launcher creation.
    #
    def _build_pre_wizard_hook(self):
        log_debug('RetroarchLauncher::_build_pre_wizard_hook() Starting ...')

        return True

    def _build_post_wizard_hook(self):
        log_debug('RetroarchLauncher::_build_post_wizard_hook() Starting ...')

        return super(RetroarchLauncher, self)._build_post_wizard_hook()

    def _builder_get_retroarch_app_folder(self, settings):
        if not is_android():
            # --- All platforms except Android ---
            retroarch_folder = FileName(settings['retroarch_system_dir'], isdir = True)
            if retroarch_folder.exists():
                return retroarch_folder.getPath()

        else:
            # --- Android ---
            android_retroarch_folders = [
                '/storage/emulated/0/Android/data/com.retroarch/',
                '/data/data/com.retroarch/',
                '/storage/sdcard0/Android/data/com.retroarch/',
                '/data/user/0/com.retroarch'
            ]
            for retroach_folder_path in android_retroarch_folders:
                retroarch_folder = FileName(retroach_folder_path)
                if retroarch_folder.exists():
                    return retroarch_folder.getPath()

        return '/'

    def _builder_get_available_retroarch_configurations(self, item_key, launcher):
        configs = collections.OrderedDict()
        configs['BROWSE'] = 'Browse for configuration'

        retroarch_folders = []
        retroarch_folders.append(FileName(launcher['application']))

        if is_android():
            retroarch_folders.append(FileName('/storage/emulated/0/Android/data/com.retroarch/'))
            retroarch_folders.append(FileName('/data/data/com.retroarch/'))
            retroarch_folders.append(FileName('/storage/sdcard0/Android/data/com.retroarch/'))
            retroarch_folders.append(FileName('/data/user/0/com.retroarch/'))

        for retroarch_folder in retroarch_folders:
            log_debug("get_available_retroarch_configurations() scanning path '{0}'".format(retroarch_folder.getPath()))
            files = retroarch_folder.recursiveScanFilesInPathAsFileNameObjects('*.cfg')
            if len(files) < 1: continue
            for file in files:
                log_debug("get_available_retroarch_configurations() adding config file '{0}'".format(file.getPath()))
                configs[file.getPath()] = file.getBase_noext()

            return configs

        return configs

    def _builder_get_available_retroarch_cores(self, item_key, launcher):
        cores = collections.OrderedDict()
        cores['BROWSE'] = 'Manual enter path to core'
        cores_ext = '*.*'

        if is_windows():
            cores_ext = '*.dll'
        else:
            cores_ext = '*.so'

        config_file   = FileName(launcher['retro_config'])
        parent_dir    = config_file.getDirAsFileName()
        configuration = config_file.readPropertyFile()
        info_folder   = self._create_path_from_retroarch_setting(configuration['libretro_info_path'], parent_dir)
        cores_folder  = self._create_path_from_retroarch_setting(configuration['libretro_directory'], parent_dir)
        log_debug("get_available_retroarch_cores() scanning path '{0}'".format(cores_folder.getPath()))

        if not info_folder.exists():
            log_warning('Retroarch info folder not found {}'.format(info_folder.getPath()))
            return cores
    
        if not cores_folder.exists():
            log_warning('Retroarch cores folder not found {}'.format(cores_folder.getPath()))
            return cores

        files = cores_folder.scanFilesInPathAsFileNameObjects(cores_ext)
        for file in files:
                
            log_debug("get_available_retroarch_cores() adding core '{0}'".format(file.getPath()))    
            info_file = self._switch_core_to_info_file(file, info_folder)

            if not info_file.exists():
                log_warning('get_available_retroarch_cores() Cannot find "{}". Skipping core "{}"'.format(info_file.getPath(), file.getBase()))
                continue

            log_debug("get_available_retroarch_cores() using info '{0}'".format(info_file.getPath()))    
            core_info = info_file.readPropertyFile()
            cores[info_file.getPath()] = core_info['display_name']

        return cores

    def _builder_load_selected_core_info(self, input, item_key, launcher):
        if input == 'BROWSE':
            return input

        if is_windows():
            cores_ext = 'dll'
        else:
            cores_ext = 'so'

        if input.endswith(cores_ext):
            core_file = FileName(input)
            launcher['retro_core']  = core_file.getPath()
            return input

        config_file     = FileName(launcher['retro_config'])
        parent_dir      = config_file.getDirAsFileName()
        configuration   = config_file.readPropertyFile()
        cores_folder    = self._create_path_from_retroarch_setting(configuration['libretro_directory'], parent_dir)
        info_file       = FileName(input)
        
        if not cores_folder.exists():
            log_warning('Retroarch cores folder not found {}'.format(cores_folder.getPath()))
            kodi_notify_error('Retroarch cores folder not found {}'.format(cores_folder.getPath()))
            return ''

        core_file = self._switch_info_to_core_file(info_file, cores_folder, cores_ext)
        core_info = info_file.readPropertyFile()

        launcher[item_key]      = info_file.getPath()
        launcher['retro_core']  = core_file.getPath()
        launcher['romext']      = core_info['supported_extensions']
        launcher['platform']    = core_info['systemname']
        launcher['m_developer'] = core_info['manufacturer']
        launcher['m_name']      = core_info['systemname']

        return input

    def _builder_get_default_retroarch_arguments(self):
        args = ''
        if is_android():
            args += '-e IME com.android.inputmethod.latin/.LatinIME -e REFRESH 60'

        return args

    # --------------------------------------------------------------------------------------------
    # Launcher edit methods
    # --------------------------------------------------------------------------------------------
    def get_main_edit_options(self, category):
        log_debug('RetroarchLauncher::get_main_edit_options() Returning edit options')

        options = collections.OrderedDict()
        options['EDIT_METADATA']          = 'Edit Metadata ...'
        options['EDIT_ASSETS']            = 'Edit Assets/Artwork ...'
        options['EDIT_DEFAULT_ASSETS']    = 'Choose default Assets/Artwork ...'
        options['EDIT_LAUNCHER_CATEGORY'] = "Change Category: '{0}'".format(category.get_name())
        options['EDIT_LAUNCHER_STATUS']   = 'Launcher status: {0}'.format(self.get_finished_str())
        options['LAUNCHER_ADVANCED_MODS'] = 'Advanced Modifications ...'
        options['LAUNCHER_MANAGE_ROMS']   = 'Manage ROMs ...'
        options['LAUNCHER_AUDIT_ROMS']    = 'Audit ROMs / Launcher view mode ...'
        options['EXPORT_LAUNCHER_XML']    = 'Export Launcher XML configuration ...'
        options['DELETE_LAUNCHER']        = 'Delete Launcher'

        return options

    def get_advanced_modification_options(self):
        log_debug('RetroarchLauncher::get_advanced_modification_options() Returning edit options')
        toggle_window_str = 'ON' if self.entity_data['toggle_window'] else 'OFF'
        non_blocking_str  = 'ON' if self.entity_data['non_blocking'] else 'OFF'
        multidisc_str     = 'ON' if self.entity_data['multidisc'] else 'OFF'

        options = super(RetroarchLauncher, self).get_advanced_modification_options()
        options['CHANGE_APPLICATION']   = "Change Retroarch path: '{0}'".format(self.entity_data['application'])
        options['MODIFY_ARGS'] = "Modify Arguments: '{0}'".format(self.entity_data['args'])
        options['ADDITIONAL_ARGS'] = "Modify aditional arguments ..."
        options['CHANGE_ROMPATH'] = "Change ROM path: '{0}'".format(self.entity_data['rompath'])
        options['CHANGE_ROMEXT'] = "Modify ROM extensions: '{0}'".format(self.entity_data['romext'])
        options['TOGGLE_WINDOWED'] = "Toggle Kodi into windowed mode (now {0})".format(toggle_window_str)
        options['TOGGLE_NONBLOCKING'] = "Non-blocking launcher (now {0})".format(non_blocking_str)
        options['TOGGLE_MULTIDISC'] = "Multidisc ROM support (now {0})".format(multidisc_str)

        return options

    # ---------------------------------------------------------------------------------------------
    # Execution methods
    # ---------------------------------------------------------------------------------------------
    def _launch_selectApplicationToUse(self):
        if is_windows():
            self.application = FileName(self.entity_data['application'])
            self.application = self.application.append('retroarch.exe')  
            return True

        if is_android():
            self.application = FileName('/system/bin/am')
            return True

        # TODO other os
        self.application = ''

        return False

    def _launch_selectArgumentsToUse(self):
        if is_windows() or is_linux():
            self.arguments =  '-L "$retro_core$" '
            self.arguments += '-c "$retro_config$" '
            self.arguments += '"$rom$"'
            self.arguments += self.entity_data['args']
            return True

        if is_android():
            self.arguments =  'start --user 0 -a android.intent.action.MAIN -c android.intent.category.LAUNCHER '
            self.arguments += '-n com.retroarch/.browser.retroactivity.RetroActivityFuture '
            self.arguments += '-e ROM \'$rom$\' '
            self.arguments += '-e LIBRETRO $retro_core$ '
            self.arguments += '-e CONFIGFILE $retro_config$ '
            self.arguments += self.entity_data['args'] if 'args' in self.entity_data else ''
            return True

        # TODO: other OSes
        return False

    def _launch_selectRomFileToUse(self): raise AddonError('Implement me!')

    # ---------------------------------------------------------------------------------------------
    # Misc methods
    # ---------------------------------------------------------------------------------------------
    def change_application(self):
        current_application = self.entity_data['application']
        selected_application = xbmcgui.Dialog().browse(0, 'Select the Retroarch path', 'files',
                                                       '', False, False, current_application).decode('utf-8')

        if selected_application is None or selected_application == current_application:
            return False
        self.entity_data['application'] = selected_application

        return True

    def _create_path_from_retroarch_setting(self, path_from_setting, parent_dir):
        if not path_from_setting.endswith('\\') and not path_from_setting.endswith('/'):
            path_from_setting = path_from_setting + parent_dir.path_separator()

        if path_from_setting.startswith(':\\'):
            path_from_setting = path_from_setting[2:]
            return parent_dir.pjoin(path_from_setting)
        else:
            folder = FileName(path_from_setting)
            if '/data/user/0/' in folder.getPath():
                alternative_folder = foldexr.getPath()
                alternative_folder = alternative_folder.replace('/data/user/0/', '/data/data/')
                folder = FileName(alternative_folder)

            return folder

    def _switch_core_to_info_file(self, core_file, info_folder):
        info_file = core_file.switchExtension('info')
   
        if is_android():
            info_file = info_folder.pjoin(info_file.getBase().replace('_android.', '.'))
        else:
            info_file = info_folder.pjoin(info_file.getBase())

        return info_file

    def _switch_info_to_core_file(self, info_file, cores_folder, cores_ext):
        core_file = info_file.switchExtension(cores_ext)
        if is_android():
            core_file = cores_folder.pjoin(core_file.getBase().replace('.', '_android.'))
        else:
            core_file = cores_folder.pjoin(core_file.getBase())

        return core_file

# -------------------------------------------------------------------------------------------------
# Launcher for .lnk files (windows)
# -------------------------------------------------------------------------------------------------
class LnkLauncher(StandardRomLauncher):
    #
    # Handle in this constructor the creation of a new empty ROM Launcher.
    # Concrete classes are responsible of creating a default entity_data dictionary
    # with sensible defaults.
    #
    def __init__(self, PATHS, settings, launcher_dic, objectRepository,
                 executorFactory, romsetRepository, statsStrategy):
        if launcher_dic is None:
            launcher_dic = fs_new_launcher()
            launcher_dic['id'] = misc_generate_random_SID()
            launcher_dic['type'] = OBJ_LAUNCHER_RETROARCH
        super(LnkLauncher, self).__init__(
            PATHS, settings, launcher_dic, objectRepository, executorFactory, romsetRepository, statsStrategy
        )

    # --------------------------------------------------------------------------------------------
    # Core functions
    # --------------------------------------------------------------------------------------------
    def get_object_name(self): return 'LNK launcher'

    def get_assets_kind(self): return KIND_ASSET_LAUNCHER

    def get_launcher_type(self): return OBJ_LAUNCHER_LNK

    def save_to_disk(self): self.objectRepository.save_launcher(self.entity_data)

    # --------------------------------------------------------------------------------------------
    # Launcher build wizard methods
    # --------------------------------------------------------------------------------------------
    #
    # Creates a new launcher using a wizard of dialogs.
    #
    def _builder_get_wizard(self, wizard):
        log_debug('LnkLauncher::_builder_get_wizard() Returning edit options')
        wizard = WizardDialog_FileBrowse(wizard, 'rompath', 'Select the LNKs path',
            0, '')
        wizard = WizardDialog_Dummy(wizard, 'romext', 'lnk')
        wizard = WizardDialog_Dummy(wizard, 'args', '$rom$')
        wizard = WizardDialog_Dummy(wizard, 'm_name', '',
            self._get_title_from_app_path)
        wizard = WizardDialog_Keyboard(wizard, 'm_name','Set the title of the launcher',
            self._get_title_from_app_path)
        wizard = WizardDialog_Selection(wizard, 'platform', 'Select the platform',
            AEL_platform_list)
        wizard = WizardDialog_Dummy(wizard, 'assets_path', '',
            self._get_value_from_rompath)
        wizard = WizardDialog_FileBrowse(wizard, 'assets_path', 'Select asset/artwork directory',
            0, '')

        return wizard

    # --------------------------------------------------------------------------------------------
    # Launcher edit methods
    # --------------------------------------------------------------------------------------------
    def get_main_edit_options(self, category):
        log_debug('LnkLauncher::get_main_edit_options() Returning edit options')

        options = collections.OrderedDict()
        options['EDIT_METADATA']          = 'Edit Metadata ...'
        options['EDIT_ASSETS']            = 'Edit Assets/Artwork ...'
        options['EDIT_DEFAULT_ASSETS']    = 'Choose default Assets/Artwork ...'
        options['EDIT_LAUNCHER_CATEGORY'] = "Change Category: '{0}'".format(category.get_name())
        options['EDIT_LAUNCHER_STATUS']   = 'Launcher status: {0}'.format(self.get_finished_str())
        options['LAUNCHER_ADVANCED_MODS'] = 'Advanced Modifications ...'
        options['LAUNCHER_MANAGE_ROMS']   = 'Manage ROMs ...'
        options['EXPORT_LAUNCHER_XML']    = 'Export Launcher XML configuration ...'
        options['DELETE_LAUNCHER']        = 'Delete Launcher'

        return options

    def get_advanced_modification_options(self):
        log_debug('LnkLauncher::get_advanced_modification_options() Returning edit options')
        toggle_window_str = 'ON' if self.entity_data['toggle_window'] else 'OFF'
        non_blocking_str  = 'ON' if self.entity_data['non_blocking'] else 'OFF'
        multidisc_str     = 'ON' if self.entity_data['multidisc'] else 'OFF'

        options = collections.OrderedDict()
        options['EDIT_ROMPATH']            = "Change ROM path: '{0}'".format(self.entity_data['rompath'])
        options['EDIT_ROMEXT']             = "Modify ROM extensions: '{0}'".format(self.entity_data['romext'])
        options['EDIT_TOGGLE_WINDOWED']    = "Toggle Kodi into windowed mode (now {0})".format(toggle_window_str)
        options['EDIT_TOGGLE_NONBLOCKING'] = "Non-blocking launcher (now {0})".format(non_blocking_str)
        options['EDIT_TOGGLE_MULTIDISC']   = "Multidisc ROM support (now {0})".format(multidisc_str)

        return options

    # ---------------------------------------------------------------------------------------------
    # Execution methods
    # ---------------------------------------------------------------------------------------------

    # ---------------------------------------------------------------------------------------------
    # Misc methods
    # ---------------------------------------------------------------------------------------------


# -------------------------------------------------------------------------------------------------
# Launcher to use with a local Steam application and account.
# -------------------------------------------------------------------------------------------------
class SteamLauncher(ROMLauncherABC):
    def __init__(self, launcher_data, settings, executorFactory, romset_repository, statsStrategy):
        super(SteamLauncher, self).__init__(
            launcher_data, settings, executorFactory, romset_repository, statsStrategy, False
        )

    def get_launcher_type(self): return LAUNCHER_STEAM

    def get_launcher_type_name(self): return 'Steam launcher'

    def get_steam_id(self): return self.entity_data['steamid']

    def get_edit_options(self):
        options = super(SteamLauncher, self).get_edit_options()
        del options['AUDIT_ROMS']

        return options

    def get_advanced_modification_options(self):
        log_debug('SteamLauncher::get_advanced_modification_options() Returning edit options')
        toggle_window_str = 'ON' if self.entity_data['toggle_window'] else 'OFF'
        non_blocking_str  = 'ON' if self.entity_data['non_blocking'] else 'OFF'

        options = super(SteamLauncher, self).get_advanced_modification_options()
        options['TOGGLE_WINDOWED'] = "Toggle Kodi into windowed mode (now {0})".format(toggle_window_str)
        options['TOGGLE_NONBLOCKING'] = "Non-blocking launcher (now {0})".format(non_blocking_str)

        return options

    def _selectApplicationToUse(self):
        self.application = FileName('steam://rungameid/')

        return True

    def _selectArgumentsToUse(self):
        self.arguments = '$steamid$'

        return True

    def _selectRomFileToUse(self):
        steam_id = self.rom.get_custom_attribute('steamid', '')
        log_info('SteamLauncher._selectRomFileToUse() ROM ID {0}: @{1}"'.format(steam_id, self.title))

        return True

       #def launch(self):
       #    
       #    self.title  = self.rom['m_name']
       #    
       #    url = 'steam://rungameid/'
       #
       #    self.application = FileName('steam://rungameid/')
       #    self.arguments = str(self.rom['steamid'])
       #
       #    log_info('SteamLauncher() ROM ID {0}: @{1}"'.format(self.rom['steamid'], self.rom['m_name']))
       #    self.statsStrategy.updateRecentlyPlayedRom(self.rom)
       #    
       #    super(SteamLauncher, self).launch()
       #    pass

    def _get_builder_wizard(self, wizard):
        wizard = WizardDialog_Dummy(wizard, 'application', 'Steam')
        wizard = WizardDialog_Keyboard(wizard, 'steamid','Steam ID')
        wizard = WizardDialog_Dummy(wizard, 'm_name', 'Steam')
        wizard = WizardDialog_Keyboard(wizard, 'm_name','Set the title of the launcher',
            self._get_title_from_app_path)
        wizard = WizardDialog_Selection(wizard, 'platform', 'Select the platform',
            AEL_platform_list, wizard)
        wizard = WizardDialog_FileBrowse(wizard, 'assets_path', 'Select asset/artwork directory',
            0, '')
        wizard = WizardDialog_Dummy(wizard, 'rompath', '',
            self._get_value_from_assetpath)

        return wizard

    def _get_value_from_assetpath(self, input, item_key, launcher):
        if input: return input

        romPath = FileName(launcher['assets_path'])
        romPath = romPath.pjoin('games')

        return romPath.getPath()
 
# -------------------------------------------------------------------------------------------------
# Launcher to use with Nvidia Gamestream servers.
# -------------------------------------------------------------------------------------------------
class NvidiaGameStreamLauncher(ROMLauncherABC):
    def __init__(self, launcher_data, settings, executorFactory, romset_repository, statsStrategy):
        super(NvidiaGameStreamLauncher, self).__init__(
            launcher_data, settings, executorFactory, romset_repository, statsStrategy, False)

    def get_launcher_type(self): return LAUNCHER_NVGAMESTREAM

    def get_launcher_type_name(self): return 'NVIDIA GameStream launcher'

    def get_server(self): return self.entity_data['server']

    def get_certificates_path(self): return self._get_value_as_filename('certificates_path')

    def get_edit_options(self):
        options = super(NvidiaGameStreamLauncher, self).get_edit_options()
        del options['AUDIT_ROMS']

        return options

    def get_advanced_modification_options(self):
        log_debug('NvidiaGameStreamLauncher::get_advanced_modification_options() Returning edit options')
        toggle_window_str = 'ON' if self.entity_data['toggle_window'] else 'OFF'
        non_blocking_str  = 'ON' if self.entity_data['non_blocking'] else 'OFF'
        
        options = super(SteamLauncher, self).get_advanced_modification_options()
        options['TOGGLE_WINDOWED'] = "Toggle Kodi into windowed mode (now {0})".format(toggle_window_str)
        options['TOGGLE_NONBLOCKING'] = "Non-blocking launcher (now {0})".format(non_blocking_str)

    def _selectApplicationToUse(self):
        streamClient = self.entity_data['application']

        # java application selected (moonlight-pc)
        if '.jar' in streamClient:
            self.application = FileName(os.getenv("JAVA_HOME"))
            if is_windows():
                self.application = self.application.pjoin('bin\\java.exe')
            else:
                self.application = self.application.pjoin('bin/java')

            return True

        if is_windows():
            self.application = FileName(streamClient)
            return True

        if is_android():
            self.application = FileName('/system/bin/am')
            return True

        return True

    def _selectArgumentsToUse(self):
        streamClient = self.entity_data['application']

        # java application selected (moonlight-pc)
        if '.jar' in streamClient:
            self.arguments =  '-jar "$application$" '
            self.arguments += '-host $server$ '
            self.arguments += '-fs '
            self.arguments += '-app "$gamestream_name$" '
            self.arguments += self.entity_data['args']
            return True

        if is_android():
            if streamClient == 'NVIDIA':
                self.arguments =  'start --user 0 -a android.intent.action.VIEW '
                self.arguments += '-n com.nvidia.tegrazone3/com.nvidia.grid.UnifiedLaunchActivity '
                self.arguments += '-d nvidia://stream/target/2/$streamid$'
                return True

            elif streamClient == 'MOONLIGHT':
                self.arguments =  'start --user 0 -a android.intent.action.MAIN '
                self.arguments += '-c android.intent.category.LAUNCHER ' 
                self.arguments += '-n com.limelight/.Game '
                self.arguments += '-e Host $server$ '
                self.arguments += '-e AppId $streamid$ '
                self.arguments += '-e AppName "$gamestream_name$" '
                self.arguments += '-e PcName "$server_hostname$" '
                self.arguments += '-e UUID $server_id$ '
                self.arguments += '-e UniqueId {} '.format(misc_generate_random_SID())

                return True

        # else
        self.arguments = self.entity_data['args']

        return True 
  
    def _selectRomFileToUse(self): return True

    def get_advanced_modification_options(self):
        log_debug('NvidiaGameStreamLauncher::get_advanced_modification_options() Returning edit options')
        toggle_window_str = 'ON' if self.entity_data['toggle_window'] else 'OFF'
        non_blocking_str  = 'ON' if self.entity_data['non_blocking'] else 'OFF'

        options = super(NvidiaGameStreamLauncher, self).get_advanced_modification_options()
        options['TOGGLE_WINDOWED'] = "Toggle Kodi into windowed mode (now {0})".format(toggle_window_str)
        options['TOGGLE_NONBLOCKING'] = "Non-blocking launcher (now {0})".format(non_blocking_str)

        return options

    #
    # Creates a new launcher using a wizard of dialogs.
    #
    def _get_builder_wizard(self, wizard):
        info_txt  = 'To pair with your Geforce Experience Computer we need to make use of valid certificates. '
        info_txt += 'Unfortunately at this moment we cannot create these certificates directly from within Kodi.\n'
        info_txt += 'Please read the wiki for details how to create them before you go further.'

        wizard = WizardDialog_FormattedMessage(wizard, 'certificates_path', 'Pairing with Gamestream PC',
            info_txt)
        wizard = WizardDialog_DictionarySelection(wizard, 'application', 'Select the client',
            {'NVIDIA': 'Nvidia', 'MOONLIGHT': 'Moonlight'}, 
            self._check_if_selected_gamestream_client_exists, lambda pk, p: is_android())
        wizard = WizardDialog_DictionarySelection(wizard, 'application', 'Select the client',
            {'JAVA': 'Moonlight-PC (java)', 'EXE': 'Moonlight-Chrome (not supported yet)'},
            None, lambda pk,p: not is_android())
        wizard = WizardDialog_FileBrowse(wizard, 'application', 'Select the Gamestream client jar',
            1, self._get_appbrowser_filter, None, lambda pk, p: not is_android())
        wizard = WizardDialog_Keyboard(wizard, 'args', 'Additional arguments', 
            None, lambda pk, p: not is_android())
        wizard = WizardDialog_Input(wizard, 'server', 'Gamestream Server',
            xbmcgui.INPUT_IPADDRESS, self._validate_gamestream_server_connection)
        wizard = WizardDialog_Keyboard(wizard, 'm_name','Set the title of the launcher', 
            self._get_title_from_app_path)
        wizard = WizardDialog_FileBrowse(wizard, 'assets_path', 'Select asset/artwork directory', 0, '')
        wizard = WizardDialog_Dummy(wizard, 'rompath', '', 
            self._get_value_from_assetpath)
        # Pairing with pin code will be postponed untill crypto and certificate support in kodi
        # wizard = WizardDialog_Dummy(wizard, 'pincode', None, generatePairPinCode)
        wizard = WizardDialog_Dummy(wizard, 'certificates_path', None,
            self._try_to_resolve_path_to_nvidia_certificates)
        wizard = WizardDialog_FileBrowse(wizard, 'certificates_path', 'Select the path with valid certificates', 
            0, '', self._validate_nvidia_certificates) 
        wizard = WizardDialog_Selection(wizard, 'platform', 'Select the platform',
            AEL_platform_list)

        return wizard

    def _generatePairPinCode(self, input, item_key, launcher):
        return gamestreamServer(None, None).generatePincode()

    def _check_if_selected_gamestream_client_exists(self, input, item_key, launcher):
        if input == 'NVIDIA':
            nvidiaDataFolder = FileName('/data/data/com.nvidia.tegrazone3/', isdir = True)
            nvidiaAppFolder = FileName('/storage/emulated/0/Android/data/com.nvidia.tegrazone3/')
            if not nvidiaAppFolder.exists() and not nvidiaDataFolder.exists():
                kodi_notify_warn("Could not find Nvidia Gamestream client. Make sure it's installed.")

        elif input == 'MOONLIGHT':
            moonlightDataFolder = FileName('/data/data/com.limelight/', isdir = True)
            moonlightAppFolder = FileName('/storage/emulated/0/Android/data/com.limelight/')
            if not moonlightAppFolder.exists() and not moonlightDataFolder.exists():
                kodi_notify_warn("Could not find Moonlight Gamestream client. Make sure it's installed.")

        return input

    def _try_to_resolve_path_to_nvidia_certificates(self, input, item_key, launcher):
        path = GameStreamServer.try_to_resolve_path_to_nvidia_certificates()

        return path

    def _validate_nvidia_certificates(self, input, item_key, launcher):
        certificates_path = FileName(input)
        gs = GameStreamServer(input, certificates_path)
        if not gs.validate_certificates():
            kodi_notify_warn(
                'Could not find certificates to validate. Make sure you already paired with '
                'the server with the Shield or Moonlight applications.')

        return certificates_path.getPath()

    def _validate_gamestream_server_connection(self, input, item_key, launcher):
        gs = GameStreamServer(input, None)
        if not gs.connect():
            kodi_notify_warn('Could not connect to gamestream server')

        launcher['server_id'] = gs.get_uniqueid()
        launcher['server_hostname'] = gs.get_hostname()

        log_debug('validate_gamestream_server_connection() Found correct gamestream server with id "{}" and hostname "{}"'.format(launcher['server_id'],launcher['server_hostname']))

        return input

# ------------------------------------------------------------------------------------------------
# --- AEL Object Factory -------------------------------------------------------------------------
#
# * Used to create an AEL object that is a child of MetaDataItemACB().
#
# * A global and unique instance of AELObjectFactory is created in main.py to create all
#   required objects in the addon.
#
# * For performance reasons the ListItem renderers access the databases directly using functions
#   from disk_IO.py.
#
# * Only Launcher objects can create ROM objects.
#
# * Every object (Category, Launcher, ROM) must be able to save itself to disk. This is required
#   to simplify the recursive Edit Object menu.
#   For example:
#      launcher.save_to_disk()  Saves Launcher to disk
#      rom.save_to_disk()       Saves ROM to disk.
#
# * Abstract Factory Pattern
#   See https://www.oreilly.com/library/view/head-first-design/0596007124/ch04.html
#
# --- Category creation and edition --------------------------------------------------------------
#
#  1. Create a new Category:
#     category = AELObjectFactory.create_new(OBJ_CATEGORY)
#     category.save_to_disk()
#
#  3. Retrieve a list of all Categories from disk, sorted alphabetically by Name:
#     categories_list = AELObjectFactory.find_category_all()
#
#  2. Retrieve a Category from disk (for example, in Edit Category context menu):
#     category = AELObjectFactory.find_category(category_id)
#     category.save_to_disk()
#
# --- Launcher creation and edition --------------------------------------------------------------
#
#  4. Create a new real Launcher:
#     launcher = AELObjectFactory.create_new(OBJ_LAUNCHER_ROM)
#     OR
#     launcher = AELObjectFactory.create_new(OBJ_LAUNCHER_ROM)
#     launcher.build(category)
#     launcher.save_to_disk()
#
#  5. Retrieve a list of all real Launchers in a Category, sorted alphabetically by Name:
#     launcher_list = AELObjectFactory.find_launchers_in_cat(category_id)
#
#  6. Retrieve a real Launcher from disk (real launcher can be edited):
#     launcher = AELObjectFactory.find_launcher(category_id, launcher_id)
#     launcher.save_to_disk()
#
# --- ROM Collection creation and edition --------------------------------------------------------
#
#  7. Create a new ROM Collection. Category is implicit:
#     collection = AELObjectFactory.create_new(OBJ_LAUNCHER_COLLECTION)
#     collection.set_name('Sonic')
#     collection.save_to_disk()
#
#  8. Retrieve a list of all ROM Collection launchers from disk:
#     collections_list = AELObjectFactory.find_launchers_in_cat(VCATEGORY_COLLECTIONS_ID)
#
#  9. Retrieve a ROM Collection from disk (for example, in Edit Collection context menu):
#     collection = AELObjectFactory.find_launcher(VCATEGORY_COLLECTIONS_ID, launcher_id)
#     collection.save_to_disk()
#
# --- Virtual Launcher related functions ---------------------------------------------------------
#
# 10. Create a new Virtual Launcher:
#     vlauncher = AELObjectFactory.create_new(OBJ_LAUNCHER_VIRTUAL, VCATEGORY_TITLE_ID)
#     vlauncher.set_name('A')
#     vlauncher.save_to_disk()
#
# 11. Retrieve a list of all Virtual Launchers of a given type:
#     vlauncher_list = AELObjectFactory.find_launchers_in_cat(VCATEGORY_TITLE_ID)
#
# 12. Retrieve a Virtual Launcher from disk:
#     vlauncher = AELObjectFactory.find_launcher(VCATEGORY_TITLE_ID, launcher_id)
#
# --- Creation of ROMs ---------------------------------------------------------------------------
#
# 13. Create a new ROM:
#     launcher = AELObjectFactory.create_new(OBJ_LAUNCHER_ROM, category_id)
#     ROM = launcher.create_new_ROM()
#
# 14. Retrieve a ROM in a Launcher for edition:
#     launcher = AELObjectFactory.find_launcher(VCATEGORY_ACTUAL_LAUN_ID, launcher_id)
#     launcher.load_ROMs()
#     ROM = launcher.find_ROM(rom_id)
#     launcher.save_ROMs_disk()
#
# --- Favourite ROM creation ---------------------------------------------------------------------
#
# 16. Add ROM to Favourites:
#     launcher = AELObjectFactory.find_launcher(VCATEGORY_ACTUAL_LAUN_ID, launcher_id)
#     ROM = launcher.create_new_ROM()
#     favourites = AELObjectFactory.find_launcher(VCATEGORY_FAVOURITES_ID) # Launcher ID implicit
#     favourites.add_ROM(ROM)
#     favourites.save_to_disk()
#
# 17. Add ROM to Collection:
#     launcher = AELObjectFactory.find_launcher(VCATEGORY_ACTUAL_LAUN_ID, launcher_id)
#     ROM = launcher.create_new_ROM()
#     collection = AELObjectFactory.find_launcher(VCATEGORY_COLLECTIONS_ID, launcher_id)
#     collection.add_ROM(ROM)
#     collection.save_to_disk()
#
# 18. Build Virtual Launchers:
#     launcher_list = ...
#     all_ROMs = []
#     for launcher in launcher_list:
#         roms = launcher...
#         for rom in roms:
#             all_ROMs.insert(rom)
#     for name in names:
#         vlauncher = AELObjectFactory.create_new(OBJ_LAUNCHER_VIRTUAL, VCATEGORY_TITLE_ID)
#         vlauncher.set_name(name)
#         vlauncher.add_ROM(ROM)
#         vlauncher.save_to_disk()
#
# --- Render of ROMs in a Standard ROM Launcher --------------------------------------------------
#
# 19. Render ROMs in a Launcher:
#     launcher = AELObjectFactory.find_launcher(VCATEGORY_ACTUAL_LAUN_ID, launcher_id)
#     for rom in launcher.find_ROMs_all():
#         rom.get_name()
#
# 20. Render ROMs in a Launcher (filtered):
#
# 21. Render ROMs in a Collection:
#     collection = AELObjectFactory.find_launcher(VCATEGORY_COLLECTIONS_ID, launcher_id)
#     for rom in collection.find_ROMs_all():
#         rom.get_name()
#
# --- View context menu --------------------------------------------------------------------------
#
# 22. Render Category database information:
#     category = AELObjectFactory.find_category(category_id)
#
# 23. Render Launcher database information (Category is required):
#     launcher = AELObjectFactory.find_launcher(VCATEGORY_ACTUAL_LAUN_ID, launcher_id)
#     category = AELObjectFactory.find_category(launcher.get_category_ID())
#
# 24. Render ROM database information (Category and Launcher required)
#     launcher = AELObjectFactory.find_launcher(VCATEGORY_ACTUAL_LAUN_ID, launcher_id)
#     category = AELObjectFactory.find_category(launcher.get_category_ID())
#     ROM = launcher.find_ROM(rom_id)
#
class AELObjectFactory(object):
    def __init__(self, PATHS, settings, objectRepository, executorFactory):
        # PATHS and settings are used in the creation of all object.
        # executorFactory is used in the creation of Launcher objects.
        self.PATHS            = PATHS
        self.settings         = settings
        self.objectRepository = objectRepository
        self.executorFactory  = executorFactory

        # --- Pool of skeleton dictionaries to create virtual categories/launchers ---
        self.category_addon_root_dic = {
            'id' : VCATEGORY_ADDONROOT_ID,
            'type' : OBJ_CATEGORY_VIRTUAL,
            'm_name' : 'Root category',
        }

        self.recently_played_roms_dic = {
            'id' : VLAUNCHER_RECENT_ID,
            'type' : OBJ_CATEGORY_VIRTUAL,
            'm_name': 'Recently played',
            'roms_base_noext': 'history',
        }
        self.most_played_roms_dic = {
            'id' : VLAUNCHER_MOST_PLAYED_ID,
            'type' : OBJ_CATEGORY_VIRTUAL,
            'm_name': 'Most played',
            'roms_base_noext': 'most_played',
        }
        self.favourites_roms_dic = {
            'id' : VLAUNCHER_FAVOURITES_ID,
            'type' : OBJ_CATEGORY_VIRTUAL,
            'm_name': 'Favourites',
            'roms_base_noext': 'favourites',
        }

    #
    # Creates an empty Launcher derived object with default values when only the launcher type
    # is available, for example, when creating a new launcher in the context menu.
    #
    def create_new(self, obj_type):
        log_debug('AELObjectFactory::create_new() Creating empty {0}'.format(obj_type))

        return self._load(obj_type)

    #
    # DEPRECATED: this function must be internal callable only.
    # Creates a Launcher derived object when the data dictionary is available.
    # The type of object is the 'type' field in the dictionary.
    #
    def create_from_dic(self, obj_dic):
        id = obj_dic['id']
        obj_type = obj_dic['type']
        log_debug('AELObjectFactory::create_new() Creating {0} ID {1}'.format(obj_type, id))

        return self._load(obj_type, obj_dic)

    #
    # Retrieves a Category object from the database.
    # This method also creates Virtual Category objects.
    # Returns a Category object or None.
    #
    def find_category(self, category_id):
        category_dic = self.objectRepository.find_category(category_id)
        if category_dic is not None:
            category_obj = self._load(OBJ_CATEGORY, category_dic)

        elif category_id == VCATEGORY_ADDONROOT_ID:
            category_obj = self.create_from_dic(self.category_addon_root_dic)

        else:
            category_obj = None

        return category_obj

    #
    # Retrieves a list of Category objects, sorted alphabetically by Name.
    #
    def find_category_all(self):
        category_obj_list = []
        category_dic_list = self.objectRepository.find_category_all()
        # dump_object_to_log('category_dic_list', category_dic_list)
        for category_dic in category_dic_list:
            category_obj_list.append(self._load(OBJ_CATEGORY, category_dic))

        return category_obj_list

    #
    # Retrieves a Launcher object from the database.
    # This method also creates Virtual Launchers (Favourites, ROM Collection, etc.)
    # category_id is not used for Standard Launchers, but is is important for Virtual Launchers.
    # Returns a Launcher object or None.
    #
    def find_launcher(self, category_id, launcher_id):
        launcher_dic = self.objectRepository.find_launcher(launcher_id)
        if launcher_dic is not None:
            category_obj = self._load(launcher_dic['type'], launcher_dic)
        else:
            category_obj = None

        return category_obj

    #
    # Retrieves a list of Launcher objects in a category.
    # This method also works for Virtual Categories (ROM Collections, Browse by Title, etc.)
    #
    def find_launchers_in_cat(self, category_id):
        launcher_obj_list = []
        launcher_dic_list = self.objectRepository.find_launchers_by_category_id(category_id)
        # dump_object_to_log('launcher_dic_list', launcher_dic_list)
        for launcher_dic in launcher_dic_list:
            launcher_obj_list.append(self._load(launcher_dic['type'], launcher_dic))

        return launcher_obj_list

    #
    # To show "Select Launcher type" dialog. Only return real Launcher and not Virtual Launchers.
    #
    def get_launcher_types_odict(self):
        typeOptions = collections.OrderedDict()
        typeOptions[OBJ_LAUNCHER_STANDALONE]      = 'Standalone launcher (Game/Application)'
        typeOptions[OBJ_LAUNCHER_ROM]             = 'ROM launcher (Emulator)'
        typeOptions[OBJ_LAUNCHER_RETROPLAYER]     = 'ROM launcher (Kodi Retroplayer)'
        typeOptions[OBJ_LAUNCHER_RETROARCH]       = 'ROM launcher (Retroarch)'
        if is_windows():
            typeOptions[OBJ_LAUNCHER_LNK]         = 'LNK launcher (Windows only)'
        typeOptions[OBJ_LAUNCHER_NVGAMESTREAM]    = 'Nvidia GameStream'
        if not is_android():
            typeOptions[OBJ_LAUNCHER_STEAM]       = 'Steam launcher'
        # --- Disabled. AEL must not access favourites.xml ---
        # typeOptions[OBJ_LAUNCHER_KODI_FAVOURITES] = 'Kodi favourite launcher'

        return typeOptions

    #
    # obj_type is mandatory.
    # obj_dic may be a dictionary (database objects) or None (new objest).
    # Object constructor is responsible for filling the database dictionary with sensible
    # defaults if obj_dic = None.
    # ROM objects are created by Launcher objects and NOT here.
    #
    def _load(self, obj_type, obj_dic = None):
        # --- Categories ---
        if obj_type == OBJ_CATEGORY:
            return Category(self.PATHS, self.settings, obj_dic, self.objectRepository)

        elif obj_type == OBJ_CATEGORY_VIRTUAL:
            return VirtualCategory(self.PATHS, self.settings, obj_dic, self.objectRepository)

        # --- Virtual launchers ---
        elif obj_type == VLAUNCHER_RECENT_ID:
            return VirtualLauncher(
                self.recently_played_roms_dic, self.settings, ROMSetRepository(self.plugin_data_dir)
            )

        elif obj_type == VLAUNCHER_MOST_PLAYED_ID:
            return VirtualLauncher(
                self.most_played_roms_dic, self.settings, ROMSetRepository(self.plugin_data_dir)
            )

        elif obj_type == VLAUNCHER_FAVOURITES_ID:
            return VirtualLauncher(
                self.favourites_roms_dic, self.settings, ROMSetRepository(self.plugin_data_dir)
            )

        # --- Real launchers ---
        elif obj_type == OBJ_LAUNCHER_STANDALONE:
            return StandaloneLauncher(self.PATHS, self.settings, obj_dic, self.objectRepository,
                                      self.executorFactory)

        elif obj_type == OBJ_LAUNCHER_COLLECTION:
            # romset_repository = ROMSetRepository(self.PATHS.COLLECTIONS_FILE_PATH, False)
            ROMRepository = ROMSetRepository(self.PATHS, self.settings)
            statsStrategy = ROMStatisticsStrategy(self.PATHS, self.settings)

            return CollectionLauncher(self.PATHS, self.settings, obj_dic, romset_repository)

        elif obj_type == OBJ_LAUNCHER_ROM:
            ROMRepository = ROMSetRepository(self.PATHS, self.settings)
            statsStrategy = ROMStatisticsStrategy(self.PATHS, self.settings)

            return StandardRomLauncher(self.PATHS, self.settings, obj_dic, self.objectRepository,
                                       self.executorFactory, ROMRepository, statsStrategy)

        elif obj_type == OBJ_LAUNCHER_RETROPLAYER:
            ROMRepository = ROMSetRepository(self.PATHS, self.settings)
            statsStrategy = ROMStatisticsStrategy(self.PATHS, self.settings)

            return RetroplayerLauncher(self.PATHS, self.settings, obj_dic, self.objectRepository,
                                       self.executorFactory, ROMRepository, statsStrategy)

        elif obj_type == OBJ_LAUNCHER_RETROARCH:
            ROMRepository = ROMSetRepository(self.PATHS, self.settings)
            statsStrategy = ROMStatisticsStrategy(self.PATHS, self.settings)

            return RetroarchLauncher(self.PATHS, self.settings, obj_dic, self.objectRepository,
                                     self.executorFactory, ROMRepository, statsStrategy)

        # LNK launchers available only on Windows
        elif obj_type == OBJ_LAUNCHER_LNK:
            ROMRepository = ROMSetRepository(self.PATHS, self.settings)
            statsStrategy = ROMStatisticsStrategy(self.PATHS, self.settings)

            return LnkLauncher(self.PATHS, self.settings, obj_dic, self.objectRepository,
                               self.executorFactory, ROMRepository, statsStrategy)

        elif obj_type == OBJ_LAUNCHER_STEAM:
            ROMRepository = ROMSetRepository(self.PATHS, self.settings)
            statsStrategy = ROMStatisticsStrategy(self.PATHS, self.settings)

            return SteamLauncher(self.PATHS, self.settings, obj_dic, self.objectRepository,
                                 self.executorFactory, ROMRepository, statsStrategy)

        elif obj_type == OBJ_LAUNCHER_NVGAMESTREAM:
            ROMRepository = ROMSetRepository(self.PATHS, self.settings)
            statsStrategy = ROMStatisticsStrategy(self.PATHS, self.settings)

            return NvidiaGameStreamLauncher(self.PATHS, self.settings, obj_dic, self.objectRepository,
                                            self.executorFactory, ROMRepository, statsStrategy)

        # --- Disabled. AEL must not access favourites.xml ---
        # elif obj_type == OBJ_LAUNCHER_KODI_FAVOURITES:
        #     return KodiLauncher(launcher_data, self.settings, self.executorFactory)

        else:
            log_error('Unsupported requested type "{0}"'.format(obj_type))

        return None

# #################################################################################################
# #################################################################################################
# Executors
# #################################################################################################
# #################################################################################################
class ExecutorABC():
    __metaclass__ = abc.ABCMeta

    def __init__(self, logFile):
        self.logFile = logFile

    @abc.abstractmethod
    def execute(self, application, arguments, non_blocking): pass

class XbmcExecutor(ExecutorABC):
    # --- Execute Kodi built-in function under certain conditions ---
    def execute(self, application, arguments, non_blocking):
        xbmc.executebuiltin('XBMC.{0}'.format(arguments))

#
# --- Linux ---
# New in AEL 0.9.7: always close all file descriptions except 0, 1 and 2 on the child
# process. This is to avoid Kodi opens sockets be inherited by the child process. A
# wrapper script may terminate Kodi using JSON RPC and if file descriptors are not
# closed Kodi will complain that the remote interfacte cannot be initialised. I believe
# the cause is that the socket is kept open by the wrapper script.
#
class LinuxExecutor(ExecutorABC):
    def __init__(self, logFile, lirc_state):
        self.lirc_state = lirc_state
        super(LinuxExecutor, self).__init__(logFile)

    def execute(self, application, arguments, non_blocking):
        log_debug('LinuxExecutor::execute() Starting ...')
        arg_list  = shlex.split(arguments, posix = True)
        command = [application.getPath()] + arg_list

        # >> Old way of launching child process. os.system() is deprecated and should not
        # >> be used anymore.
        # os.system('"{0}" {1}'.format(application, arguments).encode('utf-8'))

         # >> New way of launching, uses subproces module. Also, save child process stdout.
        if non_blocking:
            # >> In a non-blocking launch stdout/stderr of child process cannot be recorded.
            log_info('Launching non-blocking process subprocess.Popen()')
            p = subprocess.Popen(command, close_fds = True)
        else:
            if self.lirc_state: xbmc.executebuiltin('LIRC.stop')
            with open(self.logFile.getPath(), 'w') as f:
                retcode = subprocess.call(
                    command, stdout = f, stderr = subprocess.STDOUT, close_fds = True)
            log_info('Process retcode = {0}'.format(retcode))
            if self.lirc_state: xbmc.executebuiltin('LIRC.start')
        log_debug('LinuxExecutor::execute() function ENDS')

class AndroidExecutor(ExecutorABC):
    def __init__(self):
        super(AndroidExecutor, self).__init__(None)

    def execute(self, application, arguments, non_blocking):
        log_debug('AndroidExecutor::execute() Starting ...')
        retcode = os.system("{0} {1}".format(application.getPath(), arguments).encode('utf-8'))
        log_info('Process retcode = {0}'.format(retcode))
        log_debug('AndroidExecutor::execute() function ENDS')

class OSXExecutor(ExecutorABC):
    def execute(self, application, arguments, non_blocking):
        log_debug('OSXExecutor::execute() Starting ...')
        arg_list  = shlex.split(arguments, posix = True)
        command = [application.getPath()] + arg_list

        # >> Old way.
        # os.system('"{0}" {1}'.format(application, arguments).encode('utf-8'))

        # >> New way.
        with open(self.logFile.getPath(), 'w') as f:
            retcode = subprocess.call(command, stdout = f, stderr = subprocess.STDOUT)
        log_info('Process retcode = {0}'.format(retcode))
        log_debug('OSXExecutor::execute() function ENDS')

class WindowsLnkFileExecutor(ExecutorABC):
    def execute(self, application, arguments, non_blocking):
        log_debug('WindowsLnkFileExecutor::execute() Starting ...')
        log_debug('Launching LNK application')
        # os.system('start "AEL" /b "{0}"'.format(application).encode('utf-8'))
        retcode = subprocess.call('start "AEL" /b "{0}"'.format(application.getPath()).encode('utf-8'), shell = True)
        log_info('LNK app retcode = {0}'.format(retcode))
        log_debug('WindowsLnkFileExecutor::execute() function ENDS')

#
# CMD/BAT files in Windows
#
class WindowsBatchFileExecutor(ExecutorABC):
    def __init__(self, logFile, show_batch_window):
        self.show_batch_window = show_batch_window
        super(WindowsBatchFileExecutor, self).__init__(logFile)

    def execute(self, application, arguments, non_blocking):
        log_debug('WindowsBatchFileExecutor::execute() Starting ...')
        arg_list  = shlex.split(arguments, posix = True)
        command = [application.getPath()] + arg_list
        apppath = application.getDir()
        
        # --- Workaround to run UNC paths in Windows ---
        # >> Retroarch now support ROMs in UNC paths (Samba remotes)
        new_command = list(command)
        for i, _ in enumerate(command):
            if command[i][0] == '\\':
                new_command[i] = '\\' + command[i]
                log_debug('Executor (Windows BatchFile): Before arg #{0} = "{1}"'.format(i, command[i]))
                log_debug('Executor (Windows BatchFile): Now    arg #{0} = "{1}"'.format(i, new_command[i]))
        command = list(new_command)
        log_debug('Executor (Windows BatchFile): command = {0}'.format(command))
        
        log_debug('Executor (Windows BatchFile) Launching BAT application')
        log_debug('Executor (Windows BatchFile) Ignoring setting windows_cd_apppath')
        log_debug('Executor (Windows BatchFile) Ignoring setting windows_close_fds')
        log_debug('Executor (Windows BatchFile) show_batch_window = {0}'.format(self.show_batch_window))
        info = subprocess.STARTUPINFO()
        info.dwFlags = 1
        info.wShowWindow = 5 if self.show_batch_window else 0
        retcode = subprocess.call(command, cwd = apppath.encode('utf-8'), close_fds = True, startupinfo = info)
        log_info('Executor (Windows BatchFile) Process BAR retcode = {0}'.format(retcode))
        log_debug('WindowsBatchFileExecutor::execute() function ENDS')

#
# --- Windoze ---
# NOTE subprocess24_hack.py was hacked to always set CreateProcess() bInheritHandles to 0.
# bInheritHandles [in] If this parameter TRUE, each inheritable handle in the calling 
# process is inherited by the new process. If the parameter is FALSE, the handles are not 
# inherited. Note that inherited handles have the same value and access rights as the original handles.
# See https://msdn.microsoft.com/en-us/library/windows/desktop/ms682425(v=vs.85).aspx
#
# Same behaviour can be achieved in current version of subprocess with close_fds.
# If close_fds is true, all file descriptors except 0, 1 and 2 will be closed before the 
# child process is executed. (Unix only). Or, on Windows, if close_fds is true then no handles 
# will be inherited by the child process. Note that on Windows, you cannot set close_fds to 
# true and also redirect the standard handles by setting stdin, stdout or stderr.
#
# If I keep old launcher behaviour in Windows (close_fds = True) then program output cannot
# be redirected to a file.
#
class WindowsExecutor(ExecutorABC):
    def __init__(self, logFile, cd_apppath, close_fds):
        self.windows_cd_apppath = cd_apppath
        self.windows_close_fds  = close_fds
        super(WindowsExecutor, self).__init__(logFile)

    def execute(self, application, arguments, non_blocking):
        log_debug('WindowsExecutor::execute() Starting ...')
        arg_list  = shlex.split(arguments, posix = True)
        command = [application.getPath()] + arg_list
        apppath = application.getDir()

        # --- Workaround to run UNC paths in Windows ---
        # >> Retroarch now support ROMs in UNC paths (Samba remotes)
        new_command = list(command)
        for i, _ in enumerate(command):
            if command[i][0] == '\\':
                new_command[i] = '\\' + command[i]
                log_debug('WindowsExecutor: Before arg #{0} = "{1}"'.format(i, command[i]))
                log_debug('WindowsExecutor: Now    arg #{0} = "{1}"'.format(i, new_command[i]))
        command = list(new_command)
        log_debug('WindowsExecutor: command = {0}'.format(command))

        # >> cwd = apppath.encode('utf-8') fails if application path has Unicode on Windows
        # >> A workaraound is to use cwd = apppath.encode(sys.getfilesystemencoding()) --> DOES NOT WORK
        # >> For the moment AEL cannot launch executables on Windows having Unicode paths.
        log_debug('Launching regular application')
        log_debug('windows_cd_apppath = {0}'.format(self.windows_cd_apppath))
        log_debug('windows_close_fds  = {0}'.format(self.windows_close_fds))

        # >> Note that on Windows, you cannot set close_fds to true and also redirect the 
        # >> standard handles by setting stdin, stdout or stderr.
        if self.windows_cd_apppath and self.windows_close_fds:
            retcode = subprocess.call(command, cwd = apppath.encode('utf-8'), close_fds = True)
        elif self.windows_cd_apppath and not self.windows_close_fds:
            with open(self.logFile.getPath(), 'w') as f:
                retcode = subprocess.call(command, cwd = apppath.encode('utf-8'), close_fds = False,
                                            stdout = f, stderr = subprocess.STDOUT)
        elif not self.windows_cd_apppath and self.windows_close_fds:
            retcode = subprocess.call(command, close_fds = True)
        elif not self.windows_cd_apppath and not self.windows_close_fds:
            with open(self.logFile.getPath(), 'w') as f:
                retcode = subprocess.call(command, close_fds = False, stdout = f, stderr = subprocess.STDOUT)
        else:
            raise AddonError('Logical error')
        log_info('Process retcode = {0}'.format(retcode))
        log_debug('WindowsExecutor::execute() function ENDS')

class WebBrowserExecutor(ExecutorABC):
    def execute(self, application, arguments, non_blocking):
        log_debug('WebBrowserExecutor::execute() Starting ...')
        command = application.getPath() + arguments
        log_debug('Launching URL "{0}"'.format(command))
        webbrowser.open(command)
        log_debug('WebBrowserExecutor::execute() function ENDS')

# -------------------------------------------------------------------------------------------------
# Abstract Factory Pattern
# See https://www.oreilly.com/library/view/head-first-design/0596007124/ch04.html
# -------------------------------------------------------------------------------------------------
class ExecutorFactory(object):
    def __init__(self, g_PATHS, settings):
        self.settings = settings
        self.logFile  = g_PATHS.LAUNCHER_REPORT_FILE_PATH

    def create_from_pathstring(self, application_string):
        return self.create(FileName(application_string))

    def create(self, application):
        if application.getBase().lower().replace('.exe' , '') == 'xbmc' \
            or 'xbmc-fav-' in application.getPath() or 'xbmc-sea-' in application.getPath():
            return XbmcExecutor(self.logFile)

        elif re.search('.*://.*', application.getPath()):
            return WebBrowserExecutor(self.logFile)

        elif is_windows():
            # >> BAT/CMD file.
            if application.getExt().lower() == '.bat' or application.getExt().lower() == '.cmd' :
                return WindowsBatchFileExecutor(self.logFile, self.settings['show_batch_window'])
            # >> Standalone launcher where application is a LNK file
            elif application.getExt().lower() == '.lnk': 
                return WindowsLnkFileExecutor(self.logFile)

            # >> Standard Windows executor
            return WindowsExecutor(self.logFile,
                self.settings['windows_cd_apppath'], self.settings['windows_close_fds'])

        elif is_android():
            return AndroidExecutor()

        elif is_linux():
            return LinuxExecutor(self.logFile, self.settings['lirc_state'])

        elif is_osx():
            return OSXExecutor(self.logFile)

        else:
            log_error('ExecutorFactory::create() Cannot determine the running platform')
            kodi_notify_warn('Cannot determine the running platform')

        return None

# #################################################################################################
# #################################################################################################
# ROM scanners
# #################################################################################################
# #################################################################################################
class RomScannersFactory(object):
    def __init__(self, PATHS, settings):
        self.settings = settings
        self.reports_dir = PATHS.REPORTS_DIR
        self.addon_dir = PATHS.ADDON_DATA_DIR

    def create(self, launcher, scrapers):
        launcherType = launcher.get_launcher_type()
        log_info('RomScannersFactory: Creating romscanner for {}'.format(launcherType))

        if not launcher.supports_launching_roms():
            return NullScanner(launcher, self.settings)
        
        if launcherType == LAUNCHER_STEAM:
            return SteamScanner(self.reports_dir, self.addon_dir, launcher, self.settings, scrapers)

        if launcherType == LAUNCHER_NVGAMESTREAM:
            return NvidiaStreamScanner(self.reports_dir, self.addon_dir, launcher, romset, self.settings, scrapers)

        return RomFolderScanner(self.reports_dir, self.addon_dir, launcher, self.settings, scrapers)

class ScannerStrategyABC(KodiProgressDialogStrategy):
    __metaclass__ = abc.ABCMeta

    def __init__(self, launcher, settings):
        self.launcher = launcher
        self.settings = settings
        super(ScannerStrategy, self).__init__()

    #
    # Scans for new roms based on the type of launcher.
    #
    @abc.abstractmethod
    def scan(self):
        return {}

    #
    # Cleans up ROM collection.
    # Remove Remove dead/missing ROMs ROMs
    #
    @abc.abstractmethod
    def cleanup(self):
        return {}

class NullScanner(ScannerStrategyABC):
    def scan(self):
        return {}

    def cleanup(self):
        return {}

class RomScannerStrategy(ScannerStrategyABC):
    __metaclass__ = abc.ABCMeta

    def __init__(self, reports_dir, addon_dir, launcher, settings, scrapers):
        
        self.reports_dir = reports_dir
        self.addon_dir = addon_dir
                
        self.scrapers = scrapers

        super(RomScannerStrategy, self).__init__(launcher, settings)

    def scan(self):
        
        # --- Open ROM scanner report file ---
        launcher_report = FileReporter(self.reports_dir, self.launcher.get_data(), LogReporter(self.launcher.get_data()))
        launcher_report.open('RomScanner() Starting ROM scanner')

<<<<<<< HEAD
        isPaired = pairing_challenge_result.find('paired').text
        if isPaired != '1':
            log_error('Failed to pair with server. Server returned failed state.')
            self._perform_server_request('unpair', False)
            return False
        
        # Decode the server's response and subsequent challenge
        log_debug('Decoding server\'s response and challenge response')
        server_challenge_hex = pairing_challenge_result.find('challengeresponse').text
        server_challenge_bytes = bytearray.fromhex(server_challenge_hex)
        server_challenge_decrypted = aes_cypher.decrypt(server_challenge_bytes)
        
        server_challenge_firstbytes = server_challenge_decrypted[:hashAlgorithm.digest_size()]
        server_challenge_lastbytes  = server_challenge_decrypted[hashAlgorithm.digest_size():hashAlgorithm.digest_size()+16]
=======
        # >> Check if there is an XML for this launcher. If so, load it.
        # >> If file does not exist or is empty then return an empty dictionary.
        launcher_report.write('Loading launcher ROMs ...')
        roms = self.launcher.get_roms()
>>>>>>> c16fe612

        if roms is None:
            roms = []
        
        num_roms = len(roms)
        launcher_report.write('{0} ROMs currently in database'.format(num_roms))
        
        launcher_report.write('Collecting candidates ...')
        candidates = self._getCandidates(launcher_report)
        num_candidates = len(candidates)
        log_info('{0} candidates found'.format(num_candidates))

        launcher_report.write('Removing dead ROMs ...')
        num_removed_roms = self._removeDeadRoms(candidates, roms)        

        if num_removed_roms > 0:
            kodi_notify('{0} dead ROMs removed successfully'.format(num_removed_roms))
            log_info('{0} dead ROMs removed successfully'.format(num_removed_roms))
        else:
            log_info('No dead ROMs found')

        new_roms = self._processFoundItems(candidates, roms, launcher_report)
        
        if not new_roms:
            return None

        num_new_roms = len(new_roms)
        roms = roms + new_roms

        launcher_report.write('******************** ROM scanner finished. Report ********************')
        launcher_report.write('Removed dead ROMs {0:6d}'.format(num_removed_roms))
        launcher_report.write('Files checked     {0:6d}'.format(num_candidates))
        launcher_report.write('New added ROMs    {0:6d}'.format(num_new_roms))
        
        if len(roms) == 0:
            launcher_report.write('WARNING Launcher has no ROMs!')
            launcher_report.close()
            kodi_dialog_OK('No ROMs found! Make sure launcher directory and file extensions are correct.')
            return None
        
        if num_new_roms == 0:
            kodi_notify('Added no new ROMs. Launcher has {0} ROMs'.format(len(roms)))
        else:
            kodi_notify('Added {0} new ROMs'.format(num_new_roms))

        # --- Close ROM scanner report file ---
        launcher_report.write('*** END of the ROM scanner report ***')
        launcher_report.close()

        return roms

    def cleanup(self):
        launcher_report = LogReporter(self.launcher.get_data())
        launcher_report.open('RomScanner() Starting Dead ROM cleaning')
        log_debug('RomScanner() Starting Dead ROM cleaning')

        roms = self.launcher.get_roms()
        if roms is None:
            launcher_report.close()
            log_info('RomScanner() No roms available to cleanup')
            return {}
        
        num_roms = len(roms)
        launcher_report.write('{0} ROMs currently in database'.format(num_roms))
        
        launcher_report.write('Collecting candidates ...')
        candidates = self._getCandidates(launcher_report)
        num_candidates = len(candidates)
        log_info('{0} candidates found'.format(num_candidates))

        launcher_report.write('Removing dead ROMs ...')
        num_removed_roms = self._removeDeadRoms(candidates, roms)        

        if num_removed_roms > 0:
            kodi_notify('{0} dead ROMs removed successfully'.format(num_removed_roms))
            log_info('{0} dead ROMs removed successfully'.format(num_removed_roms))
        else:
            log_info('No dead ROMs found')

        launcher_report.close()
        return roms

    # ~~~ Scan for new files (*.*) and put them in a list ~~~~~~~~~~~~~~~~~~~~~~~~~~~~~~~~~~~~~
    @abc.abstractmethod
    def _getCandidates(self, launcher_report):
        return []

    # --- Remove dead entries -----------------------------------------------------------------
    @abc.abstractmethod
    def _removeDeadRoms(self, candidates, roms):
        return 0

    # ~~~ Now go processing item by item ~~~~~~~~~~~~~~~~~~~~~~~~~~~~~~~~~~~~~~~~~~~~~~~~~~~~~~
    @abc.abstractmethod
    def _processFoundItems(self, items, roms, launcher_report):
        return []

class RomFolderScanner(RomScannerStrategy):
    # ~~~ Scan for new files (*.*) and put them in a list ~~~~~~~~~~~~~~~~~~~~~~~~~~~~~~~~~~~~~
    def _getCandidates(self, launcher_report):
        kodi_busydialog_ON()
        files = []
        launcher_path = self.launcher.get_rom_path()
        launcher_report.write('Scanning files in {0}'.format(launcher_path.getPath()))

        if self.settings['scan_recursive']:
            log_info('Recursive scan activated')
            files = launcher_path.recursiveScanFilesInPath('*.*')
        else:
            log_info('Recursive scan not activated')
            files = launcher_path.scanFilesInPath('*.*')

        kodi_busydialog_OFF()

        num_files = len(files)
        launcher_report.write('  File scanner found {0} files'.format(num_files))

        return files

    # --- Remove dead entries -----------------------------------------------------------------
    def _removeDeadRoms(self, candidates, roms):
        num_roms = len(roms)
        num_removed_roms = 0
        if num_roms == 0:
            log_info('Launcher is empty. No dead ROM check.')
            return num_removed_roms
        
        log_debug('Starting dead items scan')
        i = 0
            
        self._startProgressPhase('Advanced Emulator Launcher', 'Checking for dead ROMs ...')
            
        for rom in reversed(roms):
            fileName = rom.get_file()
            log_debug('Searching {0}'.format(fileName.getPath()))
            self._updateProgress(i * 100 / num_roms)
            
            if not fileName.exists():
                log_debug('Not found')
                log_debug('Deleting from DB {0}'.format(fileName.getPath()))
                roms.remove(rom)
                num_removed_roms += 1
            i += 1
            
        self._endProgressPhase()

        return num_removed_roms

    # ~~~ Now go processing item by item ~~~~~~~~~~~~~~~~~~~~~~~~~~~~~~~~~~~~~~~~~~~~~~~~~~~~~~
    def _processFoundItems(self, items, roms, launcher_report):

        num_items = len(items)    
        new_roms = []

        self._startProgressPhase('Advanced Emulator Launcher', 'Scanning found items')
        log_debug('============================== Processing ROMs ==============================')
        launcher_report.write('Processing files ...')
        num_items_checked = 0
        
        allowedExtensions = self.launcher.get_rom_extensions()
        launcher_multidisc = self.launcher.supports_multidisc()

        for item in sorted(items):
            self._updateProgress(num_items_checked * 100 / num_items)
            
            # --- Get all file name combinations ---
            ROM = FileName(item)
            launcher_report.write('>>> {0}'.format(ROM.getPath()).encode('utf-8'))

            # ~~~ Update progress dialog ~~~
            file_text = 'ROM {0}'.format(ROM.getBase())
            self._updateProgressMessage(file_text, 'Checking if has ROM extension ...')
                        
            # --- Check if filename matchs ROM extensions ---
            # The recursive scan has scanned all files. Check if this file matches some of 
            # the ROM extensions. If this file isn't a ROM skip it and go for next one in the list.
            processROM = False

            for ext in allowedExtensions:
                if ROM.getExt() == '.' + ext:
                    launcher_report.write("  Expected '{0}' extension detected".format(ext))
                    processROM = True
                    break

            if not processROM: 
                launcher_report.write('  File has not an expected extension. Skipping file.')
                continue
                        
            # --- Check if ROM belongs to a multidisc set ---
            self._updateProgressMessage(file_text, 'Checking if ROM belongs to multidisc set..')
                       
            MultiDiscInROMs = False
            MDSet = text_get_multidisc_info(ROM)
            if MDSet.isMultiDisc and launcher_multidisc:
                log_info('ROM belongs to a multidisc set.')
                log_info('isMultiDisc "{0}"'.format(MDSet.isMultiDisc))
                log_info('setName     "{0}"'.format(MDSet.setName))
                log_info('discName    "{0}"'.format(MDSet.discName))
                log_info('extension   "{0}"'.format(MDSet.extension))
                log_info('order       "{0}"'.format(MDSet.order))
                launcher_report.write('  ROM belongs to a multidisc set.')
                
                # >> Check if the set is already in launcher ROMs.
                MultiDisc_rom_id = None
                for new_rom in new_roms:
                    temp_FN = new_rom.get_file()
                    if temp_FN.getBase() == MDSet.setName:
                        MultiDiscInROMs  = True
                        MultiDisc_rom    = new_rom
                        break

                log_info('MultiDiscInROMs is {0}'.format(MultiDiscInROMs))

                # >> If the set is not in the ROMs then this ROM is the first of the set.
                # >> Add the set
                if not MultiDiscInROMs:
                    log_info('First ROM in the set. Adding to ROMs ...')
                    # >> Manipulate ROM so filename is the name of the set
                    ROM_dir = FileName(ROM.getDir())
                    ROM_temp = ROM_dir.pjoin(MDSet.setName)
                    log_info('ROM_temp OP "{0}"'.format(ROM_temp.getPath()))
                    log_info('ROM_temp  P "{0}"'.format(ROM_temp.getPath()))
                    ROM = ROM_temp
                # >> If set already in ROMs, just add this disk into the set disks field.
                else:
                    log_info('Adding additional disk "{0}"'.format(MDSet.discName))
                    MultiDisc_rom.add_disk(MDSet.discName)
                    # >> Reorder disks like Disk 1, Disk 2, ...
                    
                    # >> Process next file
                    log_info('Processing next file ...')
                    continue
            elif MDSet.isMultiDisc and not launcher_multidisc:
                launcher_report.write('  ROM belongs to a multidisc set but Multidisc support is disabled.')
            else:
                launcher_report.write('  ROM does not belong to a multidisc set.')
 
            # --- Check that ROM is not already in the list of ROMs ---
            # >> If file already in ROM list skip it
            self._updateProgressMessage(file_text, 'Checking if ROM is not already in collection...')
            repeatedROM = False
            for rom in roms:
                rpath = rom.get_filename() 
                if rpath == item: 
                    repeatedROM = True
        
            if repeatedROM:
                launcher_report.write('  File already into launcher ROM list. Skipping file.')
                continue
            else:
                launcher_report.write('  File not in launcher ROM list. Processing it ...')

            # --- Ignore BIOS ROMs ---
            # Name of bios is: '[BIOS] Rom name example (Rev A).zip'
            if self.settings['scan_ignore_bios']:
                BIOS_re = re.findall('\[BIOS\]', ROM.getBase())
                if len(BIOS_re) > 0:
                    log_info("BIOS detected. Skipping ROM '{0}'".format(ROM.path))
                    continue

            # ~~~~~ Process new ROM and add to the list ~~~~~
            # --- Create new rom dictionary ---
            # >> Database always stores the original (non transformed/manipulated) path
            new_rom = Rom()
            new_rom.set_file(ROM)

            searchTerm = text_format_ROM_name_for_scraping(ROM.getBase_noext())

            if self.scrapers:
                for scraper in self.scrapers:
                    self._updateProgressMessage(file_text, 'Scraping {0}...'.format(scraper.getName()))
                    scraper.scrape(searchTerm, ROM, new_rom)
            
            romdata = new_rom.get_data()
            log_verb('Set Title     file "{0}"'.format(romdata['s_title']))
            log_verb('Set Snap      file "{0}"'.format(romdata['s_snap']))
            log_verb('Set Boxfront  file "{0}"'.format(romdata['s_boxfront']))
            log_verb('Set Boxback   file "{0}"'.format(romdata['s_boxback']))
            log_verb('Set Cartridge file "{0}"'.format(romdata['s_cartridge']))
            log_verb('Set Fanart    file "{0}"'.format(romdata['s_fanart']))
            log_verb('Set Banner    file "{0}"'.format(romdata['s_banner']))
            log_verb('Set Clearlogo file "{0}"'.format(romdata['s_clearlogo']))
            log_verb('Set Flyer     file "{0}"'.format(romdata['s_flyer']))
            log_verb('Set Map       file "{0}"'.format(romdata['s_map']))
            log_verb('Set Manual    file "{0}"'.format(romdata['s_manual']))
            log_verb('Set Trailer   file "{0}"'.format(romdata['s_trailer']))
            
            # --- This was the first ROM in a multidisc set ---
            if launcher_multidisc and MDSet.isMultiDisc and not MultiDiscInROMs:
                log_info('Adding to ROMs dic first disk "{0}"'.format(MDSet.discName))
                new_rom.add_disk(MDSet.discName)
            
            new_roms.append(new_rom)
            
            # ~~~ Check if user pressed the cancel button ~~~
            if self._isProgressCanceled():
                self._endProgressPhase()
                kodi_dialog_OK('Stopping ROM scanning. No changes have been made.')
                log_info('User pressed Cancel button when scanning ROMs. ROM scanning stopped.')
                return None
            
            num_items_checked += 1
           
        self._endProgressPhase()
        return new_roms

class SteamScanner(RomScannerStrategy):
    
    # ~~~ Scan for new items not yet in the rom collection ~~~~~~~~~~~~~~~~~~~~~~~~~~~~~~~~~~~~~
    def _getCandidates(self, launcher_report):
               
        log_debug('Reading Steam account')
        self._startProgressPhase('Advanced Emulator Launcher', 'Reading Steam account...')

        apikey = self.settings['steam-api-key']
        steamid = self.launcher.get_steam_id()
        url = 'http://api.steampowered.com/IPlayerService/GetOwnedGames/v0001/?key={}&steamid={}&include_appinfo=1'.format(apikey, steamid)
        
        self._updateProgress(70)
        body = net_get_URL_original(url)
        self._updateProgress(80)
        
        steamJson = json.loads(body)
        games = steamJson['response']['games']
        
        self._endProgressPhase()
        return games

    # --- Remove dead entries -----------------------------------------------------------------
    def _removeDeadRoms(self, candidates, roms):
    
        if roms is None or len(roms) == 0:
            log_info('Launcher is empty. No dead ROM check.')
            return 0

        log_debug('Starting dead items scan')
        num_roms = len(roms)
        num_removed_roms = 0
        i = 0
            
        self._startProgressPhase('Advanced Emulator Launcher', 'Checking for dead ROMs ...')
        
        steamGameIds = set(steamGame['appid'] for steamGame in candidates)

        for rom in reversed(roms):
            romSteamId = rom.get_custom_attribute('steamid')
            
            log_debug('Searching {0}'.format(romSteamId))
            self._updateProgress(i * 100 / num_roms)
            i += 1

            if romSteamId not in steamGameIds:
                log_debug('Not found. Deleting from DB {0}'.format(rom.get_name()))
                roms.remove(rom)
                num_removed_roms += 1
            
        self._endProgressPhase()

        return num_removed_roms

    def _processFoundItems(self, items, roms, launcher_report):
        
        if items is None or len(items) == 0:
            log_info('No steam games available.')
            return []

        new_roms = []

        num_games = len(items)
        num_items_checked = 0
            
        self._startProgressPhase('Advanced Emulator Launcher', 'Checking for new ROMs ...')
        steamIdsAlreadyInCollection = set(rom.get_custom_attribute('steamid') for rom in roms)
        
        for steamGame in items:
            
            steamId = steamGame['appid']
            log_debug('Searching {} with #{}'.format(steamGame['name'], steamId))

            self._updateProgress(num_items_checked * 100 / num_games, steamGame['name'])
            
            if steamId not in steamIdsAlreadyInCollection:
                
                log_debug('========== Processing Steam game ==========')
                launcher_report.write('>>> title: {0}'.format(steamGame['name']))
                launcher_report.write('>>> ID: {0}'.format(steamGame['appid']))
        
                log_debug('Not found. Item {0} is new'.format(steamGame['name']))

                launcher_path = self.launcher.get_rom_path()
                romPath = launcher_path.pjoin('{0}.rom'.format(steamGame['appid']))

                # ~~~~~ Process new ROM and add to the list ~~~~~
                # --- Create new rom dictionary ---
                # >> Database always stores the original (non transformed/manipulated) path
                new_rom  = Rom()
                new_rom.set_file(romPath)

                new_rom.set_custom_attribute('steamid', steamGame['appid'])
                new_rom.set_custom_attribute('steam_name', steamGame['name'])  # so that we always have the original name
                new_rom.set_name(steamGame['name'])

                searchTerm = steamGame['name']
                
                if self.scrapers:
                    for scraper in self.scrapers:
                        self._updateProgressMessage(steamGame['name'], 'Scraping {0}...'.format(scraper.getName()))
                        scraper.scrape(searchTerm, romPath, new_rom)
                
                romdata = new_rom.get_data()
                log_verb('Set Title     file "{0}"'.format(romdata['s_title']))
                log_verb('Set Snap      file "{0}"'.format(romdata['s_snap']))
                log_verb('Set Boxfront  file "{0}"'.format(romdata['s_boxfront']))
                log_verb('Set Boxback   file "{0}"'.format(romdata['s_boxback']))
                log_verb('Set Cartridge file "{0}"'.format(romdata['s_cartridge']))
                log_verb('Set Fanart    file "{0}"'.format(romdata['s_fanart']))
                log_verb('Set Banner    file "{0}"'.format(romdata['s_banner']))
                log_verb('Set Clearlogo file "{0}"'.format(romdata['s_clearlogo']))
                log_verb('Set Flyer     file "{0}"'.format(romdata['s_flyer']))
                log_verb('Set Map       file "{0}"'.format(romdata['s_map']))
                log_verb('Set Manual    file "{0}"'.format(romdata['s_manual']))
                log_verb('Set Trailer   file "{0}"'.format(romdata['s_trailer']))
            
                new_roms.append(new_rom)
                            
                # ~~~ Check if user pressed the cancel button ~~~
                if self._isProgressCanceled():
                    self._endProgressPhase()
                    kodi_dialog_OK('Stopping ROM scanning. No changes have been made.')
                    log_info('User pressed Cancel button when scanning ROMs. ROM scanning stopped.')
                    return None
            
                num_items_checked += 1

        self._endProgressPhase()    
        return new_roms

class NvidiaStreamScanner(RomScannerStrategy):

    # ~~~ Scan for new items not yet in the rom collection ~~~~~~~~~~~~~~~~~~~~~~~~~~~~~~~~~~~~~
    def _getCandidates(self, launcher_report):
        from gamestream import GameStreamServer

        log_debug('Reading Nvidia GameStream server')
        self._startProgressPhase('Advanced Emulator Launcher', 'Reading Nvidia GameStream server...')

        server_host = self.launcher.get_server()
        certificates_path = self.launcher.get_certificates_path()

        streamServer = GameStreamServer(server_host, certificates_path)
        connected = streamServer.connect()

        if not connected:
            kodi_notify_error('Unable to connect to gamestream server')
            return None

        self._updateProgress(50)
        games = streamServer.getApps()
                
        self._endProgressPhase()
        return games

    # --- Remove dead entries -----------------------------------------------------------------
    def _removeDeadRoms(self, candidates, roms):
    
        if roms is None or len(roms) == 0:
            log_info('Launcher is empty. No dead ROM check.')
            return 0

        log_debug('Starting dead items scan')
        num_roms = len(roms)
        num_removed_roms = 0
        i = 0
            
        self._startProgressPhase('Advanced Emulator Launcher', 'Checking for dead ROMs ...')
        
        streamIds = set(streamableGame['ID'] for streamableGame in candidates)

        for rom in reversed(roms):
            romStreamId = rom.get_custom_attribute('streamid')
            
            log_debug('Searching {0}'.format(romStreamId))
            self._updateProgress(i * 100 / num_roms)
            i += 1

            if romStreamId not in streamIds:
                log_debug('Not found. Deleting from DB {0}'.format(rom.get_name()))
                roms.remove(rom)
                num_removed_roms += 1
            
        self._endProgressPhase()

        return num_removed_roms

    def _processFoundItems(self, items, roms, launcher_report):
        if items is None or len(items) == 0:
            log_info('No Nvidia Gamestream games available.')
            return []

        new_roms = []

        num_games = len(items)
        num_items_checked = 0
            
        self._startProgressPhase('Advanced Emulator Launcher', 'Checking for new ROMs ...')
        streamIdsAlreadyInCollection = set(rom.get_custom_attribute('streamid') for rom in roms)
        
        for streamableGame in items:
            
            streamId = streamableGame['ID']
            log_debug('Searching {} with #{}'.format(streamableGame['AppTitle'], streamId))

            self._updateProgress(num_items_checked * 100 / num_games, streamableGame['AppTitle'])
            
            if streamId not in streamIdsAlreadyInCollection:
                
                log_debug('========== Processing Nvidia Gamestream game ==========')
                launcher_report.write('>>> title: {0}'.format(streamableGame['AppTitle']))
                launcher_report.write('>>> ID: {0}'.format(streamableGame['ID']))
        
                log_debug('Not found. Item {0} is new'.format(streamableGame['AppTitle']))

                launcher_path = launcher.get_rom_path()
                romPath = launcher_path.pjoin('{0}.rom'.format(streamableGame['ID']))

                # ~~~~~ Process new ROM and add to the list ~~~~~
                # --- Create new rom dictionary ---
                # >> Database always stores the original (non transformed/manipulated) path
                new_rom  = Rom()
                new_rom.set_file(romPath)

                new_rom.set_custom_attribute('streamid',        streamableGame['ID'])
                new_rom.set_custom_attribute('gamestream_name', streamableGame['AppTitle'])  # so that we always have the original name
                new_rom.set_name(streamableGame['AppTitle'])
                
                searchTerm = streamableGame['AppTitle']
                
                if self.scrapers:
                    for scraper in self.scrapers:
                        self._updateProgressMessage(streamableGame['AppTitle'], 'Scraping {0}...'.format(scraper.getName()))
                        scraper.scrape(searchTerm, romPath, new_rom)
            
                romdata = new_rom.get_data()
                log_verb('Set Title     file "{0}"'.format(romdata['s_title']))
                log_verb('Set Snap      file "{0}"'.format(romdata['s_snap']))
                log_verb('Set Boxfront  file "{0}"'.format(romdata['s_boxfront']))
                log_verb('Set Boxback   file "{0}"'.format(romdata['s_boxback']))
                log_verb('Set Cartridge file "{0}"'.format(romdata['s_cartridge']))
                log_verb('Set Fanart    file "{0}"'.format(romdata['s_fanart']))
                log_verb('Set Banner    file "{0}"'.format(romdata['s_banner']))
                log_verb('Set Clearlogo file "{0}"'.format(romdata['s_clearlogo']))
                log_verb('Set Flyer     file "{0}"'.format(romdata['s_flyer']))
                log_verb('Set Map       file "{0}"'.format(romdata['s_map']))
                log_verb('Set Manual    file "{0}"'.format(romdata['s_manual']))
                log_verb('Set Trailer   file "{0}"'.format(romdata['s_trailer']))
            
                new_roms.append(new_rom)
                            
                # ~~~ Check if user pressed the cancel button ~~~
                if self._isProgressCanceled():
                    self._endProgressPhase()
                    kodi_dialog_OK('Stopping ROM scanning. No changes have been made.')
                    log_info('User pressed Cancel button when scanning ROMs. ROM scanning stopped.')
                    return None
            
                num_items_checked += 1

        self._endProgressPhase()
        return new_roms

# #################################################################################################
# #################################################################################################
# DAT files and ROM audit
# #################################################################################################
# #################################################################################################
class RomDatFileScanner(KodiProgressDialogStrategy):
    def __init__(self, settings):
        self.settings = settings
        super(RomDatFileScanner, self).__init__()

    #
    # Helper function to update ROMs No-Intro status if user configured a No-Intro DAT file.
    # Dictionaries are mutable, so roms can be changed because passed by assigment.
    # This function also creates the Parent/Clone indices:
    #   1) ADDON_DATA_DIR/db_ROMs/roms_base_noext_PClone_index.json
    #   2) ADDON_DATA_DIR/db_ROMs/roms_base_noext_parents.json
    #
    # A) If there are Unkown ROMs, a fake rom with name [Unknown ROMs] and id UNKNOWN_ROMS_PARENT_ID
    #    is created. This fake ROM is the parent of all Unknown ROMs.
    #    This fake ROM is added to roms_base_noext_parents.json database.
    #    This fake ROM is not present in the main JSON ROM database.
    # 
    # Returns:
    #   True  -> ROM audit was OK
    #   False -> There was a problem with the audit.
    #
    #def _roms_update_NoIntro_status(self, roms, nointro_xml_file_FileName):
    def update_roms_NoIntro_status(self, launcher, roms):
        __debug_progress_dialogs = False
        __debug_time_step = 0.0005

        # --- Reset the No-Intro status and removed No-Intro missing ROMs ---
        audit_have = audit_miss = audit_unknown = 0
        self._startProgressPhase('Advanced Emulator Launcher', 'Deleting Missing/Dead ROMs and clearing flags ...')
        self.roms_reset_NoIntro_status(launcher, roms)
        self._updateProgress(100)
        if __debug_progress_dialogs: time.sleep(0.5)

        # --- Check if DAT file exists ---
        nointro_xml_file_FileName = launcher.get_nointro_xml_filepath()
        if not nointro_xml_file_FileName.exists():
            log_warning('_roms_update_NoIntro_status() Not found {0}'.format(nointro_xml_file_FileName.getPath()))
            return False
        
        self._updateProgress(0, 'Loading No-Intro/Redump XML DAT file ...')
        roms_nointro = audit_load_NoIntro_XML_file(nointro_xml_file_FileName)
        self._updateProgress(100)

        if __debug_progress_dialogs: time.sleep(0.5)
        if not roms_nointro:
            log_warning('_roms_update_NoIntro_status() Error loading {0}'.format(nointro_xml_file_FileName.getPath()))
            return False

        # --- Remove BIOSes from No-Intro ROMs ---
        if self.settings['scan_ignore_bios']:
            log_info('_roms_update_NoIntro_status() Removing BIOSes from No-Intro ROMs ...')
            self._updateProgress(0, 'Removing BIOSes from No-Intro ROMs ...')
            num_items = len(roms_nointro)
            item_counter = 0
            filtered_roms_nointro = {}
            for rom_id in roms_nointro:
                rom_data = roms_nointro[rom_id]
                BIOS_str_list = re.findall('\[BIOS\]', rom_data['name'])
                if not BIOS_str_list:
                    filtered_roms_nointro[rom_id] = rom_data
                else:
                    log_debug('_roms_update_NoIntro_status() Removed BIOS "{0}"'.format(rom_data['name']))
                item_counter += 1
                self._updateProgress((item_counter*100)/num_items)
                if __debug_progress_dialogs: time.sleep(__debug_time_step)
            roms_nointro = filtered_roms_nointro
            self._updateProgress(100)
        else:
            log_info('_roms_update_NoIntro_status() User wants to include BIOSes.')

        # --- Put No-Intro ROM names in a set ---
        # >> Set is the fastest Python container for searching elements (implements hashed search).
        # >> No-Intro names include tags
        self._updateProgress(0, 'Creating No-Intro and ROM sets ...')
        roms_nointro_set = set(roms_nointro.keys())
        roms_set = set()
        for rom in roms:
            # >> Use the ROM basename.
            ROMFileName = rom.get_file()
            roms_set.add(ROMFileName.getBase_noext())
        self._updateProgress(100)
        if __debug_progress_dialogs: time.sleep(0.5)

        # --- Traverse Launcher ROMs and check if they are in the No-Intro ROMs list ---
        self._updateProgress(0, 'Audit Step 1/4: Checking Have and Unknown ROMs ...')
        num_items = len(roms)
        item_counter = 0
        for rom in roms:
            ROMFileName = rom.get_file()
            if ROMFileName.getBase_noext() in roms_nointro_set:
                rom.set_nointro_status(NOINTRO_STATUS_HAVE)
                audit_have += 1
                log_debug('_roms_update_NoIntro_status() HAVE    "{0}"'.format(ROMFileName.getBase_noext()))
            else:
                rom.set_nointro_status(NOINTRO_STATUS_UNKNOWN)
                audit_unknown += 1
                log_debug('_roms_update_NoIntro_status() UNKNOWN "{0}"'.format(ROMFileName.getBase_noext()))
            item_counter += 1
            self._updateProgress((item_counter*100)/num_items)
            if __debug_progress_dialogs: time.sleep(__debug_time_step)
        self._updateProgress(100)

        # --- Mark Launcher dead ROMs as missing ---
        self._updateProgress(0, 'Audit Step 2/4: Checking Missing ROMs ...')
        num_items = len(roms)
        item_counter = 0
        for rom in roms:
            ROMFileName = rom.get_file()
            if not ROMFileName.exists():
                rom.set_nointro_status(NOINTRO_STATUS_MISS)
                audit_miss += 1
                log_debug('_roms_update_NoIntro_status() MISSING "{0}"'.format(ROMFileName.getBase_noext()))
            item_counter += 1
            self._updateProgress((item_counter*100)/num_items)
            if __debug_progress_dialogs: time.sleep(__debug_time_step)
        self._updateProgress(100)

        # --- Now add missing ROMs to Launcher ---
        # >> Traverse the No-Intro set and add the No-Intro ROM if it's not in the Launcher
        # >> Added/Missing ROMs have their own romID.
        self._updateProgress(0, 'Audit Step 3/4: Adding Missing ROMs ...')
        num_items = len(roms_nointro_set)
        item_counter = 0
        ROMPath = launcher.get_rom_path()
        for nointro_rom in sorted(roms_nointro_set):
            # log_debug('_roms_update_NoIntro_status() Checking "{0}"'.format(nointro_rom))
            if nointro_rom not in roms_set:
                # Add new "fake" missing ROM. This ROM cannot be launched!
                # Added ROMs have special extension .nointro
                rom = Rom()
                rom.set_file(ROMPath.pjoin(nointro_rom + '.nointro'))
                rom.set_name(nointro_rom)
                rom.set_nointro_status(NOINTRO_STATUS_MISS)
                roms.append(rom)
                audit_miss += 1
                log_debug('_roms_update_NoIntro_status() ADDED   "{0}"'.format(rom.get_name()))
                # log_debug('_roms_update_NoIntro_status()    OP   "{0}"'.format(rom['filename']))
            item_counter += 1
            self._updateProgress((item_counter*100)/num_items)
            if __debug_progress_dialogs: time.sleep(__debug_time_step)
        self._updateProgress(100)

        # --- Detect if the DAT file has PClone information or not ---
        dat_pclone_dic = audit_make_NoIntro_PClone_dic(roms_nointro)
        num_dat_clones = 0
        for parent_name in dat_pclone_dic: num_dat_clones += len(dat_pclone_dic[parent_name])
        log_verb('No-Intro/Redump DAT has {0} clone ROMs'.format(num_dat_clones))

        # --- Generate main pclone dictionary ---
        # >> audit_unknown_roms is an int of list = ['Parents', 'Clones']
        # log_debug("settings['audit_unknown_roms'] = {0}".format(self.settings['audit_unknown_roms']))
        unknown_ROMs_are_parents = True if self.settings['audit_unknown_roms'] == 0 else False
        log_debug('unknown_ROMs_are_parents = {0}'.format(unknown_ROMs_are_parents))
        # if num_dat_clones == 0 and self.settings['audit_create_pclone_groups']:
        #     # --- If DAT has no PClone information and user want then generate filename-based PClone groups ---
        #     # >> This feature is taken from NARS (NARS Advanced ROM Sorting)
        #     log_verb('Generating filename-based Parent/Clone groups')
        #     pDialog(0, 'Building filename-based Parent/Clone index ...')
        #     roms_pclone_index = audit_generate_filename_PClone_index(roms, roms_nointro, unknown_ROMs_are_parents)
        #     pDialog(100)
        #     if __debug_progress_dialogs: time.sleep(0.5)
        # else:
        #     # --- Make a DAT-based Parent/Clone index ---
        #     # >> Here we build a roms_pclone_index with info from the DAT file. 2 issues:
        #     # >> A) Redump DATs do not have cloneof information.
        #     # >> B) Also, it is at this point where a region custom parent may be chosen instead of
        #     # >>    the default one.
        #     log_verb('Generating DAT-based Parent/Clone groups')
        #     pDialog(0, 'Building DAT-based Parent/Clone index ...')
        #     roms_pclone_index = audit_generate_DAT_PClone_index(roms, roms_nointro, unknown_ROMs_are_parents)
        #     pDialog(100)
        #     if __debug_progress_dialogs: time.sleep(0.5)

        # --- Make a DAT-based Parent/Clone index ---
        # >> For 0.9.7 only use the DAT to make the PClone groups. In 0.9.8 decouple the audit
        # >> code from the PClone generation code.
        log_verb('Generating DAT-based Parent/Clone groups')
        self._updateProgress(0, 'Building DAT-based Parent/Clone index ...')
        roms_pclone_index = audit_generate_DAT_PClone_index(roms, roms_nointro, unknown_ROMs_are_parents)
        self._updateProgress(100)
        if __debug_progress_dialogs: time.sleep(0.5)

        # --- Make a Clone/Parent index ---
        # >> This is made exclusively from the Parent/Clone index
        self._updateProgress(0, 'Building Clone/Parent index ...')
        clone_parent_dic = {}
        for parent_id in roms_pclone_index:
            for clone_id in roms_pclone_index[parent_id]:
                clone_parent_dic[clone_id] = parent_id
        self._updateProgress(100)
        if __debug_progress_dialogs: time.sleep(0.5)

        # --- Set ROMs pclone_status flag and update launcher statistics ---
        self._updateProgress(0, 'Audit Step 4/4: Setting Parent/Clone status and cloneof fields...')
        num_items = len(roms)
        item_counter = 0
        audit_parents = audit_clones = 0
        for rom in roms:
            rom_id = rom.get_id()
            if rom_id in roms_pclone_index:
                rom.set_pclone_status(PCLONE_STATUS_PARENT)
                audit_parents += 1
            else:
                rom.set_clone(clone_parent_dic[rom_id])
                rom.set_pclone_status(PCLONE_STATUS_CLONE)
                audit_clones += 1
            item_counter += 1
            self._updateProgress((item_counter*100)/num_items)
            if __debug_progress_dialogs: time.sleep(__debug_time_step)
        self._updateProgress(100)

        launcher.set_audit_stats(len(roms), audit_parents, audit_clones, audit_have, audit_miss, audit_unknown)

        # --- Make a Parent only ROM list and save JSON ---
        # >> This is to speed up rendering of launchers in 1G1R display mode
        self._updateProgress(0, 'Building Parent/Clone index and Parent dictionary ...')
        parent_roms = audit_generate_parent_ROMs_dic(roms, roms_pclone_index)
        self._updateProgress(100)
        if __debug_progress_dialogs: time.sleep(0.5)

        # --- Save JSON databases ---
        self._updateProgress(0, 'Saving NO-Intro/Redump JSON databases ...')
        fs_write_JSON_file(ROMS_DIR, launcher['roms_base_noext'] + '_index_PClone', roms_pclone_index)
        self._updateProgress(30)
        fs_write_JSON_file(ROMS_DIR, launcher['roms_base_noext'] + '_index_CParent', clone_parent_dic)
        self._updateProgress(60)
        fs_write_JSON_file(ROMS_DIR, launcher['roms_base_noext'] + '_parents', parent_roms)
        self._updateProgress(100)
        self._endProgressPhase()

        # --- Update launcher number of ROMs ---
        self.audit_have    = audit_have
        self.audit_miss    = audit_miss
        self.audit_unknown = audit_unknown
        self.audit_total   = len(roms)
        self.audit_parents = audit_parents
        self.audit_clones  = audit_clones

        # --- Report ---
        log_info('********** No-Intro/Redump audit finished. Report ***********')
        log_info('Have ROMs    {0:6d}'.format(self.audit_have))
        log_info('Miss ROMs    {0:6d}'.format(self.audit_miss))
        log_info('Unknown ROMs {0:6d}'.format(self.audit_unknown))
        log_info('Total ROMs   {0:6d}'.format(self.audit_total))
        log_info('Parent ROMs  {0:6d}'.format(self.audit_parents))
        log_info('Clone ROMs   {0:6d}'.format(self.audit_clones))

        return True

    #
    # Resets the No-Intro status
    # 1) Remove all ROMs which does not exist.
    # 2) Set status of remaining ROMs to nointro_status = NOINTRO_STATUS_NONE
    #
    def roms_reset_NoIntro_status_roms_reset_NoIntro_status(self, launcher, roms):
        log_info('roms_reset_NoIntro_status() Launcher has {0} ROMs'.format(len(roms)))
        if len(roms) < 1: return

        # >> Step 1) Delete missing/dead ROMs
        num_removed_roms = self._roms_delete_missing_ROMs(roms)
        log_info('roms_reset_NoIntro_status() Removed {0} dead/missing ROMs'.format(num_removed_roms))

        # >> Step 2) Set No-Intro status to NOINTRO_STATUS_NONE and
        #            set PClone status to PCLONE_STATUS_NONE
        log_info('roms_reset_NoIntro_status() Resetting No-Intro status of all ROMs to None')
        for rom in roms: 
            rom.set_nointro_status(NOINTRO_STATUS_NONE)
            rom.set_pclone_status(PCLONE_STATUS_NONE)

        log_info('roms_reset_NoIntro_status() Now launcher has {0} ROMs'.format(len(roms)))

        # >> Step 3) Delete PClone index and Parent ROM list.
        launcher.reset_parent_and_clone_roms()

    # Deletes missing ROMs
    #
    def _roms_delete_missing_ROMs(self, roms):
        num_removed_roms = 0
        num_roms = len(roms)
        log_info('_roms_delete_missing_ROMs() Launcher has {0} ROMs'.format(num_roms))
        if num_roms > 0:
            log_verb('_roms_delete_missing_ROMs() Starting dead items scan')

            for rom in reversed(roms):
            
                ROMFileName = rom.get_file()
                if not rom_file:
                    log_debug('_roms_delete_missing_ROMs() Skip "{0}"'.format(rom.get_name()))
                    continue

                log_debug('_roms_delete_missing_ROMs() Test "{0}"'.format(ROMFileName.getBase()))
                # --- Remove missing ROMs ---
                if not ROMFileName.exists():
                    log_debug('_roms_delete_missing_ROMs() RM   "{0}"'.format(ROMFileName.getBase()))
                    roms.remove(rom)
                    num_removed_roms += 1

            if num_removed_roms > 0:
                log_info('_roms_delete_missing_ROMs() {0} dead ROMs removed successfully'.format(num_removed_roms))
            else:
                log_info('_roms_delete_missing_ROMs() No dead ROMs found.')
        else:
            log_info('_roms_delete_missing_ROMs() Launcher is empty. No dead ROM check.')

        return num_removed_roms

# #################################################################################################
# #################################################################################################
# Gamestream
# #################################################################################################
# #################################################################################################
class GameStreamServer(object):
    def __init__(self, host, certificates_path):
        self.host = host
        self.unique_id = random.getrandbits(16)

        if certificates_path:
            self.certificates_path = certificates_path
            self.certificate_file_path = self.certificates_path.pjoin('nvidia.crt')
            self.certificate_key_file_path = self.certificates_path.pjoin('nvidia.key')
        else:
            self.certificates_path = FileName('')
            self.certificate_file_path = FileName('')
            self.certificate_key_file_path = FileName('')

        log_debug('GameStreamServer() Using certificate key file {}'.format(self.certificate_key_file_path.getPath()))
        log_debug('GameStreamServer() Using certificate file {}'.format(self.certificate_file_path.getPath()))

        self.pem_cert_data = None
        self.key_cert_data = None

    def _perform_server_request(self, end_point,  useHttps=True, parameters = None):
        if useHttps:
            url = "https://{0}:47984/{1}?uniqueid={2}&uuid={3}".format(self.host, end_point, self.unique_id, uuid.uuid4().hex)
        else:
            url = "http://{0}:47989/{1}?uniqueid={2}&uuid={3}".format(self.host, end_point, self.unique_id, uuid.uuid4().hex)

        if parameters:
            for key, value in parameters.iteritems():
                url = url + "&{0}={1}".format(key, value)

        handler = HTTPSClientAuthHandler(self.certificate_key_file_path.getPath(), self.certificate_file_path.getPath())
        page_data = net_get_URL_using_handler(url, handler)
    
        if page_data is None:
            return None

        root = ET.fromstring(page_data)
        #log_debug(ET.tostring(root,encoding='utf8',method='xml'))
        return root

    def connect(self):
        log_debug('Connecting to gamestream server {}'.format(self.host))
        self.server_info = self._perform_server_request("serverinfo")
        
        if not self.is_connected():
            self.server_info = self._perform_server_request("serverinfo", False)
        
        return self.is_connected()

    def is_connected(self):
        if self.server_info is None:
            log_debug('No succesfull connection to the server has been made')
            return False

        if self.server_info.find('state') is None:
            log_debug('Server state {0}'.format(self.server_info.attrib['status_code']))
        else:
            log_debug('Server state {0}'.format(self.server_info.find('state').text))

        return self.server_info.attrib['status_code'] == '200'

    def get_server_version(self):
        appVersion = self.server_info.find('appversion')
        return VersionNumber(appVersion.text)
    
    def get_uniqueid(self):
        uniqueid = self.server_info.find('uniqueid').text
        return uniqueid
    
    def get_hostname(self):
        hostname = self.server_info.find('hostname').text
        return hostname

    def generatePincode(self):
        i1 = random.randint(1, 9)
        i2 = random.randint(1, 9)
        i3 = random.randint(1, 9)
        i4 = random.randint(1, 9)
    
        return '{0}{1}{2}{3}'.format(i1, i2, i3, i4)

    def is_paired(self):
        if not self.is_connected():
            log_warning('Connect first')
            return False

        pairStatus = self.server_info.find('PairStatus')
        return pairStatus.text == '1'

    def pairServer(self, pincode):
        if not self.is_connected():
            log_warning('Connect first')
            return False

        version = self.get_server_version()
        log_info("Pairing with server generation: {0}".format(version.getFullString()))

        majorVersion = version.getMajor()
        if majorVersion >= 7:
            # Gen 7+ uses SHA-256 hashing
            hashAlgorithm = HashAlgorithm(256)
        else:
            # Prior to Gen 7, SHA-1 is used
            hashAlgorithm = HashAlgorithm(1)
        log_debug('Pin {0}'.format(pincode))

        # Generate a salt for hashing the PIN
        salt = randomBytes(16)
        # Combine the salt and pin
        saltAndPin = salt + bytearray(pincode, 'utf-8')
        # Create an AES key from them
        aes_cypher = AESCipher(saltAndPin, hashAlgorithm)

        # get certificates ready
        log_debug('Getting local certificate files')
        client_certificate      = self.getCertificateBytes()
        client_key_certificate  = self.getCertificateKeyBytes()
        certificate_signature   = getCertificateSignature(client_certificate)

        # Start pairing with server
        log_debug('Start pairing with server')
        pairing_result = self._perform_server_request('pair', False, {
            'devicename': 'ael', 
            'updateState': 1, 
            'phrase': 'getservercert', 
            'salt': binascii.hexlify(salt),
            'clientcert': binascii.hexlify(client_certificate)
            })

        if pairing_result is None:
            log_error('Failed to pair with server. No XML received.')
            return False

        isPaired = pairing_result.find('paired').text
        if isPaired != '1':
            log_error('Failed to pair with server. Server returned failed state.')
            return False

        server_cert_data = pairing_result.find('plaincert').text
        if server_cert_data is None:
            log_error('Failed to pair with server. A different pairing session might be in progress.')
            return False
        
        # Generate a random challenge and encrypt it with our AES key
        challenge = randomBytes(16)
        encrypted_challenge = aes_cypher.encryptToHex(challenge)
        
        # Send the encrypted challenge to the server
        log_debug('Sending encrypted challenge to the server')
        pairing_challenge_result = self._perform_server_request('pair', False, {
            'devicename': 'ael', 
            'updateState': 1, 
            'clientchallenge': encrypted_challenge })
        
        if pairing_challenge_result is None:
            log_error('Failed to pair with server. No XML received.')
            return False

        isPaired = pairing_challenge_result.find('paired').text
        if isPaired != '1':
            log_error('Failed to pair with server. Server returned failed state.')
            self._perform_server_request('unpair', False)
            return False

        # Decode the server's response and subsequent challenge
        log_debug('Decoding server\'s response and challenge response')
        server_challenge_hex = pairing_challenge_result.find('challengeresponse').text
        server_challenge_bytes = bytearray.fromhex(server_challenge_hex)
        server_challenge_decrypted = aes_cypher.decrypt(server_challenge_bytes)
        
        server_challenge_firstbytes = server_challenge_decrypted[:hashAlgorithm.digest_size()]
        server_challenge_lastbytes  = server_challenge_decrypted[hashAlgorithm.digest_size():hashAlgorithm.digest_size()+16]

        # Using another 16 bytes secret, compute a challenge response hash using the secret, our cert sig, and the challenge
        client_secret               = randomBytes(16)
        challenge_response          = server_challenge_lastbytes + certificate_signature + client_secret
        challenge_response_hashed   = hashAlgorithm.hash(challenge_response)
        challenge_response_encrypted= aes_cypher.encryptToHex(challenge_response_hashed)
        
        # Send the challenge response to the server
        log_debug('Sending the challenge response to the server')
        pairing_secret_response = self._perform_server_request('pair', False, {
            'devicename': 'ael', 
            'updateState': 1, 
            'serverchallengeresp': challenge_response_encrypted })
        
        if pairing_secret_response is None:
            log_error('Failed to pair with server. No XML received.')
            return False

        isPaired = pairing_secret_response.find('paired').text
        if isPaired != '1':
            log_error('Failed to pair with server. Server returned failed state.')
            self._perform_server_request('unpair', False)
            return False

        # Get the server's signed secret
        log_debug('Verifiying server signature')
        server_secret_response  = bytearray.fromhex(pairing_secret_response.find('pairingsecret').text)
        server_secret           = server_secret_response[:16]
        server_signature        = server_secret_response[16:272]

        server_cert = server_cert_data.decode('hex')
        is_verified = verify_signature(str(server_secret), server_signature, server_cert)

        if not is_verified:
            # Looks like a MITM, Cancel the pairing process
            log_error('Failed to verify signature. (MITM warning)')
            self._perform_server_request('unpair', False)
            return False

        # Ensure the server challenge matched what we expected (aka the PIN was correct)
        log_debug('Confirming PIN with entered value')
        server_cert_signature       = getCertificateSignature(server_cert)
        server_secret_combination   = challenge + server_cert_signature + server_secret
        server_secret_hashed        = hashAlgorithm.hash(server_secret_combination)

        if server_secret_hashed != server_challenge_firstbytes:
            # Probably got the wrong PIN
            log_error("Wrong PIN entered")
            self._perform_server_request('unpair', False)
            return False

        log_debug('Pin is confirmed')

        # Send the server our signed secret
        log_debug('Sending server our signed secret')
        signed_client_secret = sign_data(client_secret, client_key_certificate)
        client_pairing_secret = client_secret + signed_client_secret

        client_pairing_secret_response = self._perform_server_request('pair', False, {
            'devicename': 'ael', 
            'updateState': 1, 
            'clientpairingsecret':  binascii.hexlify(client_pairing_secret)})
        
        isPaired = client_pairing_secret_response.find('paired').text
        if isPaired != '1':
            log_error('Failed to pair with server. Server returned failed state.')
            self._perform_server_request('unpair', False)
            return False

        # Do the initial challenge over https
        log_debug('Initial challenge again')
        pair_challenge_response = self._perform_server_request('pair', True, {
            'devicename': 'ael', 
            'updateState': 1, 
            'phrase':  'pairchallenge'})

        isPaired = pair_challenge_response.find('paired').text
        if isPaired != '1':
            log_error('Failed to pair with server. Server returned failed state.')
            self._perform_server_request('unpair', False)
            return False

        return True

    def getApps(self):
        apps_response = self._perform_server_request('applist', True)
        appnodes = apps_response.findall('App')
        apps = []
        for appnode in appnodes:
            app = {}
            for appnode_attr in appnode:
                if len(list(appnode_attr)) > 1:
                    continue
                
                xml_text = appnode_attr.text if appnode_attr.text is not None else ''
                xml_text = text_unescape_XML(xml_text)
                xml_tag  = appnode_attr.tag
           
                app[xml_tag] = xml_text
            apps.append(app)

        return apps

    def getCertificateBytes(self):
        if self.pem_cert_data:
            return self.pem_cert_data

        if not self.certificate_file_path.exists():
            log_info('Client certificate file does not exist. Creating')
            create_self_signed_cert("NVIDIA GameStream Client", self.certificate_file_path, self.certificate_key_file_path)

        log_info('Loading client certificate data from {0}'.format(self.certificate_file_path.getPath()))
        self.pem_cert_data = self.certificate_file_path.readAll()

        return self.pem_cert_data

    def getCertificateKeyBytes(self):
        if self.key_cert_data:
            return self.key_cert_data

        if not self.certificate_key_file_path.exists():
            log_info('Client certificate file does not exist. Creating')
            create_self_signed_cert("NVIDIA GameStream Client", self.certificate_file_path, self.certificate_key_file_path)
        log_info('Loading client certificate data from {0}'.format(self.certificate_key_file_path.getPath()))
        self.key_cert_data = self.certificate_key_file_path.readAll()

        return self.key_cert_data

    def validate_certificates(self):
        if self.certificate_file_path.exists() and self.certificate_key_file_path.exists():
            log_debug('validate_certificates(): Certificate files exist. Done')
            return True

        certificate_files = self.certificates_path.scanFilesInPathAsFileNameObjects('*.crt')
        key_files = self.certificates_path.scanFilesInPathAsFileNameObjects('*.key')

        if len(certificate_files) < 1:
            log_warning('validate_certificates(): No .crt files found at given location.')
            return False

        if not self.certificate_file_path.exists():
            log_debug('validate_certificates(): Copying .crt file to nvidia.crt')
            certificate_files[0].copy(self.certificate_file_path)

        if len(key_files) < 1:
            log_warning('validate_certificates(): No .key files found at given location.')
            return False

        if not self.certificate_key_file_path.exists():
            log_debug('validate_certificates(): Copying .key file to nvidia.key')
            key_files[0].copy(certificate_key_file_path)

        return True

    @staticmethod
    def try_to_resolve_path_to_nvidia_certificates():
        home = expanduser("~")
        homePath = FileName(home)

        possiblePath = homePath.pjoin('Moonlight/')
        if possiblePath.exists():
            return possiblePath.getPath()

        possiblePath = homePath.pjoin('Limelight/')
        if possiblePath.exists():
            return possiblePath.getPath()

        return homePath.getPath()<|MERGE_RESOLUTION|>--- conflicted
+++ resolved
@@ -4985,27 +4985,10 @@
         launcher_report = FileReporter(self.reports_dir, self.launcher.get_data(), LogReporter(self.launcher.get_data()))
         launcher_report.open('RomScanner() Starting ROM scanner')
 
-<<<<<<< HEAD
-        isPaired = pairing_challenge_result.find('paired').text
-        if isPaired != '1':
-            log_error('Failed to pair with server. Server returned failed state.')
-            self._perform_server_request('unpair', False)
-            return False
-        
-        # Decode the server's response and subsequent challenge
-        log_debug('Decoding server\'s response and challenge response')
-        server_challenge_hex = pairing_challenge_result.find('challengeresponse').text
-        server_challenge_bytes = bytearray.fromhex(server_challenge_hex)
-        server_challenge_decrypted = aes_cypher.decrypt(server_challenge_bytes)
-        
-        server_challenge_firstbytes = server_challenge_decrypted[:hashAlgorithm.digest_size()]
-        server_challenge_lastbytes  = server_challenge_decrypted[hashAlgorithm.digest_size():hashAlgorithm.digest_size()+16]
-=======
         # >> Check if there is an XML for this launcher. If so, load it.
         # >> If file does not exist or is empty then return an empty dictionary.
         launcher_report.write('Loading launcher ROMs ...')
         roms = self.launcher.get_roms()
->>>>>>> c16fe612
 
         if roms is None:
             roms = []
