--- conflicted
+++ resolved
@@ -63,57 +63,32 @@
         if isinstance(str_text, str): str_text = str_text.decode('utf-8')
 
         # At this point we are sure str_text is a unicode string.
-<<<<<<< HEAD
         log_text = u'AEL DEBUG: ' + str_text
         log(log_text, LOG_VERB)
-=======
-        log_text = 'AEL DEBUG: ' + str_text
-        xbmc.log(log_text.encode('utf-8'), level=xbmc.LOGERROR)
->>>>>>> 0cdf82e3
 
 def log_verb(str_text):
     if current_log_level >= LOG_VERB:
         if isinstance(str_text, str): str_text = str_text.decode('utf-8')
-<<<<<<< HEAD
         log_text = u'AEL VERB : ' + str_text
         log(log_text, LOG_VERB)
-=======
-        log_text = 'AEL VERB : ' + str_text
-        xbmc.log(log_text.encode('utf-8'), level=xbmc.LOGERROR)
->>>>>>> 0cdf82e3
 
 def log_info(str_text):
     if current_log_level >= LOG_INFO:
         if isinstance(str_text, str): str_text = str_text.decode('utf-8')
-<<<<<<< HEAD
         log_text = u'AEL INFO : ' + str_text
         log(log_text, LOG_INFO)
-=======
-        log_text = 'AEL INFO : ' + str_text
-        xbmc.log(log_text.encode('utf-8'), level=xbmc.LOGERROR)
->>>>>>> 0cdf82e3
 
 def log_warning(str_text):
     if current_log_level >= LOG_WARNING:
         if isinstance(str_text, str): str_text = str_text.decode('utf-8')
-<<<<<<< HEAD
         log_text = u'AEL WARN : ' + str_text
         log(log_text, LOG_WARNING)
-=======
-        log_text = 'AEL WARN : ' + str_text
-        xbmc.log(log_text.encode('utf-8'), level=xbmc.LOGERROR)
->>>>>>> 0cdf82e3
 
 def log_error(str_text):
     if current_log_level >= LOG_ERROR:
         if isinstance(str_text, str): str_text = str_text.decode('utf-8')
-<<<<<<< HEAD
         log_text = u'AEL ERROR: ' + str_text
         log(log_text, LOG_ERROR)
-=======
-        log_text = 'AEL ERROR: ' + str_text
-        xbmc.log(log_text.encode('utf-8'), level=xbmc.LOGERROR)
->>>>>>> 0cdf82e3
 
 def log(log_text, level):
     
