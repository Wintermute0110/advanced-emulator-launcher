# -*- coding: utf-8 -*-
#
# Advanced Emulator Launcher: Commands (check data)
#
# Copyright (c) 2016-2018 Wintermute0110 <wintermute0110@gmail.com>
#
# This program is free software; you can redistribute it and/or modify
# it under the terms of the GNU General Public License as published by
# the Free Software Foundation; version 2 of the License.
#
# This program is distributed in the hope that it will be useful,
# but WITHOUT ANY WARRANTY; without even the implied warranty of
# MERCHANTABILITY or FITNESS FOR A PARTICULAR PURPOSE.  See the
# GNU General Public License for more details.

# --- Python standard library ---
from __future__ import unicode_literals
from __future__ import division

import logging
import typing

<<<<<<< HEAD
from ael.utils import kodi, io, text
from ael import constants
=======
from ael.utils import kodi, io
from ael import constants, platforms
>>>>>>> 3c2f7bba

from resources.lib.commands.mediator import AppMediator

from resources.lib.repositories import ROMsRepository, UnitOfWork, ROMCollectionRepository
from resources.lib.domain import AssetInfo, g_assetFactory
from resources.lib import globals

logger = logging.getLogger(__name__)

@AppMediator.register('CHECK_COLLECTIONS')
def cmd_check_collections(args):
    logger.debug('cmd_check_collections() Beginning...')
    
    main_slist = []
    uow = UnitOfWork(globals.g_PATHS.DATABASE_FILE_PATH)
    with uow:
        romcollections_repository = ROMCollectionRepository(uow)
        romcollections = [*romcollections_repository.find_all_romcollections()]
        
        main_slist.append('Number of collections: {}\n'.format(len(romcollections)))
        for collection in romcollections:
            l_str = []
            main_slist.append(f'[COLOR orange]Collection "{collection.get_name()}"[/COLOR]')

            # Check that platform is on AEL official platform list
            platform = collection.get_platform()
            if platform not in platforms.platform_long_to_index_dic:
                l_str.append(f'Unrecognised platform "{platform}"')

            # Check that collection has launcher associated
            if not collection.has_launchers():
                l_str.append(f'Collection has no launcher associated')

            # Check that collection has scanner associated
            if not collection.has_scanners():
                l_str.append(f'Collection has no scanner associated')

            # Check that DAT file exists if not empty
            #audit_custom_dat_file = launcher['audit_custom_dat_file']
            #audit_custom_dat_FN = FileName(audit_custom_dat_file)
            #if audit_custom_dat_file and not audit_custom_dat_FN.exists():
            #    l_str.append('Custom DAT file "{}" not found'.format(audit_custom_dat_FN.getPath()))

            # audit_auto_dat_file = launcher['audit_auto_dat_file']
            # audit_auto_dat_FN = FileName(audit_auto_dat_file)
            # if audit_auto_dat_file and not audit_auto_dat_FN.exists():
            #     l_str.append('Custom DAT file "{}" not found\n'.format(audit_auto_dat_FN.getPath()))

            # Test that artwork files exist if not empty (s_* fields)
            for asset in collection.get_assets():
                if not asset.get_path_FN().exists():
                    l_str.append(f'Asset {asset.get_asset_info().name} "{asset.get_path()}" not found')

            # Test that root assets path (ROM_asset_path) exists if not empty
            assets_root_path = collection.get_assets_root_path()
            if assets_root_path and not assets_root_path.exists():
                l_str.append(f'ROM_asset_path "{assets_root_path.getPath()}" not found')
                
            # Test that ROM asset paths exist if not empty (path_* fields)
            asset_path_strs = []
            for asset_path in collection.get_asset_paths():
                asset_path_strs.append(asset_path.get_path())
                if not asset_path.get_path_FN().exists():
                    l_str.append(f'Asset Path {asset_path.get_asset_info().name} "{asset_path.get_path()}" not found')

            # Check for duplicate asset paths
            for asset_path in collection.get_asset_paths():
                path_str = asset_path.get_path()
                count = asset_path_strs.count(path_str)
                if count > 1:
                    l_str.append(f'Asset Path {asset_path.get_asset_info().name} "{path_str}" is duplicate. {count} times assigned.')

            # If l_str is empty is because no problems were found.
            if l_str:
                main_slist.extend(l_str)
            else:
                main_slist.append('No problems found')
            main_slist.append('')

    # Stats report
    report_path = globals.g_PATHS.COLLECTIONS_REPORT_FILE_PATH
    logger.info(f'Writing report file "{report_path.getPath()}"')
    output_table = '\n'.join(main_slist)
    
    report_path.writeAll(output_table)
    kodi.display_text_window_mono('Collections report', output_table)
        
@AppMediator.register('CHECK_ROM_ARTWORK_INTEGRITY')
def cmd_check_ROM_artwork_integrity(args):
    logger.debug('cmd_check_ROM_artwork_integrity() Beginning...')
    
    uow = UnitOfWork(globals.g_PATHS.DATABASE_FILE_PATH)
    with uow:
        romcollections_repository = ROMCollectionRepository(uow)
        rom_repository            = ROMsRepository(uow)
        
        romcollections = [*romcollections_repository.find_all_romcollections()]
        
        main_slist = []
        detailed_slist = []
        sum_table_slist = [
            ['left', 'right', 'right', 'right', 'right'],
            ['Launcher', 'ROMs', 'Images', 'Missing', 'Problematic'],
        ]
        pdialog = kodi.ProgressDialog()
        d_msg = 'Checking ROM artwork integrity...'
        pdialog.startProgress(d_msg, len(romcollections))
        total_images = 0
        missing_images = 0
        processed_images = 0
        problematic_images = 0
        for collection in romcollections:
            pdialog.incrementStep(d_msg)

            # Skip non-ROM launcher.
            #if not launcher['rompath']: continue
            
            logger.debug(f'Checking ROM Launcher "{collection.get_name()}"...')
            detailed_slist.append(f'{constants.KC_ORANGE}Launcher "{collection.get_name()}"{constants.KC_END}')
            
            # Load ROMs.
            pdialog.updateMessage(f'{d_msg}\nLoading ROMs')
            roms = rom_repository.find_roms_by_romcollection(collection)
            num_roms = len(roms)
            R_str = 'ROM' if num_roms == 1 else 'ROMs'
            logger.debug(f'Launcher has {num_roms} DB {R_str}')
            detailed_slist.append('Launcher has {num_roms} DB {R_str}')
            
            # If Launcher is empty there is nothing to do.
            if num_roms < 1:
                logger.debug('Launcher is empty')
                detailed_slist.append('Launcher is empty')
                detailed_slist.append(f'{constants.KC_YELLOW}Skipping launcher{constants.KC_END}')
                continue

            # Traverse all ROMs in Collection.
            # For every asset check the artwork file.
            # First check if the image has the correct extension.
            problems_detected = False
            collection_images = 0
            collection_missing_images = 0
            collection_problematic_images = 0
            pdialog.updateMessage(f'{d_msg}\nChecking image files')
            for rom in roms:
                # detailed_slist.append('\nProcessing ROM {}'.format(rom['filename']))
                for rom_asset in rom.get_assets():
                    # detailed_slist.append('\nProcessing asset {}'.format(A.name))
                    
                    # Skip empty assets
                    if not rom_asset.get_path(): continue
                    # Skip manuals and trailers
                    asset = rom_asset.get_asset_info()
                    if asset.id == constants.ASSET_MANUAL_ID: continue
                    if asset.id == constants.ASSET_TRAILER_ID: continue
                    
                    collection_images += 1
                    total_images += 1
                    # If asset file does not exits that's an error.
                    rom_asset_path = rom_asset.get_path_FN()
                    if not rom_asset_path.exists():
                        detailed_slist.append(f'Not found {rom_asset.get_path()}')
                        collection_missing_images += 1
                        missing_images += 1
                        problems_detected = True
                        continue
                    # Process asset
                    processed_images += 1
                    img_id_ext  = io.misc_identify_image_id_by_ext(rom_asset_path)
                    img_id_real = io.misc_identify_image_id_by_contents(rom_asset_path)
                    # detailed_slist.append('img_id_ext "{}" | img_id_real "{}"'.format(img_id_ext, img_id_real))
                    # Unrecognised or corrupted image.
                    if img_id_ext == io.IMAGE_UKNOWN_ID:
                        detailed_slist.append(f'Unrecognised extension {rom_asset_path.getPath()}')
                        problems_detected = True
                        problematic_images += 1
                        collection_problematic_images += 1
                        continue
                    # Corrupted image.
                    if img_id_real == io.IMAGE_CORRUPT_ID:
                        detailed_slist.append(f'Corrupted {rom_asset_path.getPath()}')
                        problems_detected = True
                        problematic_images += 1
                        collection_problematic_images += 1
                        continue
                    # Unrecognised or corrupted image.
                    if img_id_real == io.IMAGE_UKNOWN_ID:
                        detailed_slist.append(f'Bin unrecog or corrupted {rom_asset_path.getPath()}')
                        problems_detected = True
                        problematic_images += 1
                        collection_problematic_images += 1
                        continue
                    # At this point the image is recognised but has wrong extension
                    if img_id_ext != img_id_real:
                        detailed_slist.append('Wrong extension ({}) {}'.format(
                            io.IMAGE_EXTENSIONS[img_id_real][0], rom_asset_path.getPath()))
                        problems_detected = True
                        problematic_images += 1
                        collection_problematic_images += 1
                        continue
                # On big setups this can take forever. Allow the user to cancel.
                if pdialog.isCanceled(): break
            else:
                # only executed if the inner loop did NOT break
                sum_table_slist.append([
                    collection.get_name(), '{:,d}'.format(num_roms), '{:,d}'.format(collection_images),
                    '{:,d}'.format(collection_missing_images), '{:,d}'.format(collection_problematic_images),
                ])
                detailed_slist.append('Number of images    {:6,d}'.format(collection_images))
                detailed_slist.append('Missing images      {:6,d}'.format(collection_missing_images))
                detailed_slist.append('Problematic images  {:6,d}'.format(collection_problematic_images))
                if problems_detected:
                    detailed_slist.append(f'{constants.KC_RED}Launcher should be updated{constants.KC_END}')
                else:
                    detailed_slist.append(f'{constants.KC_GREEN}Launcher OK{constants.KC_END}')
                detailed_slist.append('')
                continue
            # only executed if the inner loop DID break
            detailed_slist.append('Interrupted by user (pDialog cancelled).')
            break
    pdialog.endProgress()

    # Generate, save and display report.
    report_path = globals.g_PATHS.ROM_ART_INTEGRITY_REPORT_FILE_PATH
    logger.info(f'Writing report file "{report_path.getPath()}"')
    pdialog.startProgress('Saving report')
    main_slist.append('*** Summary ***')
    main_slist.append(f'There are {len(romcollections)} ROM collections.')
    main_slist.append(f'Total images        {total_images}')
    main_slist.append(f'Missing images      {missing_images}')
    main_slist.append(f'Processed images    {processed_images}')
    main_slist.append(f'Problematic images  {problematic_images}')
    main_slist.append('')
    main_slist.extend(text.render_table_str(sum_table_slist))
    main_slist.append('')
    main_slist.append('*** Detailed report ***')
    main_slist.extend(detailed_slist)
    
    output_table = '\n'.join(main_slist)
    report_path.writeAll(output_table)

    pdialog.endProgress()
    kodi.display_text_window_mono('ROM artwork integrity report', output_table)

@AppMediator.register('DELETE_REDUNDANT_ROM_ARTWORK')
def cmd_delete_redundant_rom_artwork(args):
    logger.debug('cmd_delete_redundant_rom_artwork() Beginning...')
    
    asset_paths_by_asset_type:typing.Dict[AssetInfo, typing.List[io.FileName]] = {}
    assets_by_asset_type:typing.Dict[AssetInfo, typing.List[io.FileName]]      = {}
    # initialize dict
    for asset_type in constants.ROM_ASSET_ID_LIST:
        asset_paths_by_asset_type[asset_type] = []
        assets_by_asset_type[asset_type] = []

    uow = UnitOfWork(globals.g_PATHS.DATABASE_FILE_PATH)
    with uow:
        romcollections_repository = ROMCollectionRepository(uow)
        rom_repository            = ROMsRepository(uow)
        
        romcollections = [*romcollections_repository.find_all_romcollections()]
        
        logger.info('cmd_delete_redundant_rom_artwork() Beginning...')
        main_slist = []
        detailed_slist = []
        d_msg = 'Checking ROM artwork integrity...'
        pdialog = kodi.ProgressDialog()
        pdialog.startProgress(d_msg, len(romcollections))

        all_unique_paths = []
        for collection in romcollections:
            pdialog.incrementStep(d_msg)
            # Skip non-ROM launcher.
            #if not launcher['rompath']: continue

            logger.debug(f'Checking ROM Collection "{collection.get_name()}"')
            detailed_slist.append(f'[COLOR orange]Collection "{collection.get_name()}"[/COLOR]')
            # Load ROMs.
            roms = rom_repository.find_roms_by_romcollection(collection)
            num_roms = len(roms)
            
            R_str = 'ROM' if num_roms == 1 else 'ROMs'
            msg = f'Collection has {num_roms} {R_str}'
            logger.debug(msg)
            detailed_slist.append(msg)

            # If collection is empty there is nothing to do.
            if len(roms) < 1:
                logger.debug('Collection is empty')
                detailed_slist.append('Collection is empty')
                detailed_slist.append('[COLOR yellow]Skipping collection[/COLOR]')
                continue
            
            num_asset_paths_by_collection = 0
            asset_paths = collection.get_asset_paths()
            for asset_path in asset_paths:
                # already added?
                if asset_path.get_path() in all_unique_paths: continue
                asset_paths_by_asset_type[asset_path.get_asset_info()].append(asset_path.get_path_FN())
                num_asset_paths_by_collection += 1
                all_unique_paths.append(asset_path.get_path())

            num_assets_by_collection = 0
            for rom in roms:
                assets      = rom.get_assets()
                asset_paths = rom.get_asset_paths()
                for asset in assets:
                    assets_by_asset_type[asset.get_asset_info()].append(asset.get_path_FN())
                    num_assets_by_collection += 1
                for asset_path in asset_paths:
                    # already added?
                    if asset_path.get_path() in all_unique_paths: continue
                    asset_paths_by_asset_type[asset_path.get_asset_info()].append(asset_path.get_path_FN())
                    num_asset_paths_by_collection += 1
                    all_unique_paths.append(asset_path.get_path())

            detailed_slist.append(collection.get_name())
            detailed_slist.append(f'Number of ROMs      {num_roms}')
            detailed_slist.append(f'Number of paths     {num_asset_paths_by_collection}')
            detailed_slist.append(f'Number of asset     {num_assets_by_collection}')
            detailed_slist.append('')

    files_to_be_removed = []
    # Process all asset directories one by one.
    for asset_type in constants.ROM_ASSET_ID_LIST:
        asset_info  = g_assetFactory.get_asset_info(asset_type)
        asset_paths = asset_paths_by_asset_type[asset_type]
        assets      = assets_by_asset_type[asset_type]

        logger.debug(f'Checking {len(asset_paths)} paths against {len(assets)} assets for asset type {asset_info.name}')
        files_in_path:typing.List[str] = []
        
        # collect all existing files
        for path in asset_paths:
            for ext in asset_info.exts:
                files = path.scanFilesInPath(f'*.{ext}')
                files_in_path.extend(f.getPath().lower() for f in files)
        
        num_of_scanned_files = len(files_in_path)
        # remove mapped assets
        for asset in assets:
            files_in_path.remove(asset.getPath().lower())

        logger.debug(f'Found {len(files_in_path)} files not mapped.')
        files_to_be_removed.extend(files_in_path)
        detailed_slist.append(asset_info.name)
        detailed_slist.append(f'Number of total files      {num_of_scanned_files}')
        detailed_slist.append(f'Number of unmapped files   {len(files_in_path)}')
        detailed_slist.append('')

    # Complete detailed report.
    detailed_slist.append('Files to be removed')
    for file_to_be_removed in files_to_be_removed:
        detailed_slist.append(file_to_be_removed)
    detailed_slist.append('')
    pdialog.endProgress()
    
    # Generate, save and display report.
    report_path = globals.g_PATHS.ROM_ART_INTEGRITY_REPORT_FILE_PATH
    logger.info(f'Writing report file "{report_path.getPath()}"')
    pdialog.startProgress('Saving report')
    main_slist.append('*** Summary ***')
    main_slist.append(f'There are {len(files_to_be_removed)} files to be removed.')
    main_slist.append('')
    main_slist.append('*** Detailed report ***')
    main_slist.extend(detailed_slist)

    output_table = '\n'.join(main_slist)
    report_path.writeAll(output_table)
    pdialog.endProgress()

    #kodi.dialog_yesno(f'Found {file}')
    kodi.display_text_window_mono('ROM redundant artwork report', output_table)<|MERGE_RESOLUTION|>--- conflicted
+++ resolved
@@ -20,13 +20,8 @@
 import logging
 import typing
 
-<<<<<<< HEAD
 from ael.utils import kodi, io, text
-from ael import constants
-=======
-from ael.utils import kodi, io
 from ael import constants, platforms
->>>>>>> 3c2f7bba
 
 from resources.lib.commands.mediator import AppMediator
 
