# -*- coding: utf-8 -*-
# Advanced Emulator Launcher miscellaneous functions
#

# Copyright (c) 2016 Wintermute0110 <wintermute0110@gmail.com>
# Portions (c) 2010-2015 Angelscry and others
#
# This program is free software; you can redistribute it and/or modify
# it under the terms of the GNU General Public License as published by
# the Free Software Foundation; version 2 of the License.
#
# This program is distributed in the hope that it will be useful,
# but WITHOUT ANY WARRANTY; without even the implied warranty of
# MERCHANTABILITY or FITNESS FOR A PARTICULAR PURPOSE.  See the
# GNU General Public License for more details.

#
# Utility functions which does not depend on Kodi modules (except log_* functions)
#
import sys, os, shutil, time, random, hashlib, urlparse, re
try:
    from utils_kodi import *
except:
    from utils_kodi_standalone import *

# -------------------------------------------------------------------------------------------------
# Strings and text
# -------------------------------------------------------------------------------------------------
#
# If max_length == -1 do nothing (no length limit).
#
def text_limit_string(string, max_length):
  if max_length > 5 and len(string) > max_length:
    string = string[0:max_length-3] + '...'

  return string

# Some XML encoding of special characters:
#   {'\n': '&#10;', '\r': '&#13;', '\t':'&#9;'}
#
# See http://stackoverflow.com/questions/1091945/what-characters-do-i-need-to-escape-in-xml-documents
# See https://wiki.python.org/moin/EscapingXml
# See https://github.com/python/cpython/blob/master/Lib/xml/sax/saxutils.py
# See http://stackoverflow.com/questions/2265966/xml-carriage-return-encoding
#
def text_escape_XML(data_str):
    # Ampersand MUST BE replaced FIRST
    data_str = data_str.replace('&', '&amp;')
    data_str = data_str.replace('>', '&gt;')
    data_str = data_str.replace('<', '&lt;')

    data_str = data_str.replace("'", '&apos;')
    data_str = data_str.replace('"', '&quot;')
    
    # --- Unprintable characters ---
    data_str = data_str.replace('\n', '&#10;')
    data_str = data_str.replace('\r', '&#13;')
    data_str = data_str.replace('\t', '&#9;')

    return data_str

def text_unescape_XML(data_str):
    data_str = data_str.replace('&quot;', '"')
    data_str = data_str.replace('&apos;', "'")

    data_str = data_str.replace('&lt;', '<')
    data_str = data_str.replace('&gt;', '>')
    # Ampersand MUST BE replaced LAST
    data_str = data_str.replace('&amp;', '&')
    
    # --- Unprintable characters ---
    data_str = data_str.replace('&#10;', '\n')
    data_str = data_str.replace('&#13;', '\r')
    data_str = data_str.replace('&#9;', '\t')
    
    return data_str

def text_unescape_HTML(s):
    s = s.replace('<br />',' ')
    s = s.replace("&lt;", "<")
    s = s.replace("&gt;", ">")
    s = s.replace("&amp;", "&")
    s = s.replace("&#039;", "'")
    s = s.replace('&quot;', '"')
    s = s.replace('&nbsp;', ' ')
    s = s.replace('&#x26;', '&')
    s = s.replace('&#x27;', "'")

    return s

def text_dump_str_to_file(full_string, filename):
    file_obj = open(filename, 'wt')
    file_obj.write(full_string)
    file_obj.close()

# -------------------------------------------------------------------------------------------------
# ROM name cleaning and formatting
# -------------------------------------------------------------------------------------------------
#
# This function is used to clean the ROM name to be used as search string for the scraper
#
# Cleans ROM tags: [BIOS], (Europe), (Rev A), ...
# Substitutes some characters by spaces
#
def text_clean_ROM_name_for_scrapping(title):
    title = re.sub('\[.*?\]', '', title)
    title = re.sub('\(.*?\)', '', title)
    title = re.sub('\{.*?\}', '', title)
    
    title = title.replace('_',' ')
    title = title.replace('-',' ')
    title = title.replace(':',' ')
    title = title.replace('.',' ')
    title = title.rstrip()
    
    return title

# def text_ROM_base_filename(filename):
#     filename = re.sub('(\[.*?\]|\(.*?\)|\{.*?\})', '', filename)
#     filename = re.sub('(\.|-| |_)cd\d+$', '', filename)
#
#     return filename.rstrip()

#
# Format ROM file name when scraping is disabled.
# 1) Remove No-Intro/TOSEC tags (), [], {}
#
def text_ROM_title_format(title, clean_tags):
    if clean_tags:
        title = re.sub('\[.*?\]', '', title)
        title = re.sub('\(.*?\)', '', title)
        title = re.sub('\{.*?\}', '', title)
    new_title = title.rstrip()
    
    # if format_title:
    #     if (title.startswith("The ")): new_title = title.replace("The ","", 1)+", The"
    #     if (title.startswith("A ")): new_title = title.replace("A ","", 1)+", A"
    #     if (title.startswith("An ")): new_title = title.replace("An ","", 1)+", An"
    # else:
    #     if (title.endswith(", The")): new_title = "The "+"".join(title.rsplit(", The", 1))
    #     if (title.endswith(", A")): new_title = "A "+"".join(title.rsplit(", A", 1))
    #     if (title.endswith(", An")): new_title = "An "+"".join(title.rsplit(", An", 1))

    return new_title

# -------------------------------------------------------------------------------------------------
# URLs
# -------------------------------------------------------------------------------------------------
#
# Get extension of URL. Returns '' if not found.
#
def text_get_URL_extension(url):
    path = urlparse.urlparse(url).path
    ext = os.path.splitext(path)[1]
    
    return ext

#
# Default to .jpg if URL extension cannot be determined
#
def text_get_image_URL_extension(url):
    path = urlparse.urlparse(url).path
    ext = os.path.splitext(path)[1]
    ret = '.jpg' if ext == '' else ext

    return ret

# -------------------------------------------------------------------------------------------------
# Filenames
# -------------------------------------------------------------------------------------------------
#
# Full decomposes a file name path or directory into its constituents
# In theory this is indepedent of the operating system.
# Returns a FileName object:
#   F.path        Full path                                     /home/Wintermute/Sonic.zip
#   F.path_noext  Full path with no extension                   /home/Wintermute/Sonic
#   F.dirname     Directory name of file. Does not end in '/'   /home/Wintermute
#   F.base        File name with no path                        Sonic.zip
#   F.base_noext  File name with no path and no extension       Sonic
#   F.ext         File extension                                .zip
#
class FileName:
    pass

def misc_split_path(f_path):
    F = FileName()

    F.path       = f_path
    (root, ext)  = os.path.splitext(F.path)
    F.path_noext = root
    F.dirname    = os.path.dirname(f_path)
    F.base       = os.path.basename(F.path)
    (root, ext)  = os.path.splitext(F.base)
    F.base_noext = root
    F.ext        = ext

    return F

#
# Get thumb/fanart filenames.
# RULE If thumb/fanart have the same path then a suffix must be added to ROM base_name.
#      If thumb/fanart have different paths no suffix is added to ROM base_name
#
def misc_get_thumb_path_noext(thumb_path, fanart_path, base_noext):
    # log_debug('misc_get_thumb_path_noext()  thumb_path {0}'.format(thumb_path))
    # log_debug('misc_get_thumb_path_noext() fanart_path {0}'.format(fanart_path))

    if thumb_path == fanart_path:
        # log_debug('misc_get_thumb_path_noext() Thumbs/Fanarts have the same path')
        path_noext = os.path.join(thumb_path, base_noext + '_thumb')
    else:
        # log_debug('misc_get_thumb_path_noext() Thumbs/Fanarts into different folders')
        path_noext = os.path.join(thumb_path, base_noext)

    return path_noext

def misc_get_fanart_path_noext(thumb_path, fanart_path, base_noext):
    # log_debug('misc_get_fanart_path_noext()  thumb_path {0}'.format(thumb_path))
    # log_debug('misc_get_fanart_path_noext() fanart_path {0}'.format(fanart_path))

    if thumb_path == fanart_path:
        # log_debug('misc_get_fanart_path_noext() Thumbs/Fanarts have the same path')
        path_noext = os.path.join(fanart_path, base_noext + '_fanart')
    else:
        # log_debug('misc_get_fanart_path_noext() Thumbs/Fanarts into different folders')
        path_noext = os.path.join(fanart_path, base_noext)

    return path_noext

#
# Given the image path (directory + filename) with no extension and a list of image extension, search
# for a local image.
#
def misc_look_for_image(image_path_noext, img_exts):
    image_name = ''
    log_debug('Testing image prefix {0}'.format(image_path_noext))
    for ext in img_exts:
        test_img = image_path_noext + '.' + ext
        # log_debug('Testing image "{0}"'.format(test_img))
        if os.path.isfile(test_img):
            # Optimization Stop loop as soon as an image is found
            image_name = test_img
            log_debug('Found image "{0}"'.format(test_img))
            break

    return image_name

# -------------------------------------------------------------------------------------------------
# Misc stuff
# -------------------------------------------------------------------------------------------------
#
# Generates a random an unique MD5 hash and returns a string with the hash
#
def misc_generate_random_SID():
    t1 = time.time()
    t2 = t1 + random.getrandbits(32)
    base = hashlib.md5( str(t1 + t2) )
    sid = base.hexdigest()

    return sid

# -------------------------------------------------------------------------------------------------
# Utilities to test scrapers
# -------------------------------------------------------------------------------------------------
ID_LENGTH     = 60
NAME_LENGTH   = 60
GENRE_LENGTH  = 20
YEAR_LENGTH   = 4
STUDIO_LENGTH = 20
PLOT_LENGTH   = 70
URL_LENGTH    = 70

def print_scraper_list(scraper_obj_list):
    print('Short name        Fancy Name')
    print('----------------  ---------------------------------')
    for scraper_obj in scraper_obj_list:
        print('{0:10s}  {1:}'.format(scraper_obj.name.rjust(16), scraper_obj.fancy_name))

# PUT functions to print things returned by Scraper object (which are common to all scrapers)
# into util.py, to be resused by all scraper tests.
def print_games_search(results):
    print('\nFound {0} game/s'.format(len(results)))
    print("{0} {1}".format('Display name'.ljust(NAME_LENGTH), 'Id'.ljust(ID_LENGTH)))
    print("{0} {1}".format('-'*NAME_LENGTH, '-'*ID_LENGTH))
    for game in results:
        display_name = text_limit_string(game['display_name'], NAME_LENGTH)
        id           = text_limit_string(game['id'], ID_LENGTH)
        print("{0} {1}".format(display_name.ljust(NAME_LENGTH), id.ljust(ID_LENGTH)))
    print('')

def print_game_metadata(results, scraperObj):
    # --- Get metadata of first game ---
    if results:
        metadata = scraperObj.get_metadata(results[0])

        title  = text_limit_string(metadata['title'], NAME_LENGTH)
        genre  = text_limit_string(metadata['genre'], GENRE_LENGTH)
        year   = metadata['year']
        studio = text_limit_string(metadata['studio'], STUDIO_LENGTH)
        plot   = text_limit_string(metadata['plot'], PLOT_LENGTH)
        print('\nDisplaying metadata for title "{0}"'.format(title))
        print("{0} {1} {2} {3} {4}".format('Title'.ljust(NAME_LENGTH), 'Genre'.ljust(GENRE_LENGTH), 
                                      'Year'.ljust(YEAR_LENGTH), 'Studio'.ljust(STUDIO_LENGTH), 'Plot'.ljust(PLOT_LENGTH)))
        print("{0} {1} {2} {3} {4}".format('-'*NAME_LENGTH, '-'*GENRE_LENGTH, '-'*YEAR_LENGTH, 
                                      '-'*STUDIO_LENGTH, '-'*PLOT_LENGTH))
        print("{0} {1} {2} {3} {4}".format(title.ljust(NAME_LENGTH), genre.ljust(GENRE_LENGTH), year.ljust(YEAR_LENGTH), 
                                      studio.ljust(STUDIO_LENGTH), plot.ljust(PLOT_LENGTH)))

def print_game_image_list(results, scraperObj):
    # --- Get image list of first game ---
    if results:
        image_list = scraperObj.get_images(results[0])
<<<<<<< HEAD
        print('\nFound {0} image/s'.format(len(image_list)))
        print("{0} {1}".format('Display name'.ljust(NAME_LENGTH), 'URL'.ljust(URL_LENGTH)))
        print("{0} {1}".format('-'*NAME_LENGTH, '-'*URL_LENGTH))
        for image in image_list:
            display_name  = text_limit_string(image[0], NAME_LENGTH)
            url           = text_limit_string(image[1], URL_LENGTH)
            print("{0} {1}".format(display_name.ljust(NAME_LENGTH), url.ljust(URL_LENGTH)))
=======
        print('\nFound {} image/s'.format(len(image_list)))
        print("{} {} {}".format('Display name'.ljust(NAME_LENGTH), 'URL'.ljust(URL_LENGTH), 'Display URL'.ljust(URL_LENGTH)))
        print("{} {} {}".format('-'*NAME_LENGTH, '-'*URL_LENGTH, '-'*URL_LENGTH))
        for image in image_list:
            display_name  = text_limit_string(image['name'], NAME_LENGTH)
            url           = text_limit_string(image['URL'], URL_LENGTH)
            disp_url      = text_limit_string(image['disp_URL'], URL_LENGTH)
            print("{} {} {}".format(display_name.ljust(NAME_LENGTH), url.ljust(URL_LENGTH), disp_url.ljust(URL_LENGTH)))
>>>>>>> d2a516cc
<|MERGE_RESOLUTION|>--- conflicted
+++ resolved
@@ -310,21 +310,11 @@
     # --- Get image list of first game ---
     if results:
         image_list = scraperObj.get_images(results[0])
-<<<<<<< HEAD
         print('\nFound {0} image/s'.format(len(image_list)))
-        print("{0} {1}".format('Display name'.ljust(NAME_LENGTH), 'URL'.ljust(URL_LENGTH)))
-        print("{0} {1}".format('-'*NAME_LENGTH, '-'*URL_LENGTH))
-        for image in image_list:
-            display_name  = text_limit_string(image[0], NAME_LENGTH)
-            url           = text_limit_string(image[1], URL_LENGTH)
-            print("{0} {1}".format(display_name.ljust(NAME_LENGTH), url.ljust(URL_LENGTH)))
-=======
-        print('\nFound {} image/s'.format(len(image_list)))
-        print("{} {} {}".format('Display name'.ljust(NAME_LENGTH), 'URL'.ljust(URL_LENGTH), 'Display URL'.ljust(URL_LENGTH)))
-        print("{} {} {}".format('-'*NAME_LENGTH, '-'*URL_LENGTH, '-'*URL_LENGTH))
+        print("{0} {1} {2}".format('Display name'.ljust(NAME_LENGTH), 'URL'.ljust(URL_LENGTH), 'Display URL'.ljust(URL_LENGTH)))
+        print("{0} {1} {2}".format('-'*NAME_LENGTH, '-'*URL_LENGTH, '-'*URL_LENGTH))
         for image in image_list:
             display_name  = text_limit_string(image['name'], NAME_LENGTH)
             url           = text_limit_string(image['URL'], URL_LENGTH)
             disp_url      = text_limit_string(image['disp_URL'], URL_LENGTH)
-            print("{} {} {}".format(display_name.ljust(NAME_LENGTH), url.ljust(URL_LENGTH), disp_url.ljust(URL_LENGTH)))
->>>>>>> d2a516cc
+            print("{0} {1} {2}".format(display_name.ljust(NAME_LENGTH), url.ljust(URL_LENGTH), disp_url.ljust(URL_LENGTH)))