# -*- coding: utf-8 -*-
#
# Advanced Emulator Launcher utilities and misc functions.
#

# Copyright (c) 2016-2018 Wintermute0110 <wintermute0110@gmail.com>
# Portions (c) 2010-2015 Angelscry and others
#
# This program is free software; you can redistribute it and/or modify
# it under the terms of the GNU General Public License as published by
# the Free Software Foundation; version 2 of the License.
#
# This program is distributed in the hope that it will be useful,
# but WITHOUT ANY WARRANTY; without even the implied warranty of
# MERCHANTABILITY or FITNESS FOR A PARTICULAR PURPOSE.  See the
# GNU General Public License for more details.

# --- Module documentation ---
# 1. This function contains utilities that do not depend on Kodi modules and utilities that
#    depend on Kodi modules. Appropiate replacements are provided when the Kodi modules are
#    not available, for example when running this file with the standard Python interpreter and
#    not Kodi Python interpreter.
#
# 2. Filesystem access utilities are located in this file. Filesystem can use the Python
#    standard library or Kodi Virtual FileSystem library if available.
#
# 3. utils.py must not depend on any other AEL module to avoid circular dependencies, with the
#    exception of constants.py
#
# 4. Functions starting with _ are internal module functions not to be called externally.
#

# --- Python standard library ---
from __future__ import unicode_literals
from __future__ import division
import abc
# NOTE binascii must not be used! See https://docs.python.org/2/library/binascii.html
import binascii
import base64
# from base64 import b64decode
# from base64 import b64encode
import errno
import fnmatch
import hashlib
import HTMLParser
import json
import os
import pprint
import random
import re
import shutil
import string
import sys
import time
import urlparse

# --- Python standard library named imports ---
import xml.etree.ElementTree as ET

# NOTE OpenSSL library will be included in Kodi M****
#      Search documentation about this in Garbear's github repo.
try:
    from OpenSSL import crypto, SSL
    UTILS_OPENSSL_AVAILABLE = True
except:
    UTILS_OPENSSL_AVAILABLE = False

try:
    from cryptography.hazmat.backends import default_backend
    from cryptography.hazmat.primitives import serialization
    UTILS_CRYPTOGRAPHY_AVAILABLE = True
except:
    UTILS_CRYPTOGRAPHY_AVAILABLE = False

try:
    from Crypto.PublicKey import RSA
    from Crypto.Signature import PKCS1_v1_5
    from Crypto.Hash import SHA256
    from Crypto.Cipher import AES
    from Crypto.Random import get_random_bytes
    UTILS_PYCRYPTO_AVAILABLE = True
except:
    UTILS_PYCRYPTO_AVAILABLE = False

# --- Kodi modules ---
try:
    import xbmc
    import xbmcaddon
    import xbmcgui
    import xbmcplugin
    import xbmcvfs
    UTILS_KODI_RUNTIME_AVAILABLE = True
except:
    UTILS_KODI_RUNTIME_AVAILABLE = False

# --- AEL modules ---
from constants import *

# -------------------------------------------------------------------------------------------------
# A universal AEL error reporting exception
# This exception is raised to report errors in the GUI.
# Unhandled exceptions must not raise AEL_Error() so the addon crashes and the traceback is printed
# in the Kodi log file.
# -------------------------------------------------------------------------------------------------
# >> Top-level GUI code looks like this
# try:
#     autoconfig_export_category(category, export_FN)
# except Addon_Error as E:
#     kodi_notify_warn('{0}'.format(E))
# else:
#     kodi_notify('Exported Category "{0}" XML config'.format(category['m_name']))
#
# >> Low-level code looks like this
# def autoconfig_export_category(category, export_FN):
#     try:
#         do_something_that_may_fail()
#     except OSError:
#         log_error('(OSError) Cannot write {0} file'.format(export_FN.getBase()))
#         # >> Message to be printed in the GUI
#         raise AEL_Error('Error writing file (OSError)')
#
class AddonException(Exception):
    def __init__(self, err_str):
        self.err_str = err_str

    def __str__(self):
        return self.err_str

# #################################################################################################
# #################################################################################################
# Standard Python utilities
# #################################################################################################
# #################################################################################################

# --- Determine interpreter running platform ---
# Cache all possible platform values in global variables for maximum speed.
# See http://stackoverflow.com/questions/446209/possible-values-from-sys-platform
cached_sys_platform = sys.platform
def _aux_is_android():
    if not cached_sys_platform.startswith('linux'): return False
    return 'ANDROID_ROOT' in os.environ or 'ANDROID_DATA' in os.environ or 'XBMC_ANDROID_APK' in os.environ

is_windows_bool = cached_sys_platform == 'win32' or cached_sys_platform == 'win64' or cached_sys_platform == 'cygwin'
is_osx_bool     = cached_sys_platform.startswith('darwin')
is_android_bool = _aux_is_android()
is_linux_bool   = cached_sys_platform.startswith('linux') and not is_android_bool

def is_windows():
    return is_windows_bool

def is_osx():
    return is_osx_bool

def is_android():
    return is_linux_bool

def is_linux():
    return is_android_bool

# -------------------------------------------------------------------------------------------------
# Strings and text
# -------------------------------------------------------------------------------------------------
#
# If max_length == -1 do nothing (no length limit).
#
def text_limit_string(string, max_length):
    if max_length > 5 and len(string) > max_length:
        string = string[0:max_length-3] + '...'

    return string

#
# Given a Category/Launcher name clean it so the cleaned srt can be used as a filename.
#  1) Convert any non-printable character into '_'
#  2) Convert spaces ' ' into '_'
#
def text_title_to_filename_str(title_str):
    cleaned_str_1 = ''.join([i if i in string.printable else '_' for i in title_str])
    cleaned_str_2 = cleaned_str_1.replace(' ', '_')

    return cleaned_str_2

#
# Writes a XML text tag line, indented 2 spaces by default.
# Both tag_name and tag_text must be Unicode strings.
# Returns an Unicode string.
#
def text_XML_line(tag_name, tag_text, num_spaces = 2):
    if tag_text:
        tag_text = text_escape_XML(tag_text)
        line = '{0}<{1}>{2}</{3}>\n'.format(' ' * num_spaces, tag_name, tag_text, tag_name)
    else:
        # >> Empty tag
        line = '{0}<{1} />\n'.format(' ' * num_spaces, tag_name)

    return line

def text_str_2_Uni(string):
    # print(type(string))
    if type(string).__name__ == 'unicode':
        unicode_str = string
    elif type(string).__name__ == 'str':
        unicode_str = string.decode('utf-8', errors = 'replace')
    else:
        print('TypeError: ' + type(string).__name__)
        raise TypeError
    # print(type(unicode_str))

    return unicode_str

# Some XML encoding of special characters:
#   {'\n': '&#10;', '\r': '&#13;', '\t':'&#9;'}
#
# See http://stackoverflow.com/questions/1091945/what-characters-do-i-need-to-escape-in-xml-documents
# See https://wiki.python.org/moin/EscapingXml
# See https://github.com/python/cpython/blob/master/Lib/xml/sax/saxutils.py
# See http://stackoverflow.com/questions/2265966/xml-carriage-return-encoding
#
def text_escape_XML(data_str):

    if not isinstance(data_str, basestring):
        data_str = str(data_str)

    # Ampersand MUST BE replaced FIRST
    data_str = data_str.replace('&', '&amp;')
    data_str = data_str.replace('>', '&gt;')
    data_str = data_str.replace('<', '&lt;')

    data_str = data_str.replace("'", '&apos;')
    data_str = data_str.replace('"', '&quot;')
    
    # --- Unprintable characters ---
    data_str = data_str.replace('\n', '&#10;')
    data_str = data_str.replace('\r', '&#13;')
    data_str = data_str.replace('\t', '&#9;')

    return data_str

def text_unescape_XML(data_str):
    data_str = data_str.replace('&quot;', '"')
    data_str = data_str.replace('&apos;', "'")

    data_str = data_str.replace('&lt;', '<')
    data_str = data_str.replace('&gt;', '>')
    # Ampersand MUST BE replaced LAST
    data_str = data_str.replace('&amp;', '&')
    
    # --- Unprintable characters ---
    data_str = data_str.replace('&#10;', '\n')
    data_str = data_str.replace('&#13;', '\r')
    data_str = data_str.replace('&#9;', '\t')
    
    return data_str

#
# Unquote an HTML string. Replaces %xx with Unicode characters.
# http://www.w3schools.com/tags/ref_urlencode.asp
#
def text_decode_HTML(s):
    s = s.replace('%25', '%') # >> Must be done first
    s = s.replace('%20', ' ')
    s = s.replace('%23', '#')
    s = s.replace('%26', '&')
    s = s.replace('%28', '(')
    s = s.replace('%29', ')')
    s = s.replace('%2C', ',')
    s = s.replace('%2F', '/')
    s = s.replace('%3B', ';')
    s = s.replace('%3A', ':')
    s = s.replace('%3D', '=')
    s = s.replace('%3F', '?')

    return s

#
# Decodes HTML <br> tags and HTML entities (&xxx;) into Unicode characters.
# See https://stackoverflow.com/questions/2087370/decode-html-entities-in-python-string
#
def text_unescape_HTML(s):
    __debug_text_unescape_HTML = False
    if __debug_text_unescape_HTML:
        log_debug('text_unescape_HTML() input  "{0}"'.format(s))

    # --- Replace HTML tag characters by their Unicode equivalent ---
    s = s.replace('<br>',   '\n')
    s = s.replace('<br/>',  '\n')
    s = s.replace('<br />', '\n')

    # --- HTML entities ---
    # s = s.replace('&lt;',   '<')
    # s = s.replace('&gt;',   '>')
    # s = s.replace('&quot;', '"')
    # s = s.replace('&nbsp;', ' ')
    # s = s.replace('&copy;', '©')
    # s = s.replace('&amp;',  '&') # >> Must be done last

    # --- HTML Unicode entities ---
    # s = s.replace('&#039;', "'")
    # s = s.replace('&#149;', "•")
    # s = s.replace('&#x22;', '"')
    # s = s.replace('&#x26;', '&')
    # s = s.replace('&#x27;', "'")

    # s = s.replace('&#x101;', "ā")
    # s = s.replace('&#x113;', "ē")
    # s = s.replace('&#x12b;', "ī")
    # s = s.replace('&#x12B;', "ī")
    # s = s.replace('&#x14d;', "ō")
    # s = s.replace('&#x14D;', "ō")
    # s = s.replace('&#x16b;', "ū")
    # s = s.replace('&#x16B;', "ū")

    # >> Use HTMLParser module to decode HTML entities.
    s = HTMLParser.HTMLParser().unescape(s)

    if __debug_text_unescape_HTML:
        log_debug('text_unescape_HTML() output "{0}"'.format(s))

    return s

#
# Remove HTML tags
#
def text_remove_HTML_tags(s):
    p = re.compile(r'<.*?>')
    s = p.sub('', s)

    return s

def text_unescape_and_untag_HTML(s):
    s = text_unescape_HTML(s)
    s = text_remove_HTML_tags(s)

    return s

# See https://www.freeformatter.com/json-escape.html
# The following characters are reserved in JSON and must be properly escaped to be used in strings:
#   Backspace is replaced with \b
#   Form feed is replaced with \f
#   Newline is replaced with \n
#   Carriage return is replaced with \r
#   Tab is replaced with \t
#   Double quote is replaced with \"
#   Backslash is replaced with \\
#
def text_escape_JSON(s):
    s = s.replace('\\', '\\\\') # >> Must be done first
    s = s.replace('"', '\\"')

    return s

def text_dump_str_to_file(filename, full_string):
    file_obj = open(filename, 'w')
    file_obj.write(full_string.encode('utf-8'))
    file_obj.close()

# -------------------------------------------------------------------------------------------------
# ROM name cleaning and formatting
# -------------------------------------------------------------------------------------------------
#
# This function is used to clean the ROM name to be used as search string for the scraper.
#
# 1) Cleans ROM tags: [BIOS], (Europe), (Rev A), ...
# 2) Substitutes some characters by spaces
#
def text_format_ROM_name_for_scraping(title):
    title = re.sub('\[.*?\]', '', title)
    title = re.sub('\(.*?\)', '', title)
    title = re.sub('\{.*?\}', '', title)
    
    title = title.replace('_', '')
    title = title.replace('-', '')
    title = title.replace(':', '')
    title = title.replace('.', '')
    title = title.strip()

    return title

#
# Format ROM file name when scraping is disabled.
# 1) Remove No-Intro/TOSEC tags (), [], {} at the end of the file
#
# title      -> Unicode string
# clean_tags -> bool
#
# Returns a Unicode string.
#
def text_format_ROM_title(title, clean_tags):
    #
    # Regexp to decompose a string in tokens
    #
    if clean_tags:
        reg_exp = '\[.+?\]\s?|\(.+?\)\s?|\{.+?\}|[^\[\(\{]+'
        tokens = re.findall(reg_exp, title)
        str_list = []
        for token in tokens:
            stripped_token = token.strip()
            if (stripped_token[0] == '[' or stripped_token[0] == '(' or stripped_token[0] == '{') and \
               stripped_token != '[BIOS]':
                continue
            str_list.append(stripped_token)
        cleaned_title = ' '.join(str_list)
    else:
        cleaned_title = title

    # if format_title:
    #     if (title.startswith("The ")): new_title = title.replace("The ","", 1)+", The"
    #     if (title.startswith("A ")): new_title = title.replace("A ","", 1)+", A"
    #     if (title.startswith("An ")): new_title = title.replace("An ","", 1)+", An"
    # else:
    #     if (title.endswith(", The")): new_title = "The "+"".join(title.rsplit(", The", 1))
    #     if (title.endswith(", A")): new_title = "A "+"".join(title.rsplit(", A", 1))
    #     if (title.endswith(", An")): new_title = "An "+"".join(title.rsplit(", An", 1))

    return cleaned_title

# -------------------------------------------------------------------------------------------------
# Multidisc ROM support
# -------------------------------------------------------------------------------------------------
def text_get_ROM_basename_tokens(basename_str):
    DEBUG_TOKEN_PARSER = False

    # --- Parse ROM base_noext/basename_str into tokens ---
    reg_exp = '\[.+?\]|\(.+?\)|\{.+?\}|[^\[\(\{]+'
    tokens_raw = re.findall(reg_exp, basename_str)
    if DEBUG_TOKEN_PARSER:
        log_debug('text_get_ROM_basename_tokens() tokens_raw   {0}'.format(tokens_raw))

    # >> Strip tokens
    tokens_strip = list()
    for token in tokens_raw: tokens_strip.append(token.strip())
    if DEBUG_TOKEN_PARSER:
        log_debug('text_get_ROM_basename_tokens() tokens_strip {0}'.format(tokens_strip))

    # >> Remove empty tokens ''
    tokens_clean = list()
    for token in tokens_strip: 
        if token: tokens_clean.append(token)
    if DEBUG_TOKEN_PARSER:        
        log_debug('text_get_ROM_basename_tokens() tokens_clean {0}'.format(tokens_clean))

    # >> Remove '-' tokens from Trurip multidisc names
    tokens = list()
    for token in tokens_clean:
        if token == '-': continue
        tokens.append(token)
    if DEBUG_TOKEN_PARSER:
        log_debug('text_get_ROM_basename_tokens() tokens       {0}'.format(tokens))

    return tokens

class MultiDiscInfo:
    def __init__(self, ROM_FN):
        self.ROM_FN      = ROM_FN
        self.isMultiDisc = False
        self.setName     = ''
        self.discName    = ROM_FN.getBase()
        self.extension   = ROM_FN.getExt()
        self.order       = 0

def text_get_multidisc_info(ROM_FN):
    MDSet = MultiDiscInfo(ROM_FN)
    
    # --- Parse ROM base_noext into tokens ---
    tokens = text_get_ROM_basename_tokens(ROM_FN.getBase_noext())

    # --- Check if ROM belongs to a multidisc set and get set name and order ---
    # Algortihm:
    # 1) Iterate list of tokens
    # 2) If a token marks a multidisk ROM extract set order
    # 3) Define the set basename by removing the multidisk token
    MultDiscFound = False
    for index, token in enumerate(tokens):
        # --- Redump ---
        matchObj = re.match(r'\(Dis[ck] ([0-9]+)\)', token)
        if matchObj:
            log_debug('text_get_multidisc_info() ### Matched Redump multidisc ROM ###')
            tokens_idx = range(0, len(tokens))
            tokens_idx.remove(index)
            tokens_nodisc_idx = list(tokens_idx)
            tokens_mdisc = [tokens[x] for x in tokens_nodisc_idx]
            MultDiscFound = True
            break

        # --- TOSEC/Trurip ---
        matchObj = re.match(r'\(Dis[ck] ([0-9]+) of ([0-9]+)\)', token)
        if matchObj:
            log_debug('text_get_multidisc_info() ### Matched TOSEC/Trurip multidisc ROM ###')
            tokens_idx = range(0, len(tokens))
            tokens_idx.remove(index)
            tokens_nodisc_idx = list(tokens_idx)
            # log_debug('text_get_multidisc_info() tokens_idx         = {0}'.format(tokens_idx))
            # log_debug('text_get_multidisc_info() index              = {0}'.format(index))
            # log_debug('text_get_multidisc_info() tokens_nodisc_idx  = {0}'.format(tokens_nodisc_idx))
            tokens_mdisc = [tokens[x] for x in tokens_nodisc_idx]
            MultDiscFound = True
            break

    if MultDiscFound:
        MDSet.isMultiDisc = True
        MDSet.setName = ' '.join(tokens_mdisc) + MDSet.extension
        MDSet.order = int(matchObj.group(1))
        log_debug('text_get_multidisc_info() base_noext   "{0}"'.format(ROM_FN.getBase_noext()))
        log_debug('text_get_multidisc_info() tokens       {0}'.format(tokens))
        log_debug('text_get_multidisc_info() tokens_mdisc {0}'.format(tokens_mdisc))
        log_debug('text_get_multidisc_info() setName      "{0}"'.format(MDSet.setName))
        log_debug('text_get_multidisc_info() discName     "{0}"'.format(MDSet.discName))
        log_debug('text_get_multidisc_info() extension    "{0}"'.format(MDSet.extension))
        log_debug('text_get_multidisc_info() order        {0}'.format(MDSet.order))

    return MDSet

# -------------------------------------------------------------------------------------------------
# URLs
# -------------------------------------------------------------------------------------------------
#
# Get extension of URL. Returns '' if not found.
#
def text_get_URL_extension(url):
    
    urlPath = FileNameFactory.create(url)
    return urlPath.getExt()

#
# Defaults to .jpg if URL extension cannot be determined
#
def text_get_image_URL_extension(url):
    ext = text_get_URL_extension(url)
    ret = '.jpg' if ext == '' else ext

    return ret

# -------------------------------------------------------------------------------------------------
# File cache
# -------------------------------------------------------------------------------------------------
file_cache = {}
def misc_add_file_cache(dir_FN):
    global file_cache
    # >> Create a set with all the files in the directory
    if not dir_FN:
        log_debug('misc_add_file_cache() Empty dir_str. Exiting')
        return

    log_debug('misc_add_file_cache() Scanning OP "{0}"'.format(dir_FN.getOriginalPath()))

    file_list = dir_FN.scanFilesInPathAsFileNameObjects()
    # lower all filenames for easier matching
    file_set = [file.getBase().lower() for file in file_list]

    log_debug('misc_add_file_cache() Adding {0} files to cache'.format(len(file_set)))
    file_cache[dir_FN.getOriginalPath()] = file_set

#
# See misc_look_for_file() documentation below.
#
def misc_search_file_cache(dir_path, filename_noext, file_exts):
    # log_debug('misc_search_file_cache() Searching in  "{0}"'.format(dir_str))
    dir_str = dir_path.getOriginalPath()
    if dir_str not in file_cache:
        log_warning('Directory {0} not in file_cache'.format(dir_str))
        return None

    current_cache_set = file_cache[dir_str]
    for ext in file_exts:
        file_base = filename_noext + '.' + ext
        file_base = file_base.lower()
        #log_debug('misc_search_file_cache() file_Base = "{0}"'.format(file_base))
        if file_base in current_cache_set:
            # log_debug('misc_search_file_cache() Found in cache')
            return dir_path.pjoin(file_base)

    return None

# -------------------------------------------------------------------------------------------------
# Misc stuff
# -------------------------------------------------------------------------------------------------
#
# Given the image path, image filename with no extension and a list of file extensions search for 
# a file.
#
# rootPath       -> FileName object
# filename_noext -> Unicode string
# file_exts      -> list of extenstions with no dot [ 'zip', 'rar' ]
#
# Returns a FileName object if a valid filename is found.
# Returns None if no file was found.
#
def misc_look_for_file(rootPath, filename_noext, file_exts):
    for ext in file_exts:
        file_path = rootPath.pjoin(filename_noext + '.' + ext)
        if file_path.exists():
            return file_path

    return None

#
# Generates a random an unique MD5 hash and returns a string with the hash
#
def misc_generate_random_SID():
    t1 = time.time()
    t2 = t1 + random.getrandbits(32)
    base = hashlib.md5( str(t1 + t2) )
    sid = base.hexdigest()

    return sid

#
# Version helper class
#
class VersionNumber(object):
    def __init__(self, versionString):
        self.versionNumber = versionString.split('.')

    def getFullString(self):
        return '.'.join(self.versionNumber)

    def getMajor(self):
        return int(self.versionNumber[0])

    def getMinor(self):
        return int(self.versionNumber[1])

    def getBuild(self):
        return int(self.versionNumber[2])

def dump_object_to_log(obj_name_str, obj):
    log_debug('Dumping variable named "{0}"'.format(obj_name_str))
    log_debug('obj.__class__.__name__ = {0}'.format(obj.__class__.__name__))
    log_debug(pprint.pformat(obj))

# -------------------------------------------------------------------------------------------------
# Utilities to test scrapers
# -------------------------------------------------------------------------------------------------
ID_LENGTH     = 70
NAME_LENGTH   = 60
GENRE_LENGTH  = 20
YEAR_LENGTH   = 4
STUDIO_LENGTH = 20
PLOT_LENGTH   = 70
URL_LENGTH    = 70

def print_scraper_list(scraper_obj_list):
    print('Scraper name')
    print('--------------------------------')
    for scraper_obj in scraper_obj_list:
        print('{0}'.format(scraper_obj.name))
    print('')

# PUT functions to print things returned by Scraper object (which are common to all scrapers)
# into util.py, to be resused by all scraper tests.
def print_games_search(results):
    print('\nFound {0} game/s'.format(len(results)))
    print("{0} {1}".format('Display name'.ljust(NAME_LENGTH), 'Id'.ljust(ID_LENGTH)))
    print("{0} {1}".format('-'*NAME_LENGTH, '-'*ID_LENGTH))
    for game in results:
        display_name = text_limit_string(game['display_name'], NAME_LENGTH)
        id           = text_limit_string(game['id'], ID_LENGTH)
        print("{0} {1}".format(display_name.ljust(NAME_LENGTH), id.ljust(ID_LENGTH)))
    print('')

def print_game_metadata(scraperObj, results):
    # --- Get metadata of first game ---
    if results:
        metadata = scraperObj.get_metadata(results[0])

        title  = text_limit_string(metadata['title'], NAME_LENGTH)
        genre  = text_limit_string(metadata['genre'], GENRE_LENGTH)
        year   = metadata['year']
        studio = text_limit_string(metadata['studio'], STUDIO_LENGTH)
        plot   = text_limit_string(metadata['plot'], PLOT_LENGTH)
        print('\nDisplaying metadata for title "{0}"'.format(title))
        print("{0} {1} {2} {3} {4}".format('Title'.ljust(NAME_LENGTH), 'Genre'.ljust(GENRE_LENGTH), 
                                           'Year'.ljust(YEAR_LENGTH), 'Studio'.ljust(STUDIO_LENGTH),
                                           'Plot'.ljust(PLOT_LENGTH)))
        print("{0} {1} {2} {3} {4}".format('-'*NAME_LENGTH, '-'*GENRE_LENGTH, '-'*YEAR_LENGTH, 
                                           '-'*STUDIO_LENGTH, '-'*PLOT_LENGTH))
        print("{0} {1} {2} {3} {4}".format(title.ljust(NAME_LENGTH), genre.ljust(GENRE_LENGTH), 
                                           year.ljust(YEAR_LENGTH), studio.ljust(STUDIO_LENGTH),
                                           plot.ljust(PLOT_LENGTH)))

def print_game_image_list(scraperObj, results, asset_kind):
    # --- Get image list of first game ---
    if results:
        image_list = scraperObj.get_images(results[0], asset_kind)
        print('Found {0} image/s'.format(len(image_list)))
        print("{0} {1} {2}".format('Display name'.ljust(NAME_LENGTH),
                                   'ID'.ljust(ID_LENGTH), 
                                   'URL'.ljust(URL_LENGTH)))
        print("{0} {1} {2}".format('-'*NAME_LENGTH, '-'*URL_LENGTH, '-'*URL_LENGTH))
        for image in image_list:
            display_name  = text_limit_string(image['name'], NAME_LENGTH)
            id            = text_limit_string(image['id'], ID_LENGTH)
            url           = text_limit_string(image['URL'], URL_LENGTH)
            print("{0} {1} {2}".format(display_name.ljust(NAME_LENGTH), id.ljust(ID_LENGTH), url.ljust(URL_LENGTH)))
        print('\n')

# #################################################################################################
# #################################################################################################
# Cryptographic utilities
# #################################################################################################
# #################################################################################################

#
# Creates a new self signed certificate base on OpenSSL PEM format.
# cert_name: the CN value of the certificate
# cert_file_path: the path to the .crt file of this certificate
# key_file_paht: the path to the .key file of this certificate
#
def create_self_signed_cert(cert_name, cert_file_path, key_file_path):
    # create a key pair
    k = crypto.PKey()
    k.generate_key(crypto.TYPE_RSA, 2048)

    now    = datetime.now()
    expire = now + timedelta(days=365)

    # create a self-signed cert
    cert = crypto.X509()
    cert.get_subject().C = "GL"
    cert.get_subject().ST = "GL"
    cert.get_subject().L = "Kodi"
    cert.get_subject().O = "ael"
    cert.get_subject().OU = "ael"
    cert.get_subject().CN = cert_name
    cert.set_serial_number(1000)
    cert.set_notBefore(now.strftime("%Y%m%d%H%M%SZ").encode())
    cert.set_notAfter(expire.strftime("%Y%m%d%H%M%SZ").encode())
    cert.set_issuer(cert.get_subject())
    cert.set_pubkey(k)
    cert.sign(k, 'sha1')

    log_debug('Creating certificate file {0}'.format(cert_file_path.getOriginalPath()))
    data = crypto.dump_certificate(crypto.FILETYPE_PEM, cert)
    cert_file_path.writeAll(data, 'wt')

    log_debug('Creating certificate key file {0}'.format(key_file_path.getOriginalPath()))
    data = crypto.dump_privatekey(crypto.FILETYPE_PEM, k)
    key_file_path.writeAll(data, 'wt')

def getCertificatePublicKeyBytes(certificate_data):
    pk_data = getCertificatePublicKey(certificate_data)
    return bytearray(pk_data)

def getCertificatePublicKey(certificate_data):
    cert = crypto.x509.load_pem_x509_certificate(certificate_data, default_backend())
    pk = cert.public_key()
    pk_data = pk.public_bytes(
        encoding=serialization.Encoding.PEM,
        format=serialization.PublicFormat.SubjectPublicKeyInfo)

    return pk_data

def getCertificateSignature(certificate_data):
    cert = crypto.x509.load_pem_x509_certificate(certificate_data, default_backend())
    return cert.signature

def verify_signature(data, signature, certificate_data):
    pk_data = getCertificatePublicKey(certificate_data)
    rsakey = RSA.importKey(pk_data) 
    signer = PKCS1_v1_5.new(rsakey) 

    digest = SHA256.new() 
    digest.update(data)

    if signer.verify(digest, signature):
        return True

    return False

def sign_data(data, key_certificate):
    rsakey = RSA.importKey(key_certificate) 
    signer = PKCS1_v1_5.new(rsakey) 
    digest = SHA256.new() 
        
    digest.update(data) 
    sign = signer.sign(digest) 

    return sign

def randomBytes(size):
    return get_random_bytes(size)

class HashAlgorithm(object):
    def __init__(self, shaVersion):
        self.shaVersion = shaVersion
        if self.shaVersion == 256:
            self.hashLength = 32
        else:
            self.hashLength = 20
       
    def _algorithm(self):

        if self.shaVersion == 256:
            return hashlib.sha256()
        else:
            return hashlib.sha1()

    def hash(self, value):
        algorithm = self._algorithm()
        algorithm.update(value)
        hashedValue = algorithm.digest()
        return hashedValue

    def hashToHex(self, value):
        hashedValue = self.hash(value)
        return binascii.hexlify(hashedValue)

    def digest_size(self):
        return self.hashLength

# Block size in bytes.
BLOCK_SIZE = 16

class AESCipher(object):

    def __init__(self, key, hashAlgorithm):
        
        keyHashed = hashAlgorithm.hash(key)
        truncatedKeyHashed = keyHashed[:16]

        self.key = truncatedKeyHashed

    def encrypt(self, raw):
        cipher = AES.new(self.key, AES.MODE_ECB)
        encrypted = cipher.encrypt(raw)
        return encrypted

    def encryptToHex(self, raw):
        encrypted = self.encrypt(raw)
        return binascii.hexlify(encrypted)

    def decrypt(self, enc):
        cipher = AES.new(self.key, AES.MODE_ECB)
        decrypted = cipher.decrypt(str(enc))
        return decrypted

# #################################################################################################
# #################################################################################################
# Filesystem utilities
# #################################################################################################
# #################################################################################################
# -------------------------------------------------------------------------------------------------
# Filesystem abstract base class
# This class and classes that inherit this one always take and return Unicode string paths.
# Decoding Unicode to UTF-8 or whatever must be done in the caller code.
#
# --- Function reference ---
# FileName.getOriginalPath() Full path                                     /home/Wintermute/Sonic.zip
# FileName.getPath()         Full path                                     /home/Wintermute/Sonic.zip
# FileName.getPathNoExt()    Full path with no extension                   /home/Wintermute/Sonic
# FileName.getDir()          Directory name of file. Does not end in '/'   /home/Wintermute/
# FileName.getBase()         File name with no path                        Sonic.zip
# FileName.getBaseNoExt()    File name with no path and no extension       Sonic
# FileName.getExt()          File extension                                .zip
#
# IMPROVE THE DOCUMENTATION OF THIS CLASS AND HOW IT HANDLES EXCEPTIONS AND ERROR REPORTING!!!
#
# A) Transform paths like smb://server/directory/ into \\server\directory\
# B) Use xbmc.translatePath() for paths starting with special://
# C) Uses xbmcvfs wherever possible
#
# -------------------------------------------------------------------------------------------------
class FileNameBase():
    __metaclass__ = abc.ABCMeta

    # ---------------------------------------------------------------------------------------------
    # Core functions.
    # ---------------------------------------------------------------------------------------------
    # pathString must be a Unicode string object
    def __init__(self, pathString):
        self.originalPath = pathString
        self.path = pathString

        # --- Path transformation ---
        if self.originalPath.lower().startswith('smb:'):
            self.path = self.path.replace('smb:', '')
            self.path = self.path.replace('SMB:', '')
            self.path = self.path.replace('//', '\\\\')
            self.path = self.path.replace('/', '\\')

        elif self.originalPath.lower().startswith('special:'):
            self.path = xbmc.translatePath(self.path)

    # Abstract protected method, to be implemented in child classes.
    # Will return a new instance of the desired child implementation.
    # NOTE No fancy stuff in this class. This class must be as efficient as possible, otherwise
    # AEL will have a serious performance hit.
    # @abc.abstractmethod
    # def __create__(self, pathString):
    #     return FileName(pathString)

    def _decodeName(self, name):
        if type(name) == str:
            try:
                name = name.decode('utf8')
            except:
                name = name.decode('windows-1252')

        return name

    # Appends a string to path. Returns self FileName object
    def append(self, arg):
        self.path = self.path + arg
        self.originalPath = self.originalPath + arg

        return self

    # Joins paths and returns a new object.
    @abc.abstractmethod
    def pjoin(self, *args):
        return None

    def escapeQuotes(self):
        self.path = self.path.replace("'", "\\'")
        self.path = self.path.replace('"', '\\"')

    def path_separator(self):
        count_backslash = self.originalPath.count('\\')
        count_forwardslash = self.originalPath.count('/')
        if count_backslash > count_forwardslash:
            return '\\'

        return '/'

    # ---------------------------------------------------------------------------------------------
    # Operator overloads
    # ---------------------------------------------------------------------------------------------
    # Overloaded operator + behaves like self pjoin()
    # See http://blog.teamtreehouse.com/operator-overloading-python
    # Argument other is a FileName object. other originalPath is expected to be a
    # subdirectory (path transformation not required)
    def __add__(self, other):
        current_path = self.originalPath
        if type(other) is FileName:  other_path = other.originalPath
        elif type(other) is unicode: other_path = other
        elif type(other) is str:     other_path = other.decode('utf-8')
        else: raise NameError('Unknown type for overloaded + in FileName object')
        new_path = os.path.join(current_path, other_path)
        child    = self.__create__(new_path)

        return child

    def __str__(self):
        """Overrides the default implementation"""
        return self.getOriginalPath()

    def __eq__(self, other):
        """Overrides the default implementation"""
        if isinstance(other, FileName):
            return self.getOriginalPath().lower() == other.getOriginalPath().lower()

        return False

    def __ne__(self, other):
        """Overrides the default implementation (unnecessary in Python 3)"""
        return not self.__eq__(other)

    # ---------------------------------------------------------------------------------------------
    # Path manipulation.
    # ---------------------------------------------------------------------------------------------
    def getOriginalPath(self):
        return self.originalPath

    def getPath(self):
        return self.path

    def getPathNoExt(self):
        root, ext = os.path.splitext(self.path)

        return root

    def getDir(self):
        return os.path.dirname(self.path)

    # Returns a new FileName object.
    # def getDirAsFileName(self):
    #     return self.__init__(self.getDir())

    def getBase(self):
        return os.path.basename(self.path)

    def getBaseNoExt(self):
        basename  = os.path.basename(self.path)
        root, ext = os.path.splitext(basename)

        return root

    def getExt(self):
        root, ext = os.path.splitext(self.path)
        return ext

    def switchExtension(self, targetExt):
        ext = self.getExt()
        copiedPath = self.originalPath
        if not targetExt.startswith('.'):
            targetExt = '.{0}'.format(targetExt)
        new_path = self.__create__(copiedPath.replace(ext, targetExt))
        return new_path

    # Checks the extension to determine the type of the file.
    def is_image_file(self):
        return '.' + self.getExt().lower() in IMAGE_EXTENSION_LIST

    def is_manual(self):
        return '.' + self.getExt().lower() in MANUAL_EXTENSION_LIST

    def is_video_file(self):
        return '.' + self.getExt().lower() in TRAILER_EXTENSION_LIST

    # ---------------------------------------------------------------------------------------------
    # Filesystem functions
    # ---------------------------------------------------------------------------------------------
    @abc.abstractmethod
    def stat(self):
        return None

    @abc.abstractmethod
    def exists(self):
        return None

    @abc.abstractmethod
    def isdir(self):
        return False

    @abc.abstractmethod
    def isfile(self):
        return False

    @abc.abstractmethod
    def makedirs(self):
        pass

    @abc.abstractmethod
    def unlink(self):
        pass

    @abc.abstractmethod
    def rename(self, to):
        pass

    @abc.abstractmethod
    def copy(self, to):
        pass

    # ---------------------------------------------------------------------------------------------
    # File I/O functions
    # ---------------------------------------------------------------------------------------------
    @abc.abstractmethod
    def open(self, flags):
        pass

    @abc.abstractmethod
    def close(self):
        pass

    @abc.abstractmethod
    def read(self, bytes):
        pass

    @abc.abstractmethod
    def write(self, bytes):
        pass

    @abc.abstractmethod
    def readline(self):
        return None

    @abc.abstractmethod
    def readAll(self):
        return None

    @abc.abstractmethod
    def readAllUnicode(self, encoding = 'utf-8'):
        return None

    @abc.abstractmethod
    def writeAll(self, bytes, flags = 'w'):
        pass

    # ---------------------------------------------------------------------------------------------
    # Scanner functions
    # ---------------------------------------------------------------------------------------------
    @abc.abstractmethod
    def scanFilesInPath(self, mask = '*.*'):
        return []

    @abc.abstractmethod
    def scanFilesInPathAsFileNameObjects(self, mask = '*.*'):
        return []

    @abc.abstractmethod
    def recursiveScanFilesInPath(self, mask = '*.*'):
        return []

    @abc.abstractmethod
    def recursiveScanFilesInPathAsFileNameObjects(self, mask = '*.*'):
        return []

    # ---------------------------------------------------------------------------------------------
    # High-level file read functions (XML, JSON, etc.)
    # ---------------------------------------------------------------------------------------------
    # NOTE I think this high-level functions to read specific files must be in disk_IO.py
    # and not here. FileName class must be simple to avoid performance hits.
    # Opens file and reads xml. Returns the root of the XML!
    def readXml(self):
        data = self.readAll()
        root = ET.fromstring(data)

        return root

    # Opens JSON file and reads it
    def readJson(self):
        contents = self.readAllUnicode()

        return json.loads(contents)

    # Opens INI file and reads it
    def readIniFile(self):
        import ConfigParser

        config = ConfigParser.ConfigParser()
        config.readfp(self.open('r'))

        return config

    # Opens a propery file and reads it
    # Reads a given properties file with each line of the format key=value.
    # Returns a dictionary containing the pairs.
    def readPropertyFile(self):
        import csv

        file_contents = self.readAll()
        file_lines = file_contents.splitlines()

        result={ }
        reader = csv.reader(file_lines, delimiter=str('='), quoting=csv.QUOTE_NONE)
        for row in reader:
            if len(row) != 2:
                raise csv.Error("Too many fields on row with contents: "+str(row))
            result[row[0].strip()] = row[1].strip().lstrip('"').rstrip('"')

        return result

    # --- Configure JSON writer ---
    # >> json_unicode is either str or unicode
    # >> See https://docs.python.org/2.7/library/json.html#json.dumps
    # unicode(json_data) auto-decodes data to unicode if str
    # NOTE More compact JSON files (less blanks) load faster because size is smaller.
    def writeJson(self, raw_data, JSON_indent = 1, JSON_separators = (',', ':')):
        json_data = json.dumps(raw_data, ensure_ascii = False, sort_keys = True, 
                                indent = JSON_indent, separators = JSON_separators)
        self.writeAll(unicode(json_data).encode('utf-8'))

    # Opens file and writes xml. Give xml root element.
    def writeXml(self, xml_root):
        data = ET.tostring(xml_root)
        self.writeAll(data)

# -------------------------------------------------------------------------------------------------
# Kodi Virtual Filesystem helper class.
# Implementation of the FileName helper class which supports the xbmcvfs libraries.
#
# -------------------------------------------------------------------------------------------------
class KodiFileName(FileNameBase):
    # ---------------------------------------------------------------------------------------------
    # Core functions.
    # ---------------------------------------------------------------------------------------------
    def __init__(self, pathString):
        super(KodiFileName, self).__init__(pathString)

    # Joins paths and returns a new object.
    def pjoin(self, *args):
        child = KodiFileName(self.originalPath)
        for arg in args:
            child.path = os.path.join(child.path, arg)
            child.originalPath = os.path.join(child.originalPath, arg)

        return child

    # ---------------------------------------------------------------------------------------------
    # Filesystem functions
    # ---------------------------------------------------------------------------------------------
    def stat(self):
        return xbmcvfs.Stat(self.originalPath)

    # NOTE In xbmcvfs.exists() requires folders to end with slash or backslash. 
    def exists(self):
        return xbmcvfs.exists(self.originalPath)

    # isdir() is not included in Kodi xbmcvfs module yet.
    # See https://forum.kodi.tv/showthread.php?tid=337009
    def isdir(self):
        if not self.exists(): return False
        try:
            self.open('r')
            self.close()
        except:
            return True

        return False
        #return os.path.isdir(self.path)

    # isdir() is not included in Kodi xbmcvfs module yet.
    # See https://forum.kodi.tv/showthread.php?tid=337009
    def isfile(self):
        if not self.exists():
            return False

        return not self.isdir()
        #return os.path.isfile(self.path)

    def makedirs(self):
        if not self.exists():
            xbmcvfs.mkdirs(self.originalPath)

    def unlink(self):
        if self.isfile():
            xbmcvfs.delete(self.originalPath)

            # hard delete if it doesnt succeed
            #log_debug('xbmcvfs.delete() failed, applying hard delete')
            if self.exists():
                os.remove(self.path)
        else:
            xbmcvfs.rmdir(self.originalPath)

    def rename(self, to):
        if self.isfile():
            xbmcvfs.rename(self.originalPath, to.getOriginalPath())
        else:
            os.rename(self.path, to.getPath())

    def copy(self, to):
        xbmcvfs.copy(self.getOriginalPath(), to.getOriginalPath())

    # ---------------------------------------------------------------------------------------------
    # File IO functions
    # Kodi VFS documentation in https://alwinesch.github.io/group__python__xbmcvfs.html
    # ---------------------------------------------------------------------------------------------
    def open(self, flags):
        self.fileHandle = xbmcvfs.File(self.originalPath, flags)

        return self

    def close(self):
        if self.fileHandle is None: raise OSError('file not opened')
        self.fileHandle.close()
        self.fileHandle = None

    def read(self, bytes):
       if self.fileHandle is None: raise OSError('file not opened')

       self.fileHandle.read(bytes)

    def write(self, bytes):
       if self.fileHandle is None: raise OSError('file not opened')

       self.fileHandle.write(bytes)

    def readline(self, encoding='utf-8'):
        if self.fileHandle is None:
            raise OSError('file not opened')

        line = u''
        char = self.fileHandle.read(1)
        if char is '':
            return ''

        while char and char != u'\n':
            line += unicode(char, encoding)
            char = self.fileHandle.read(1)

        return line

    def readAll(self):
        contents = None
        file = xbmcvfs.File(self.originalPath)
        contents = file.read()
        file.close()

        return contents

    def readAllUnicode(self, encoding='utf-8'):
        contents = None
        file = xbmcvfs.File(self.originalPath)
        contents = file.read()
        file.close()

        return unicode(contents, encoding)

    def writeAll(self, bytes, flags='w'):
        file = xbmcvfs.File(self.originalPath, flags)
        file.write(bytes)
        file.close()

    # ---------------------------------------------------------------------------------------------
    # Scanner functions
    # ---------------------------------------------------------------------------------------------
    def scanFilesInPath(self, mask = '*.*'):
        files = []

        subdirectories, filenames = xbmcvfs.listdir(self.originalPath)
        for filename in fnmatch.filter(filenames, mask):
            files.append(os.path.join(self.originalPath, self._decodeName(filename)))

        return files

    def scanFilesInPathAsFileNameObjects(self, mask = '*.*'):
        files = []
        subdirectories, filenames = xbmcvfs.listdir(self.originalPath)
        for filename in fnmatch.filter(filenames, mask):
            filePath = self.pjoin(self._decodeName(filename))
            files.append(self.__init__(filePath.getOriginalPath()))

        return files

    def recursiveScanFilesInPath(self, mask = '*.*'):
        files = []
        subdirectories, filenames = xbmcvfs.listdir(str(self.originalPath))
        for filename in fnmatch.filter(filenames, mask):
            filePath = self.pjoin(self._decodeName(filename))
            files.append(filePath.getOriginalPath())

        for subdir in subdirectories:
            subPath = self.pjoin(self._decodeName(subdir))
            subPathFiles = subPath.recursiveScanFilesInPath(mask)
            files.extend(subPathFiles)

        return files

    def recursiveScanFilesInPathAsFileNameObjects(self, mask = '*.*'):
        files = []
        subdirectories, filenames = xbmcvfs.listdir(str(self.originalPath))
        for filename in fnmatch.filter(filenames, mask):
            filePath = self.pjoin(self._decodeName(filename))
            files.append(self.__init__(filePath.getOriginalPath()))

        for subdir in subdirectories:
            subPath = self.pjoin(self._decodeName(subdir))
            subPathFiles = subPath.recursiveScanFilesInPathAsFileNameObjects(mask)
            files.extend(subPathFiles)

        return files

# -------------------------------------------------------------------------------------------------
# PythonFileName is an implementation of FileNameBase that uses the Python standard library
# for I/O functions.
# -------------------------------------------------------------------------------------------------
class PythonFileName(FileNameBase):
    # ---------------------------------------------------------------------------------------------
    # Core functions.
    # ---------------------------------------------------------------------------------------------
    def __init__(self, pathString):
        super(PythonFileName, self).__init__(pathString)

    # Joins paths and returns a new object.
    def pjoin(self, *args):
        child = PythonFileName(self.originalPath)
        for arg in args:
            child.path = os.path.join(child.path, arg)
            child.originalPath = os.path.join(child.originalPath, arg)

        return child

    # ---------------------------------------------------------------------------------------------
    # Filesystem functions
    # ---------------------------------------------------------------------------------------------
    def stat(self):
        return os.stat(self.path)

    def exists(self):
        return os.path.exists(self.path)

    def isdir(self):
        return os.path.isdir(self.path)
        
    def isfile(self):
        return os.path.isfile(self.path)

    def makedirs(self):
        if not os.path.exists(self.path): 
            os.makedirs(self.path)

    # os.remove() and os.unlink() are exactly the same.
    def unlink(self):
        os.unlink(self.path)

    def rename(self, to):
        os.rename(self.path, to.getPath())

    def copy(self, to):
        shutil.copy2(self.getPath(), to.getPath())

    # ---------------------------------------------------------------------------------------------
    # File IO functions
    # ---------------------------------------------------------------------------------------------
    def open(self, flags):
        self.fileHandle = open(self.path, flags)
        return self

    def close(self):
        if self.fileHandle is None: raise OSError('file not opened')
        self.fileHandle.close()
        self.fileHandle = None

    def read(self, bytes):
       if self.fileHandle is None: raise OSError('file not opened')
       self.fileHandle.read(bytes)

    def write(self, bytes):
       if self.fileHandle is None: raise OSError('file not opened')
       self.fileHandle.write(bytes)

    def readline(self):
        if self.fileHandle is None:
            raise OSError('file not opened')

        return self.fileHandle.readline()

    def readAll(self):
        contents = None
        with open(self.path, 'r') as f:
            contents = f.read()
        
        return contents

    def readAllUnicode(self, encoding = 'utf-8'):
        contents = None
        with open(self.path, 'r') as f:
            contents = f.read()

        return unicode(contents, encoding)

    def writeAll(self, bytes, flags = 'w'):
        with open(self.path, flags) as file:
            file.write(bytes)

    # ---------------------------------------------------------------------------------------------
    # Scanner functions
    # ---------------------------------------------------------------------------------------------
    def scanFilesInPath(self, mask = '*.*'):
        files = []
        entries = os.listdir(self.path)
        for filename in fnmatch.filter(entries, mask):
            files.append(os.path.join(self.path, self._decodeName(filename)))

        return files

    def scanFilesInPathAsFileNameObjects(self, mask = '*.*'):
        files = []
        entries = os.listdir(self.path)
        for filename in fnmatch.filter(entries, mask):
            filePath = self.pjoin(self._decodeName(filename))
            files.append(self.__create__(filePath.getPath()))

        return files

    def recursiveScanFilesInPath(self, mask = '*.*'):
        files = []
        for root, dirs, foundfiles in os.walk(self.path):
            for filename in fnmatch.filter(foundfiles, mask):
                filePath = self.pjoin(self._decodeName(filename))
                files.append(filePath.getPath())

        return files
        
    def recursiveScanFilesInPathAsFileNameObjects(self, mask = '*.*'):
        files = []
        for root, dirs, foundfiles in os.walk(self.path):
            for filename in fnmatch.filter(foundfiles, mask):
                filePath = self.__create__(fileName)
                files.append(filePath)

        return files

# -------------------------------------------------------------------------------------------------
# --- New Filesystem class ---
#
# 1. Automatically uses Python standard library for local files and Kodi VFS for remote files.
#
# 2. All paths on all platforms use the slash '/' to separate directories.
#
# 3. Directories always end in a '/' character.
#
# 3. Decoding Unicode to the filesystem encoding is done in this class.
#
# 4. Tested with the following remote protocols:
#
#     a) special://
#
#     b) smb://
#
# --- Function reference ---
# FileName.getPath()         Full path                                     /home/Wintermute/Sonic.zip
# FileName.getPathNoExt()    Full path with no extension                   /home/Wintermute/Sonic
# FileName.getDir()          Directory name of file. Does not end in '/'   /home/Wintermute/
# FileName.getBase()         File name with no path                        Sonic.zip
# FileName.getBaseNoExt()    File name with no path and no extension       Sonic
# FileName.getExt()          File extension                                .zip
#
#
# A) Transform paths like smb://server/directory/ into \\server\directory\
# B) Use xbmc.translatePath() for paths starting with special://
# C) Uses xbmcvfs wherever possible
#
# -------------------------------------------------------------------------------------------------
# Once everything is working like a charm comment all the debug code to speed up.
DEBUG_NEWFILENAME_CLASS = True

class NewFileName:
    # ---------------------------------------------------------------------------------------------
    # Constructor
    # path_str is an Unicode string.
    # ---------------------------------------------------------------------------------------------
    def __init__(self, path_str, isdir = False):
        self.path_str = path_str
        self.isdir = isdir

        # --- Check if path needs translation ---
        # Note that internally path_tr is always used as the filename.
        if self.path_str.lower().startswith('special://'):
            self.is_translated = True
            self.path_tr = xbmc.translatePath(self.path_str)
            # Check translated path does not contain '\'
            # NOTE We don't care if the translated paths has '\' characters or not. The translated
            #      path is internal to the class and never used outside the class. In the JSON
            #      databases and config files the original path path_str is used always.
            # if self.path_tr.find('\\'):
            #     log_error('(NewFileName) path_str "{0}"'.format(self.path_str))
            #     log_error('(NewFileName) path_tr  "{0}"'.format(self.path_tr))
            #     e_str = '(NewFileName) Translated path has \\ characters'
            #     log_error(e_str)
            #     raise Addon_Error(e_str)
        else:
            self.is_translated = False
            self.path_tr = self.path_str

        # --- Ensure directory separator is the '/' character for all OSes ---
        self.path_str = self.path_str.replace('\\', '/')
        self.path_tr = self.path_tr.replace('\\', '/')

        # --- If a directory, ensure path ends with '/' ---
        if self.isdir:
            if not self.path_str[:-1] == '/': self.path_str = self.path_str + '/'
            if not self.path_tr[:-1] == '/': self.path_tr = self.path_tr + '/'

        # if DEBUG_NEWFILENAME_CLASS:
        #     log_debug('NewFileName() path_str "{0}"'.format(self.path_str))
        #     log_debug('NewFileName() path_tr  "{0}"'.format(self.path_tr))

        # --- Check if file is local or remote and needs translation ---
        if self.path_str.lower().startswith('smb://'):
            self.is_local = False
        else:
            self.is_local = True

        # --- Assume that translated paths are always local ---
        if self.is_translated and not self.is_local:
            e_str = '(NewFileName) File is translated and remote.'
            log_error(e_str)
            raise Addon_Error(e_str)

        # --- Use Pyhton for local paths and Kodi VFS for remote paths ---
        if self.is_local:
            # --- Filesystem functions ---
            self.exists   = self.exists_python
            self.makedirs = self.makedirs_python

            # --- File low-level IO functions ---
            self.open     = self.open_python
            self.read     = self.read_python
            self.write    = self.write_python
            self.close    = self.close_python
        else:
            self.exists   = self.exists_kodivfs
            self.makedirs = self.makedirs_kodivfs

            self.open     = self.open_kodivfs
            self.read     = self.read_kodivfs
            self.write    = self.write_kodivfs
            self.close    = self.close_kodivfs

    # ---------------------------------------------------------------------------------------------
    # Core functions
    # ---------------------------------------------------------------------------------------------
    #
    # Wheter the path stored in the FileName class is a directory or a regular file is handled
    # internally. This is to avoid a design flaw of the Kodi VFS library.
    #
    def isdir(self):
        return self.isdir

    #
    # Allow late setting of isdir() if using the constructor call is not available, for example
    # when using FileName.pjoin().
    #
    def set_isdir(self, isdir):
        self.__init__(self.path_str, isdir)

    #
    # Appends a string to path
    # Returns self FileName object
    #
    def append(self, arg):
        self.path_str = self.path_str + arg
        self.path_tr = self.path_tr + arg

        return self

    #
    # Joins paths and returns a new filename object.
    #
    def pjoin(self, path_str, isdir = False):
        return FileName(os.path.join(self.path_str, path_str), isdir)

    # ---------------------------------------------------------------------------------------------
    # Operator overloads
    # ---------------------------------------------------------------------------------------------
    def __str__(self):
        return self.path_str

    # Overloaded operator + behaves like self pjoin()
    # See http://blog.teamtreehouse.com/operator-overloading-python
    # Argument other is a FileName object. other originalPath is expected to be a
    # subdirectory (path transformation not required)
    def __add__(self, path_str):
        return self.pjoin(path_str)

    def __eq__(self, other):
        return self.path_str == other.path_str

    def __ne__(self, other):
        return not self.__eq__(other)

    # ---------------------------------------------------------------------------------------------
    # Path manipulation and file information
    # ---------------------------------------------------------------------------------------------
    def getPath(self):
        return self.path_str

    def getPathNoExt(self):
        root, ext = os.path.splitext(self.path_str)

        return root

    def getDir(self):
        return os.path.dirname(self.path_str)

    # Returns a new FileName object.
    # def getDirAsFileName(self):
    #     return self.__init__(self.getDir())

    def getBase(self):
        return os.path.basename(self.path_str)

    def getBaseNoExt(self):
        basename  = os.path.basename(self.path_str)
        root, ext = os.path.splitext(basename)

        return root

    def getExt(self):
        root, ext = os.path.splitext(self.path_str)
        return ext

    def changeExtension(self, targetExt):
        raise AddonException('Implement me.')
        ext = self.getExt()
        copiedPath = self.originalPath
        if not targetExt.startswith('.'):
            targetExt = '.{0}'.format(targetExt)
        new_path = self.__create__(copiedPath.replace(ext, targetExt))
        return new_path

    # Checks the extension to determine the type of the file.
    def isImageFile(self):
        return '.' + self.getExt().lower() in IMAGE_EXTENSION_LIST

    def isManual(self):
        return '.' + self.getExt().lower() in MANUAL_EXTENSION_LIST

    def isVideoFile(self):
        return '.' + self.getExt().lower() in TRAILER_EXTENSION_LIST

    # ---------------------------------------------------------------------------------------------
    # Filesystem functions. Python Standard Library implementation
    # ---------------------------------------------------------------------------------------------
    def exists_python(self):
        return os.path.exists(self.path_tr)

    def makedirs_python(self):
        if not os.path.exists(self.path_tr): 
            if DEBUG_NEWFILENAME_CLASS:
                log_debug('NewFileName::makedirs_python() path_tr "{0}"'.format(self.path_tr))
            os.makedirs(self.path_tr)

    # ---------------------------------------------------------------------------------------------
    # Filesystem functions. Kodi VFS implementation.
    # Kodi VFS functions always work with path_str, not with the translated path.
    # ---------------------------------------------------------------------------------------------
    def exists_kodivfs(self):
        return xbmcvfs.exists(self.path_str)

    def makedirs_kodivfs(self):
        raise AddonException('Not implemented yet')

    # ---------------------------------------------------------------------------------------------
    # File low-level IO functions. Python Standard Library implementation
    # ---------------------------------------------------------------------------------------------
    def open_python(self, flags):
        log_debug('NewFileName::open_python() path_tr "{0}"'.format(self.path_tr))
        log_debug('NewFileName::open_python() flags   "{0}"'.format(flags))

        # open() is a built-in function.
        # See https://docs.python.org/3/library/functions.html#open
        self.fileHandle = open(self.path_tr, flags)

        return self

    def close_python(self):
        if self.fileHandle is None:
            raise OSError('file not opened')
        self.fileHandle.close()
        self.fileHandle = None

    def read_python(self):
       if self.fileHandle is None:
           raise OSError('file not opened')

       return self.fileHandle.read()

    def write_python(self, bytes):
       if self.fileHandle is None:
           raise OSError('file not opened')
       self.fileHandle.write(bytes)

    # ---------------------------------------------------------------------------------------------
    # File low-level IO functions. Kodi VFS implementation.
    # ---------------------------------------------------------------------------------------------
    def open_kodivfs(self, flags):
        raise AddonException('Not implemented yet')

    def read_kodivfs(self):
        raise AddonException('Not implemented yet')

    def write_kodivfs(self):
        raise AddonException('Not implemented yet')

    def close_kodivfs(self, bytes):
        raise AddonException('Not implemented yet')

    # ---------------------------------------------------------------------------------------------
    # File high-level IO functions
    # These functions are independent of the filesystem implementation.
    # For compatibility with Python 3, use the terms str for Unicode strings and bytes for
    # encoded strings.
    # ---------------------------------------------------------------------------------------------
    #
    # If both files are local use Python SL. Otherwise use Kodi VFS.
    # shutil.copy2() preserves metadata, including atime and mtime. We do not want that.
    #
    # See https://docs.python.org/2/library/shutil.html#shutil.copy
    # See https://docs.python.org/2/library/shutil.html#shutil.copy2
    # See https://docs.python.org/2/library/sys.html#sys.getfilesystemencoding
    #
    def copy(self, to_FN):
        if self.is_local and dest_FN.is_local:
            fs_encoding = sys.getfilesystemencoding()
            source_bytes = self.getPath().decode(fs_encoding)
            dest_bytes = to_FN.getPath().decode(fs_encoding)
            if DEBUG_NEWFILENAME_CLASS:
                log_debug('NewFileName::copy() Using Python Standard Library')
                log_debug('NewFileName::copy() fs encoding "{0}"'.format(fs_encoding))
                log_debug('NewFileName::copy() Copy "{0}"'.format(source_bytes))
                log_debug('NewFileName::copy() into "{0}"'.format(dest_bytes))
            try:
                shutil.copy(source_bytes, dest_bytes)
            except OSError:
                log_error('NewFileName::copy() OSError exception copying image')
                raise AddonException('OSError exception copying image')
            except IOError:
                log_error('NewFileName::copy() IOError exception copying image')
                raise AddonException('IOError exception copying image')
        else:
            if DEBUG_NEWFILENAME_CLASS:
                log_debug('NewFileName::copy() Using Kodi VFS')
                log_debug('NewFileName::copy() Copy "{0}"'.format(self.getPath()))
                log_debug('NewFileName::copy() into "{0}"'.format(to_FN.getPath()))
            # >> If xbmcvfs.copy() fails what exceptions raise???
            xbmcvfs.copy(self.getPath(), to_FN.getPath())

    #
    # Loads a file into a Unicode string.
    # By default all files are assumed to be encoded in UTF-8.
    # Returns a Unicode string.
    #
    def loadFileToStr(self, encoding = 'utf-8'):
        if DEBUG_NEWFILENAME_CLASS:
            log_debug('NewFileName::loadFileToStr() Loading path_str "{0}"'.format(self.path_str))

        # NOTE Exceptions should be catched, reported and re-raised in the low-level
        # functions, not here!!!
        file_bytes = None
        try:
            self.open('r')
            file_bytes = self.read()
            self.close()
        except OSError:
            log_error('(OSError) Exception in FileName::loadFileToStr()')
            log_error('(OSError) Cannot read {0} file'.format(self.path_tr))
            raise AddonException('(OSError) Cannot read {0} file'.format(self.path_tr))
        except IOError as Ex:
            log_error('(IOError) Exception in FileName::loadFileToStr()')
            log_error('(IOError) errno = {0}'.format(Ex.errno))
            if Ex.errno == errno.ENOENT: log_error('(IOError) No such file or directory.')
            else:                        log_error('(IOError) Unhandled errno value.')
            log_error('(IOError) Cannot read {0} file'.format(self.path_tr))
            raise AddonException('(IOError) Cannot read {0} file'.format(self.path_tr))

        # Return a Unicode string.
        return file_bytes.decode(encoding)

    #
    # data_str is a Unicode string. Encode it in UTF-8 for file writing.
    #
    def saveStrToFile(self, data_str, encoding = 'utf-8'):
        if DEBUG_NEWFILENAME_CLASS:
            log_debug('NewFileName::loadFileToStr() Loading path_str "{0}"'.format(self.path_str))
            log_debug('NewFileName::loadFileToStr() Loading path_tr  "{0}"'.format(self.path_tr))

        # --- Catch exceptions in the FilaName class ---
        try:
            self.open('w')
            self.write(data_str.encode(encoding))
            self.close()
        except OSError:
            log_error('(OSError) Exception in saveStrToFile()')
            log_error('(OSError) Cannot write {0} file'.format(self.path_tr))
            raise AEL_Error('(OSError) Cannot write {0} file'.format(self.path_tr))
        except IOError:
            log_error('(IOError) Exception in saveStrToFile()')
            log_error('(IOError) errno = {0}'.format(e.errno))
            if e.errno == errno.ENOENT: log_error('(IOError) No such file or directory.')
            else:                       log_error('(IOError) Unhandled errno value.')
            log_error('(IOError) Cannot write {0} file'.format(self.path_tr))
            raise AEL_Error('(IOError) Cannot write {0} file'.format(self.path_tr))

# -------------------------------------------------------------------------------------------------
# Decide which class to use for managing filenames.
# -------------------------------------------------------------------------------------------------
# FileName = PythonFileName
# FileName = KodiFileName
FileName = NewFileName

# #################################################################################################
# #################################################################################################
# Kodi utilities
# #################################################################################################
# #################################################################################################

# --- Internal globals ----------------------------------------------------------------------------
current_log_level = LOG_INFO

# -------------------------------------------------------------------------------------------------
# Logging functions
# -------------------------------------------------------------------------------------------------
def set_log_level(level):
    global current_log_level

    current_log_level = level

#
# For Unicode stuff in Kodi log see http://forum.kodi.tv/showthread.php?tid=144677
#
def log_debug_KR(str_text):
    if current_log_level >= LOG_DEBUG:
        # If str_text is str we assume it's "utf-8" encoded.
        # will fail if called with other encodings (latin, etc).
        if isinstance(str_text, str): str_text = str_text.decode('utf-8')

        # At this point we are sure str_text is a unicode string.
        log_text = u'AML DEBUG: ' + str_text
        xbmc.log(log_text.encode('utf-8'), level = xbmc.LOGNOTICE)

def log_verb_KR(str_text):
    if current_log_level >= LOG_VERB:
        if isinstance(str_text, str): str_text = str_text.decode('utf-8')
        log_text = u'AML VERB : ' + str_text
        xbmc.log(log_text.encode('utf-8'), level = xbmc.LOGNOTICE)

def log_info_KR(str_text):
    if current_log_level >= LOG_INFO:
        if isinstance(str_text, str): str_text = str_text.decode('utf-8')
        log_text = u'AML INFO : ' + str_text
        xbmc.log(log_text.encode('utf-8'), level = xbmc.LOGNOTICE)

def log_warning_KR(str_text):
    if current_log_level >= LOG_WARNING:
        if isinstance(str_text, str): str_text = str_text.decode('utf-8')
        log_text = u'AML WARN : ' + str_text
        xbmc.log(log_text.encode('utf-8'), level = xbmc.LOGWARNING)

def log_error_KR(str_text):
    if current_log_level >= LOG_ERROR:
        if isinstance(str_text, str): str_text = str_text.decode('utf-8')
        log_text = u'AML ERROR: ' + str_text
        xbmc.log(log_text.encode('utf-8'), level = xbmc.LOGERROR)

#
# Replacement functions when running outside Kodi with the standard Python interpreter.
#
def log_debug_Python(str):
    print(str)

def log_verb_Python(str):
    print(str)

def log_info_Python(str):
    print(str)

def log_warning_Python(str):
    print(str)

def log_error_Python(str):
    print(str)

# -------------------------------------------------------------------------------------------------
# Kodi notifications and dialogs
# -------------------------------------------------------------------------------------------------
#
# Displays a modal dialog with an OK button. Dialog can have up to 3 rows of text, however first
# row is multiline.
# Call examples:
#  1) ret = kodi_dialog_OK('Launch ROM?')
#  2) ret = kodi_dialog_OK('Launch ROM?', title = 'AEL - Launcher')
#
def kodi_dialog_OK(row1, row2 = '', row3 = '', title = 'Advanced Emulator Launcher'):
    return xbmcgui.Dialog().ok(title, row1, row2, row3)

#
# Returns True is YES was pressed, returns False if NO was pressed or dialog canceled.
#
def kodi_dialog_yesno(row1, row2 = '', row3 = '', title = 'Advanced Emulator Launcher'):
    ret = xbmcgui.Dialog().yesno(title, row1, row2, row3)

    return ret

#
# Displays a small box in the low right corner
#
def kodi_notify(text, title = 'Advanced Emulator Launcher', time = 5000):
    # --- Old way ---
    # xbmc.executebuiltin("XBMC.Notification(%s,%s,%s,%s)" % (title, text, time, ICON_IMG_FILE_PATH))

    # --- New way ---
    xbmcgui.Dialog().notification(title, text, xbmcgui.NOTIFICATION_INFO, time)

def kodi_notify_warn(text, title = 'Advanced Emulator Launcher warning', time = 7000):
    xbmcgui.Dialog().notification(title, text, xbmcgui.NOTIFICATION_WARNING, time)

#
# Do not use this function much because it is the same icon as when Python fails, and that may confuse the user.
#
def kodi_notify_error(text, title = 'Advanced Emulator Launcher error', time = 7000):
    xbmcgui.Dialog().notification(title, text, xbmcgui.NOTIFICATION_ERROR, time)

#
# Deprecated in Leia! Do not use busydialogs anymore!!!!!
# See https://forum.kodi.tv/showthread.php?tid=303073&pid=2739256#pid2739256
# See https://github.com/xbmc/xbmc/pull/13954
# See https://github.com/xbmc/xbmc/pull/13958
#
# def kodi_busydialog_ON():
#     xbmc.executebuiltin('ActivateWindow(busydialog)')

# def kodi_busydialog_OFF():
#     xbmc.executebuiltin('Dialog.Close(busydialog)')

def kodi_refresh_container():
    log_debug('kodi_refresh_container()')
    xbmc.executebuiltin('Container.Refresh')

def kodi_toogle_fullscreen():
    json_str = ('{'
        '"jsonrpc" : "2.0", "id" : "1", '
        '"method" : "Input.ExecuteAction", '
        '"params" : { "action" : "togglefullscreen" }'
        '}'
    )
    xbmc.executeJSONRPC(json_str)

#
# Access Kodi JSON-RPC interface in an easy way.
# Returns a dictionary with the parsed response 'result' field.
#
# Query input:
#
# {
#     "id" : 1,
#     "jsonrpc" : "2.0",
#     "method" : "Application.GetProperties",
#     "params" : { "properties" : ["name", "version"] }
# }
#
# Query response:
#
# {
#     "id" : 1,
#     "jsonrpc" : "2.0",
#     "result" : {
#         "name" : "Kodi",
#         "version" : {"major":17,"minor":6,"revision":"20171114-a9a7a20","tag":"stable"}
#     }
# }
#
# Query response ERROR:
# {
#     "id" : null,
#     "jsonrpc" : "2.0",
#     "error" : { "code":-32700, "message" : "Parse error."}
# }
#
def kodi_jsonrpc_query(method_str, params_str, verbose = False):
    if verbose:
        log_debug('kodi_jsonrpc_query() method_str "{0}"'.format(method_str))
        log_debug('kodi_jsonrpc_query() params_str "{0}"'.format(params_str))
        params_dic = json.loads(params_str)
        log_debug('kodi_jsonrpc_query() params_dic = \n{0}'.format(pprint.pformat(params_dic)))

    # --- Do query ---
    query_str = '{{"id" : 1, "jsonrpc" : "2.0", "method" : "{0}", "params" : {1} }}'.format(method_str, params_str)
    # if verbose: log_debug('kodi_jsonrpc_query() query_str "{0}"'.format(query_str))
    response_json_str = xbmc.executeJSONRPC(query_str)
    # if verbose: log_debug('kodi_jsonrpc_query() response "{0}"'.format(response_json_str))

    # --- Parse JSON response ---
    response_dic = json.loads(response_json_str)
    # if verbose: log_debug('kodi_jsonrpc_query() response_dic = \n{0}'.format(pprint.pformat(response_dic)))
    if 'error' in response_dic:
        result_dic = response_dic['error']
        log_warning('kodi_jsonrpc_query() JSONRPC ERROR {0}'.format(result_dic['message']))
    else:
        result_dic = response_dic['result']
    if verbose:
        log_debug('kodi_jsonrpc_query() result_dic = \n{0}'.format(pprint.pformat(result_dic)))

    return result_dic

#
# Displays a text window and requests a monospaced font.
#
def kodi_display_text_window_mono(window_title, info_text):
    log_debug('Setting Window(10000) Property "FontWidth" = "monospaced"')
    xbmcgui.Window(10000).setProperty('FontWidth', 'monospaced')
    xbmcgui.Dialog().textviewer(window_title, info_text)
    log_debug('Setting Window(10000) Property "FontWidth" = "proportional"')
    xbmcgui.Window(10000).setProperty('FontWidth', 'proportional')

#
# Displays a text window with a proportional font (default).
#
def kodi_display_text_window(window_title, info_text):
    xbmcgui.Dialog().textviewer(window_title, info_text)

#
# Kodi dialog to select a file
# Documentation in https://alwinesch.github.io/group__python___dialog.html
#
def kodi_dialog_GetDirectory(title_str, ext_list, current_dir):
    new_dir = xbmcgui.Dialog().browse(0, title_str, 'files', ext_list, True, False, current_dir)

    return new_dir.decode('utf-8')

def kodi_dialog_GetFile(title_str, ext_list, current_dir):
    new_file = xbmcgui.Dialog().browse(1, title_str, 'files', ext_list, True, False, current_dir)

    return new_file.decode('utf-8')

def kodi_dialog_GetImage(title_str, ext_list, current_dir):
    new_image = xbmcgui.Dialog().browse(2, title_str, 'files', ext_list, True, False, current_dir)

    return new_image.decode('utf-8')

#
# See https://kodi.wiki/view/JSON-RPC_API/v8#Textures
# See https://forum.kodi.tv/showthread.php?tid=337014
# See https://forum.kodi.tv/showthread.php?tid=236320
#
def kodi_delete_cache_texture(database_path_str):
    log_debug('kodi_delete_cache_texture() Deleting texture "{0}:'.format(database_path_str))

    # --- Query texture database ---
    json_fname_str = text_escape_JSON(database_path_str)
    prop_str = (
        '{' +
        '"properties" : [ "url", "cachedurl", "lasthashcheck", "imagehash", "sizes"], ' +
        '"filter" : {{ "field" : "url", "operator" : "is", "value" : "{0}" }}'.format(json_fname_str) +
        '}'
    )
    r_dic = kodi_jsonrpc_query('Textures.GetTextures', prop_str, verbose = False)

    # --- Delete cached texture ---
    num_textures = len(r_dic['textures'])
    log_debug('kodi_delete_cache_texture() Returned list with {0} textures'.format(num_textures))
    if num_textures == 1:
        textureid = r_dic['textures'][0]['textureid']
        log_debug('kodi_delete_cache_texture() Deleting texture with id {0}'.format(textureid))
        prop_str = '{{ "textureid" : {0} }}'.format(textureid)
        r_dic = kodi_jsonrpc_query('Textures.RemoveTexture', prop_str, verbose = False)
    else:
        log_warning('kodi_delete_cache_texture() Number of textures different from 1. No texture deleted from cache')

def kodi_print_texture_info(database_path_str):
    log_debug('kodi_print_texture_info() File "{0}"'.format(database_path_str))

    # --- Query texture database ---
    json_fname_str = text_escape_JSON(database_path_str)
    prop_str = (
        '{' +
        '"properties" : [ "url", "cachedurl", "lasthashcheck", "imagehash", "sizes"], ' +
        '"filter" : {{ "field" : "url", "operator" : "is", "value" : "{0}" }}'.format(json_fname_str) +
        '}'
    )
    r_dic = kodi_jsonrpc_query('Textures.GetTextures', prop_str, verbose = False)

    # --- Delete cached texture ---
    num_textures = len(r_dic['textures'])
    log_debug('kodi_print_texture_info() Returned list with {0} textures'.format(num_textures))
    if num_textures == 1:
        log_debug('Cached URL  {0}'.format(r_dic['textures'][0]['cachedurl']))
        log_debug('Hash        {0}'.format(r_dic['textures'][0]['imagehash']))
        log_debug('Last check  {0}'.format(r_dic['textures'][0]['lasthashcheck']))
        log_debug('Texture ID  {0}'.format(r_dic['textures'][0]['textureid']))
        log_debug('Texture URL {0}'.format(r_dic['textures'][0]['url']))

# -------------------------------------------------------------------------------------------------
# Determine Kodi version and create some constants to allow version-dependent code.
# This if useful to work around bugs in Kodi core.
# -------------------------------------------------------------------------------------------------
def kodi_get_Kodi_major_version():
    rpc_dic = kodi_jsonrpc_query('Application.GetProperties', '{ "properties" : ["version"] }')

    return int(rpc_dic['version']['major'])
kodi_running_version = kodi_get_Kodi_major_version()

# --- Version constants. Minimum required version is Kodi Krypton ---
KODI_VERSION_KRYPTON = 17
KODI_VERSION_LEIA    = 18

# -------------------------------------------------------------------------------------------------
# Kodi Wizards (by Chrisism)
# -------------------------------------------------------------------------------------------------
#
# The wizarddialog implementations can be used to chain a collection of
# different kodi dialogs and use them to fill a dictionary with user input.
#
# Each wizarddialog accepts a key which will correspond with the key/value combination
# in the dictionary. It will also accept a customFunction (delegate or lambda) which
# will be called after the dialog has been shown. Depending on the type of dialog some
# other arguments might be needed.
#
# The chaining is implemented by applying the decorator pattern and injecting
# the previous wizarddialog in each new one.
# You can then call the method 'runWizard()' on the last created instance.
#
# Each wizard has a customFunction which will can be called after executing this 
# specific dialog. It also has a conditionalFunction which can be called before
# executing this dialog which will indicate if this dialog may be shown (True return value).
#
class KodiWizardDialog():
    __metaclass__ = abc.ABCMeta

    def __init__(self, property_key, title, decoratorDialog, customFunction = None, conditionalFunction = None):
        self.title = title
        self.property_key = property_key
        self.decoratorDialog = decoratorDialog
        self.customFunction = customFunction
        self.conditionalFunction = conditionalFunction
        self.cancelled = False

    def runWizard(self, properties):
        if not self.executeDialog(properties):
            log_warning('User stopped wizard')
            return None
        
        return properties

    def executeDialog(self, properties):
        if self.decoratorDialog is not None:
            if not self.decoratorDialog.executeDialog(properties):
                return False

        if self.conditionalFunction is not None:
            mayShow = self.conditionalFunction(self.property_key, properties)
            if not mayShow:
                log_debug('Skipping dialog for key: {0}'.format(self.property_key))
                return True

        output = self.show(properties)
        
        if self.cancelled:
            return False

        if self.customFunction is not None:
            output = self.customFunction(output, self.property_key, properties)

        if self.property_key:
            log_debug('Assigned properties[{0}] value: {1}'.format(self.property_key, output))
            properties[self.property_key] = output

        return True

    @abc.abstractmethod
    def show(self, properties):
        return True

    def _cancel(self):
        self.cancelled = True

#
# Wizard dialog which accepts a keyboard user input.
# 
class KodiKeyboardWizardDialog(KodiWizardDialog):
    def show(self, properties):
        log_debug('Executing keyboard wizard dialog for key: {0}'.format(self.property_key))
        originalText = properties[self.property_key] if self.property_key in properties else ''

        textInput = xbmc.Keyboard(originalText, self.title)
        textInput.doModal()

        if not textInput.isConfirmed(): 
            self._cancel()
            return None

        output = textInput.getText().decode('utf-8')
        return output

#
# Wizard dialog which shows a list of options to select from.
# 
class KodiSelectionWizardDialog(KodiWizardDialog):
    def __init__(self, property_key, title, options, decoratorDialog, customFunction = None, conditionalFunction = None):
        self.options = options
<<<<<<< HEAD
        super(KodiSelectionWizardDialog, self).__init__(property_key, title, decoratorDialog, customFunction, conditionalFunction)
=======
        super(KodiSelectionWizardDialog, self).__init__(
            property_key, title, decoratorDialog, customFunction, conditionalFunction
        )
>>>>>>> 81092324

    def show(self, properties):
        log_debug('Executing selection wizard dialog for key: {0}'.format(self.property_key))
        dialog = xbmcgui.Dialog()
        selection = dialog.select(self.title, self.options)

        if selection < 0:
            self._cancel()
            return None

        output = self.options[selection]
        return output

#
# Wizard dialog which shows a list of options to select from.
# In comparison with the normal SelectionWizardDialog, this version allows a dictionary or key/value
# list as the selectable options. The selected key will be used.
# 
class KodiDictionarySelectionWizardDialog(KodiWizardDialog):
    def __init__(self, property_key, title, options, decoratorDialog,
                 customFunction = None, conditionalFunction = None):
        self.options = options
<<<<<<< HEAD
        super(KodiDictionarySelectionWizardDialog, self).__init__(property_key, title, decoratorDialog, customFunction, conditionalFunction)
=======
        super(KodiDictionarySelectionWizardDialog, self).__init__(
            property_key, title, decoratorDialog, customFunction, conditionalFunction
        )
>>>>>>> 81092324

    def show(self, properties):
        log_debug('Executing dict selection wizard dialog for key: {0}'.format(self.property_key))
        dialog = DictionaryDialog()
        if callable(self.options):
            self.options = self.options(self.property_key, properties)

        output = dialog.select(self.title, self.options)

        if output is None:
            self._cancel()
            return None

        return output

#
# Wizard dialog which shows a filebrowser.
#
class KodiFileBrowseWizardDialog(KodiWizardDialog):
    def __init__(self, property_key, title, browseType, filter, decoratorDialog,
                 customFunction = None, conditionalFunction = None):
        self.browseType = browseType
        self.filter = filter
<<<<<<< HEAD
        super(KodiFileBrowseWizardDialog, self).__init__(property_key, title, decoratorDialog, customFunction, conditionalFunction)
=======
        super(KodiFileBrowseWizardDialog, self).__init__(
            property_key, title, decoratorDialog, customFunction, conditionalFunction
        )
>>>>>>> 81092324

    def show(self, properties):
        log_debug('Executing file browser wizard dialog for key: {0}'.format(self.property_key))
        originalPath = properties[self.property_key] if self.property_key in properties else ''

        if callable(self.filter):
            self.filter = self.filter(self.property_key, properties)
        output = xbmcgui.Dialog().browse(self.browseType, self.title, 'files', self.filter, False, False, originalPath).decode('utf-8')

        if not output:
            self._cancel()
            return None
       
        return output

#
# Wizard dialog which shows an input for one of the following types:
#    - xbmcgui.INPUT_ALPHANUM (standard keyboard)
#    - xbmcgui.INPUT_NUMERIC (format: #)
#    - xbmcgui.INPUT_DATE (format: DD/MM/YYYY)
#    - xbmcgui.INPUT_TIME (format: HH:MM)
#    - xbmcgui.INPUT_IPADDRESS (format: #.#.#.#)
#    - xbmcgui.INPUT_PASSWORD (return md5 hash of input, input is masked)
#
class KodiInputWizardDialog(KodiWizardDialog):
    def __init__(self, property_key, title, inputType, decoratorDialog,
                 customFunction = None, conditionalFunction = None):
        self.inputType = inputType
        super(KodiInputWizardDialog, self).__init__(
            property_key, title, decoratorDialog, customFunction, conditionalFunction
        )

    def show(self, properties):
        log_debug('Executing {0} input wizard dialog for key: {1}'.format(self.inputType, self.property_key))
        originalValue = properties[self.property_key] if self.property_key in properties else ''

        output = xbmcgui.Dialog().input(self.title, originalValue, self.inputType)

        if not output:
            self._cancel()
            return None

        return output

#
# Wizard dialog which shows you a message formatted with a value from the dictionary.
#
# Example:
#   dictionary item {'token':'roms'}
#   inputtext: 'I like {} a lot'
#   result message on screen: 'I like roms a lot'
#
# Formatting is optional
#
class KodiFormattedMessageWizardDialog(KodiWizardDialog):
    def __init__(self, property_key, title, text, decoratorDialog, customFunction = None, conditionalFunction = None):
        self.text = text
        super(KodiFormattedMessageWizardDialog, self).__init__(
            property_key, title, decoratorDialog, customFunction, conditionalFunction
        )

    def show(self, properties):
        log_debug('Executing message wizard dialog for key: {0}'.format(self.property_key))
        format_values = properties[self.property_key] if self.property_key in properties else ''
        full_text = self.text.format(format_values)
        output = xbmcgui.Dialog().ok(self.title, full_text)

        if not output:
            self._cancel()
            return None

        return output

#
# Wizard dialog which does nothing or shows anything.
# It only sets a certain property with the predefined value.
#
class KodiDummyWizardDialog(KodiWizardDialog):
    def __init__(self, property_key, predefinedValue, decoratorDialog,
                 customFunction = None, conditionalFunction = None):
        self.predefinedValue = predefinedValue
        super(KodiDummyWizardDialog, self).__init__(
            property_key, None, decoratorDialog, customFunction, conditionalFunction)

    def show(self, properties):
        log_debug('Executing dummy wizard dialog for key: {0}'.format(self.property_key))

        return self.predefinedValue

#
# Kodi dialog with select box based on a dictionary
#
class KodiDictionaryDialog(object):
    def __init__(self):
        self.dialog = xbmcgui.Dialog()

    def select(self, title, dictOptions, preselect = None):
        preselected_index = -1
        if preselect is not None:
            preselected_value = dictOptions[preselect]
            preselected_index = dictOptions.values().index(preselected_value)

        selection = self.dialog.select(title, dictOptions.values(), preselect = preselected_index)

        if selection < 0:
            return None
        
        key = list(dictOptions.keys())[selection]
        return key

class KodiProgressDialogStrategy(object):
    def __init__(self):
        self.progress = 0
        self.progressDialog = xbmcgui.DialogProgress()
        self.verbose = True

    def _startProgressPhase(self, title, message):
        self.progressDialog.create(title, message)

    def _updateProgress(self, progress, message1 = None, message2 = None):
        self.progress = progress
        if not self.verbose:
            self.progressDialog.update(progress)
        else:
            self.progressDialog.update(progress, message1, message2)

    def _updateProgressMessage(self, message1, message2 = None):
        if not self.verbose:
            return

        self.progressDialog.update(self.progress, message1, message2)

    def _isProgressCanceled(self):
        return self.progressDialog.iscanceled()

    def _endProgressPhase(self, canceled = False):
        if not canceled:
            self.progressDialog.update(100)
        self.progressDialog.close()

# -------------------------------------------------------------------------------------------------
# If runnining with Kodi Python interpreter use Kodi proper functions.
# If running with the standard Python interpreter use replacement functions.
# -------------------------------------------------------------------------------------------------
if UTILS_KODI_RUNTIME_AVAILABLE:
    log_debug   = log_debug_KR
    log_verb    = log_verb_KR
    log_info    = log_info_KR
    log_warning = log_warning_KR
    log_error   = log_error_KR
else:
    log_debug   = log_debug_Python
    log_verb    = log_verb_Python
    log_info    = log_info_Python
    log_warning = log_warning_Python
    log_error   = log_error_Python<|MERGE_RESOLUTION|>--- conflicted
+++ resolved
@@ -2241,13 +2241,9 @@
 class KodiSelectionWizardDialog(KodiWizardDialog):
     def __init__(self, property_key, title, options, decoratorDialog, customFunction = None, conditionalFunction = None):
         self.options = options
-<<<<<<< HEAD
-        super(KodiSelectionWizardDialog, self).__init__(property_key, title, decoratorDialog, customFunction, conditionalFunction)
-=======
         super(KodiSelectionWizardDialog, self).__init__(
             property_key, title, decoratorDialog, customFunction, conditionalFunction
         )
->>>>>>> 81092324
 
     def show(self, properties):
         log_debug('Executing selection wizard dialog for key: {0}'.format(self.property_key))
@@ -2270,13 +2266,9 @@
     def __init__(self, property_key, title, options, decoratorDialog,
                  customFunction = None, conditionalFunction = None):
         self.options = options
-<<<<<<< HEAD
-        super(KodiDictionarySelectionWizardDialog, self).__init__(property_key, title, decoratorDialog, customFunction, conditionalFunction)
-=======
         super(KodiDictionarySelectionWizardDialog, self).__init__(
             property_key, title, decoratorDialog, customFunction, conditionalFunction
         )
->>>>>>> 81092324
 
     def show(self, properties):
         log_debug('Executing dict selection wizard dialog for key: {0}'.format(self.property_key))
@@ -2300,13 +2292,9 @@
                  customFunction = None, conditionalFunction = None):
         self.browseType = browseType
         self.filter = filter
-<<<<<<< HEAD
-        super(KodiFileBrowseWizardDialog, self).__init__(property_key, title, decoratorDialog, customFunction, conditionalFunction)
-=======
         super(KodiFileBrowseWizardDialog, self).__init__(
             property_key, title, decoratorDialog, customFunction, conditionalFunction
         )
->>>>>>> 81092324
 
     def show(self, properties):
         log_debug('Executing file browser wizard dialog for key: {0}'.format(self.property_key))
