# -*- coding: utf-8 -*-

# Copyright (c) 2016-2021 Wintermute0110 <wintermute0110@gmail.com>
#
# This program is free software; you can redistribute it and/or modify
# it under the terms of the GNU General Public License as published by
# the Free Software Foundation; version 2 of the License.
#
# This program is distributed in the hope that it will be useful,
# but WITHOUT ANY WARRANTY; without even the implied warranty of
# MERCHANTABILITY or FITNESS FOR A PARTICULAR PURPOSE.
# See the GNU General Public License for more details.

<<<<<<< HEAD
# --- Module documentation ---
# 1. This function contains utilities that do not depend on Kodi modules and utilities that
#    depend on Kodi modules. Appropiate replacements are provided when the Kodi modules are
#    not available, for example when running this file with the standard Python interpreter and
#    not Kodi Python interpreter.
#
# 2. Filesystem access utilities are located in this file. Filesystem can use the Python
#    standard library or Kodi Virtual FileSystem library if available.
#
# 3. utils.py must not depend on any other AEL module to avoid circular dependencies, with the
#    exception of constants.py
#
# 4. Functions starting with _ are internal module functions not to be called externally.
=======
# Advanced Emulator/MAME Launcher utility functions.
#
# The idea if this module is to share it between AEL and AML.
#
# All functions that depends on Kodi modules are here. This includes IO functions
# and logging functions. Misc function that do not depend on Kodi modules are
# located in the misc module.
#
# Low-level filesystem and IO functions are here (FileName class).
# db module (formaer disk_IO module) contains high level IO functions.
>>>>>>> 396f6a53
#
# When Kodi modules are not available replacements can be provided. This is useful
# to use addon modules with CPython for testing or debugging.
#
# This module must NOT include any other addon modules to avoid circular dependencies. The
# only exception to this rule is the module .constants. This module is virtually included
# by every other addon module.
#
# How to report errors on the low-level filesystem functions??? See the end of the file.

# --- Addon modules ---
from .constants import *

# --- Kodi modules ---
try:
    import xbmc
    import xbmcaddon
    import xbmcgui
    import xbmcplugin
    import xbmcvfs
except:
    KODI_RUNTIME_AVAILABLE_UTILS = False
else:
    KODI_RUNTIME_AVAILABLE_UTILS = True

# --- Python standard library ---
<<<<<<< HEAD
from __future__ import unicode_literals
from __future__ import division
import abc
# NOTE binascii must not be used! See https://docs.python.org/2/library/binascii.html
import binascii
import base64
# from base64 import b64decode
# from base64 import b64encode
import errno
import fnmatch
import hashlib
import json
=======
# Check what modules are really used and remove not used ones.
>>>>>>> 396f6a53
import collections
import errno
import fnmatch
import io
import json
import math
import os
<<<<<<< HEAD
import pprint
import random
=======
>>>>>>> 396f6a53
import re
import shutil
import string
import sys
<<<<<<< HEAD
import time
import zlib

from HTMLParser import HTMLParser
from urlparse import urlparse
from datetime import timedelta
from datetime import datetime

# Python 3
# from html.parser import HTMLParser
# from urllib.parse import urlparse

# --- Python standard library named imports ---
import xml.etree.ElementTree as ET

# NOTE OpenSSL library will be included in Kodi M****
#      Search documentation about this in Garbear's github repo.
try:
    from OpenSSL import crypto, SSL
    UTILS_OPENSSL_AVAILABLE = True
except:
    UTILS_OPENSSL_AVAILABLE = False

try:
    from cryptography.hazmat.backends import default_backend
    from cryptography.hazmat.primitives import serialization
    UTILS_CRYPTOGRAPHY_AVAILABLE = True
except:
    UTILS_CRYPTOGRAPHY_AVAILABLE = False

try:
    from Crypto.PublicKey import RSA
    from Crypto.Signature import PKCS1_v1_5
    from Crypto.Hash import SHA256
    from Crypto.Cipher import AES
    from Crypto.Random import get_random_bytes
    UTILS_PYCRYPTO_AVAILABLE = True
except:
    UTILS_PYCRYPTO_AVAILABLE = False

# --- Kodi modules ---
try:
    import xbmc
    import xbmcaddon
    import xbmcgui
    import xbmcplugin
    import xbmcvfs
    UTILS_KODI_RUNTIME_AVAILABLE = True
except:
    UTILS_KODI_RUNTIME_AVAILABLE = False

# --- AEL modules ---
from resources.constants import *

# -------------------------------------------------------------------------------------------------
# A universal AEL error reporting exception
# This exception is raised to report errors in the GUI.
# Unhandled exceptions must not raise AddonException() so the addon crashes and the traceback is printed
# in the Kodi log file.
# -------------------------------------------------------------------------------------------------
# >> Top-level GUI code looks like this
# try:
#     autoconfig_export_category(category, export_FN)
# except Addon_Error as E:
#     kodi_notify_warn('{0}'.format(E))
# else:
#     kodi_notify('Exported Category "{0}" XML config'.format(category['m_name']))
#
# >> Low-level code looks like this
# def autoconfig_export_category(category, export_FN):
#     try:
#         do_something_that_may_fail()
#     except OSError:
#         log_error('(OSError) Cannot write {0} file'.format(export_FN.getBase()))
#         # >> Message to be printed in the GUI
#         raise AddonException('Error writing file (OSError)')
#
class AddonException(Exception):
    def __init__(self, err_str):
        self.err_str = err_str

    def __str__(self):
        return self.err_str

# #################################################################################################
# #################################################################################################
# Standard Python utilities
# #################################################################################################
# #################################################################################################

=======
import threading
import time
import xml.etree.ElementTree
import zlib

>>>>>>> 396f6a53
# --- Determine interpreter running platform ---
# Cache all possible platform values in global variables for maximum speed.
# See http://stackoverflow.com/questions/446209/possible-values-from-sys-platform
cached_sys_platform = sys.platform
def _aux_is_android():
    if not cached_sys_platform.startswith('linux'): return False
    return 'ANDROID_ROOT' in os.environ or 'ANDROID_DATA' in os.environ or 'XBMC_ANDROID_APK' in os.environ
<<<<<<< HEAD

is_windows_bool = cached_sys_platform == 'win32' or cached_sys_platform == 'win64' or cached_sys_platform == 'cygwin'
is_osx_bool     = cached_sys_platform.startswith('darwin')
is_android_bool = _aux_is_android()
is_linux_bool   = cached_sys_platform.startswith('linux') and not is_android_bool

def is_windows():
    return is_windows_bool

def is_osx():
    return is_osx_bool

def is_android():
    return is_android_bool

def is_linux():
    return is_linux_bool

# -------------------------------------------------------------------------------------------------
# Strings and text
# -------------------------------------------------------------------------------------------------
# Limits the length of a string for printing. If max_length == -1 do nothing (string has no
# length limit). The string is trimmed by cutting it and adding three dots ... at the end.
# Including these three dots the length of the returned string is max_length or less.
# Example: 'asdfasdfdasf' -> 'asdfsda...'
#
# @param string: [str] String to be trimmed.
# @param max_length: [int] Integer maximum length of the string.
# @return [str] Trimmed string.
def text_limit_string(string, max_length):
    if max_length > 5 and len(string) > max_length:
        string = string[0:max_length-3] + '...'
    return string

# Given a text clean it so the cleaned string can be used as a filename.
# 1) Convert any non-printable character into ' '
# 2) Remove special chars
# 3) (DISABLED) Convert spaces ' ' into '_'
def text_str_to_filename_str(title_str):
    not_valid_chars = '\',"*/:<>?\\|'
    cleaned_str_1 = ''.join([i if i in string.printable else ' ' for i in title_str])
    cleaned_str_2 = ''.join([i if i not in not_valid_chars else '' for i in cleaned_str_1])
    #cleaned_str_3 = cleaned_str_2.replace(' ', '_')
    return cleaned_str_2

#
# Writes a XML text tag line, indented 2 spaces by default.
# Both tag_name and tag_text must be Unicode strings.
# Returns an Unicode string.
#
def text_XML_line(tag_name, tag_text, num_spaces = 2):
    if tag_text:
        tag_text = text_escape_XML(tag_text)
        line = '{0}<{1}>{2}</{3}>\n'.format(' ' * num_spaces, tag_name, tag_text, tag_name)
    else:
        # >> Empty tag
        line = '{0}<{1} />\n'.format(' ' * num_spaces, tag_name)

    return line

def text_str_2_Uni(string):
    # print(type(string))
    if type(string).__name__ == 'unicode':
        unicode_str = string
    elif type(string).__name__ == 'str':
        unicode_str = string.decode('utf-8', errors = 'replace')
    else:
        print('TypeError: ' + type(string).__name__)
        raise TypeError
    # print(type(unicode_str))

    return unicode_str

def text_remove_Kodi_color_tags(s):
    s = re.sub('\[COLOR \S+?\]', '', s)
    s = re.sub('\[color \S+?\]', '', s)
    s = s.replace('[/color]', '')
    s = s.replace('[/COLOR]', '')

    return s

# Renders a list of list of strings table into a CSV list of strings.
# The list of strings must be joined with '\n'.join()
def text_render_table_CSV(table_str):
    rows = len(table_str)
    cols = len(table_str[0])
    table_str_list = []
    for i in range(1, rows):
        row_str = ''
        for j in range(cols):
            if j < cols - 1:
                row_str += '{},'.format(table_str[i][j])
            else:
                row_str += '{}'.format(table_str[i][j])
        table_str_list.append(row_str)

    return table_str_list

# Returns a list of strings that must be joined with '\n'.join()
#
# First row            column aligment 'right' or 'left'
# Second row           column titles
# Third and next rows  table data
#
# Input:
# table_str = [
#     ['left', 'left', 'left'],
#     ['Platform', 'Parents', 'Clones'],
#     ['', '', ''],
# ]
#
# Output:
#
def text_render_table(table_str, trim_Kodi_colours = False):
    rows = len(table_str)
    cols = len(table_str[0])

    # Remove Kodi tags [COLOR string] and [/COLOR]
    if trim_Kodi_colours:
        new_table_str = []
        for i in range(rows):
            new_table_str.append([])
            for j in range(cols):
                s = text_remove_Kodi_color_tags(table_str[i][j])
                new_table_str[i].append(s)
        table_str = new_table_str

    # Determine sizes and padding.
    # Ignore row 0 when computing sizes.
    table_str_list = []
    col_sizes = text_get_table_str_col_sizes(table_str, rows, cols)
    col_padding = table_str[0]

    # --- Table header ---
    row_str = ''
    for j in range(cols):
        if j < cols - 1:
            row_str += text_print_padded_left(table_str[1][j], col_sizes[j]) + '  '
        else:
            row_str += text_print_padded_left(table_str[1][j], col_sizes[j])
    table_str_list.append(row_str)
    # Table line -----
    total_size = sum(col_sizes) + 2*(cols-1)
    table_str_list.append('{0}'.format('-' * total_size))

    # --- Data rows ---
    for i in range(2, rows):
        row_str = ''
        for j in range(cols):
            if j < cols - 1:
                if col_padding[j] == 'right':
                    row_str += text_print_padded_right(table_str[i][j], col_sizes[j]) + '  '
                else:
                    row_str += text_print_padded_left(table_str[i][j], col_sizes[j]) + '  '
            else:
                if col_padding[j] == 'right':
                    row_str += text_print_padded_right(table_str[i][j], col_sizes[j])
                else:
                    row_str += text_print_padded_left(table_str[i][j], col_sizes[j])
        table_str_list.append(row_str)

    return table_str_list

# First row             column aligment 'right' or 'left'
# Second and next rows  table data
# Input:
# table_str = [
#     ['left', 'left', 'left'],
#     ['Platform', 'Parents', 'Clones'],
#     ['', '', ''],
# ]
#
# Output:
#
def text_render_table_NO_HEADER(table_str, trim_Kodi_colours = False):
    rows = len(table_str)
    cols = len(table_str[0])

    # Remove Kodi tags [COLOR string] and [/COLOR]
    # BUG Currently this code removes all the colour tags so the table is rendered
    #     with no colours.
    # NOTE To render tables with colours is more difficult than this... 
    #      All the paddings changed. I will left this for the future.
    if trim_Kodi_colours:
        new_table_str = []
        for i in range(rows):
            new_table_str.append([])
            for j in range(cols):
                s = text_remove_Kodi_color_tags(table_str[i][j])
                new_table_str[i].append(s)
        table_str = new_table_str

    # Ignore row 0 when computing sizes.
    table_str_list = []
    col_sizes = text_get_table_str_col_sizes(table_str, rows, cols)
    col_padding = table_str[0]

    # --- Data rows ---
    for i in range(1, rows):
        row_str = ''
        for j in range(cols):
            if j < cols - 1:
                if col_padding[j] == 'right':
                    row_str += text_print_padded_right(table_str[i][j], col_sizes[j]) + '  '
                else:
                    row_str += text_print_padded_left(table_str[i][j], col_sizes[j]) + '  '
            else:
                if col_padding[j] == 'right':
                    row_str += text_print_padded_right(table_str[i][j], col_sizes[j])
                else:
                    row_str += text_print_padded_left(table_str[i][j], col_sizes[j])
        table_str_list.append(row_str)

    return table_str_list

#
# Removed Kodi colour tags before computing size (substitute by ''):
#   A) [COLOR skyblue]
#   B) [/COLOR]
#
def text_get_table_str_col_sizes(table_str, rows, cols):
    col_sizes = [0] * cols
    for j in range(cols):
        col_max_size = 0
        for i in range(1, rows):
            cell_str = re.sub(r'\[COLOR \w+?\]', '', table_str[i][j])
            cell_str = re.sub(r'\[/COLOR\]', '', cell_str)
            str_size = len('{0}'.format(cell_str))
            if str_size > col_max_size: col_max_size = str_size
        col_sizes[j] = col_max_size

    return col_sizes

def text_str_list_size(str_list):
    max_str_size = 0
    for str_item in str_list:
        str_size = len('{}'.format(str_item))
        if str_size > max_str_size: max_str_size = str_size

    return max_str_size

def text_str_dic_max_size(dictionary_list, dic_key, title_str = ''):
    max_str_size = 0
    for item in dictionary_list:
        str_size = len('{0}'.format(item[dic_key]))
        if str_size > max_str_size: max_str_size = str_size
    if title_str:
        str_size = len(title_str)
        if str_size > max_str_size: max_str_size = str_size

    return max_str_size

def text_print_padded_left(str, str_max_size):
    formatted_str = '{0}'.format(str)
    padded_str =  formatted_str + ' ' * (str_max_size - len(formatted_str))

    return padded_str

def text_print_padded_right(str, str_max_size):
    formatted_str = '{0}'.format(str)
    padded_str = ' ' * (str_max_size - len(formatted_str)) + formatted_str

    return padded_str

def text_remove_color_tags_slist(slist):
    # Iterate list of strings and remove the following tags
    # 1) [COLOR colorname]
    # 2) [/COLOR]
    #
    # Modifying list already seen is OK when iterating the list. Do not change the size of the
    # list when iterating.
    for i, s in enumerate(slist):
        modified = False
        s_temp = s

        # >> Remove [COLOR colorname]
        m = re.search('(\[COLOR \w+?\])', s_temp)
        if m:
            s_temp = s_temp.replace(m.group(1), '')
            modified = True

        # >> Remove [/COLOR]
        if s_temp.find('[/COLOR]') >= 0:
            s_temp = s_temp.replace('[/COLOR]', '')
            modified = True

        # >> Update list
        if modified:
            slist[i] = s_temp

# Some XML encoding of special characters:
#   {'\n': '&#10;', '\r': '&#13;', '\t':'&#9;'}
#
# See http://stackoverflow.com/questions/1091945/what-characters-do-i-need-to-escape-in-xml-documents
# See https://wiki.python.org/moin/EscapingXml
# See https://github.com/python/cpython/blob/master/Lib/xml/sax/saxutils.py
# See http://stackoverflow.com/questions/2265966/xml-carriage-return-encoding
#
def text_escape_XML(data_str):

    if not isinstance(data_str, basestring):
        data_str = str(data_str)

    # Ampersand MUST BE replaced FIRST
    data_str = data_str.replace('&', '&amp;')
    data_str = data_str.replace('>', '&gt;')
    data_str = data_str.replace('<', '&lt;')

    data_str = data_str.replace("'", '&apos;')
    data_str = data_str.replace('"', '&quot;')
    
    # --- Unprintable characters ---
    data_str = data_str.replace('\n', '&#10;')
    data_str = data_str.replace('\r', '&#13;')
    data_str = data_str.replace('\t', '&#9;')

    return data_str

def text_unescape_XML(data_str):
    data_str = data_str.replace('&quot;', '"')
    data_str = data_str.replace('&apos;', "'")

    data_str = data_str.replace('&lt;', '<')
    data_str = data_str.replace('&gt;', '>')
    # Ampersand MUST BE replaced LAST
    data_str = data_str.replace('&amp;', '&')
    
    # --- Unprintable characters ---
    data_str = data_str.replace('&#10;', '\n')
    data_str = data_str.replace('&#13;', '\r')
    data_str = data_str.replace('&#9;', '\t')
    
    return data_str

#
# Unquote an HTML string. Replaces %xx with Unicode characters.
# http://www.w3schools.com/tags/ref_urlencode.asp
#
def text_decode_HTML(s):
    s = s.replace('%25', '%') # >> Must be done first
    s = s.replace('%20', ' ')
    s = s.replace('%23', '#')
    s = s.replace('%26', '&')
    s = s.replace('%28', '(')
    s = s.replace('%29', ')')
    s = s.replace('%2C', ',')
    s = s.replace('%2F', '/')
    s = s.replace('%3B', ';')
    s = s.replace('%3A', ':')
    s = s.replace('%3D', '=')
    s = s.replace('%3F', '?')

    return s

#
# Decodes HTML <br> tags and HTML entities (&xxx;) into Unicode characters.
# See https://stackoverflow.com/questions/2087370/decode-html-entities-in-python-string
#
def text_unescape_HTML(s):
    __debug_text_unescape_HTML = False
    if __debug_text_unescape_HTML:
        log_debug('text_unescape_HTML() input  "{0}"'.format(s))

    # --- Replace HTML tag characters by their Unicode equivalent ---
    s = s.replace('<br>',   '\n')
    s = s.replace('<br/>',  '\n')
    s = s.replace('<br />', '\n')

    # --- HTML entities ---
    # s = s.replace('&lt;',   '<')
    # s = s.replace('&gt;',   '>')
    # s = s.replace('&quot;', '"')
    # s = s.replace('&nbsp;', ' ')
    # s = s.replace('&copy;', '©')
    # s = s.replace('&amp;',  '&') # >> Must be done last

    # --- HTML Unicode entities ---
    # s = s.replace('&#039;', "'")
    # s = s.replace('&#149;', "•")
    # s = s.replace('&#x22;', '"')
    # s = s.replace('&#x26;', '&')
    # s = s.replace('&#x27;', "'")

    # s = s.replace('&#x101;', "ā")
    # s = s.replace('&#x113;', "ē")
    # s = s.replace('&#x12b;', "ī")
    # s = s.replace('&#x12B;', "ī")
    # s = s.replace('&#x14d;', "ō")
    # s = s.replace('&#x14D;', "ō")
    # s = s.replace('&#x16b;', "ū")
    # s = s.replace('&#x16B;', "ū")

    # >> Use HTMLParser module to decode HTML entities.
    s = HTMLParser().unescape(s)

    if __debug_text_unescape_HTML:
        log_debug('text_unescape_HTML() output "{0}"'.format(s))

    return s

# Remove HTML tags from string.
def text_remove_HTML_tags(s):
    p = re.compile('<.*?>')
    s = p.sub('', s)

    return s

def text_unescape_and_untag_HTML(s):
    s = text_unescape_HTML(s)
    s = text_remove_HTML_tags(s)

    return s

# See https://www.freeformatter.com/json-escape.html
# The following characters are reserved in JSON and must be properly escaped to be used in strings:
#   Backspace is replaced with \b
#   Form feed is replaced with \f
#   Newline is replaced with \n
#   Carriage return is replaced with \r
#   Tab is replaced with \t
#   Double quote is replaced with \"
#   Backslash is replaced with \\
#
def text_escape_JSON(s):
    s = s.replace('\\', '\\\\') # >> Must be done first
    s = s.replace('"', '\\"')

    return s

def text_translate(id):
    addon = xbmcaddon.Addon()
    return addon.getLocalizedString(id)
    
def text_dump_str_to_file(filename, full_string):
    file_obj = open(filename, 'w')
    file_obj.write(full_string.encode('utf-8'))
    file_obj.close()

# -------------------------------------------------------------------------------------------------
# ROM name cleaning and formatting
# -------------------------------------------------------------------------------------------------
#
# This function is used to clean the ROM name to be used as search string for the scraper.
#
# 1) Cleans ROM tags: [BIOS], (Europe), (Rev A), ...
# 2) Substitutes some characters by spaces
#
def text_format_ROM_name_for_scraping(title):
    title = re.sub('\[.*?\]', '', title)
    title = re.sub('\(.*?\)', '', title)
    title = re.sub('\{.*?\}', '', title)
    
    title = title.replace('_', ' ')
    title = title.replace('-', ' ')
    title = title.replace(':', '')
    title = title.replace('.', ' ')
    title = title.strip()

    return title
=======

is_windows_bool = cached_sys_platform == 'win32' or cached_sys_platform == 'win64' or cached_sys_platform == 'cygwin'
is_osx_bool = cached_sys_platform.startswith('darwin')
is_android_bool = _aux_is_android()
is_linux_bool = cached_sys_platform.startswith('linux') and not is_android_bool
>>>>>>> 396f6a53

def is_windows(): return is_windows_bool

def is_osx(): return is_osx_bool

def is_android(): return is_android_bool

<<<<<<< HEAD
# -------------------------------------------------------------------------------------------------
# Multidisc ROM support
# -------------------------------------------------------------------------------------------------
def text_get_ROM_basename_tokens(basename_str):
    DEBUG_TOKEN_PARSER = False

    # --- Parse ROM base_noext/basename_str into tokens ---
    reg_exp = '\[.+?\]|\(.+?\)|\{.+?\}|[^\[\(\{]+'
    tokens_raw = re.findall(reg_exp, basename_str)
    if DEBUG_TOKEN_PARSER:
        log_debug('text_get_ROM_basename_tokens() tokens_raw   {0}'.format(tokens_raw))

    # >> Strip tokens
    tokens_strip = list()
    for token in tokens_raw: tokens_strip.append(token.strip())
    if DEBUG_TOKEN_PARSER:
        log_debug('text_get_ROM_basename_tokens() tokens_strip {0}'.format(tokens_strip))

    # >> Remove empty tokens ''
    tokens_clean = list()
    for token in tokens_strip: 
        if token: tokens_clean.append(token)
    if DEBUG_TOKEN_PARSER:        
        log_debug('text_get_ROM_basename_tokens() tokens_clean {0}'.format(tokens_clean))

    # >> Remove '-' tokens from Trurip multidisc names
    tokens = list()
    for token in tokens_clean:
        if token == '-': continue
        tokens.append(token)
    if DEBUG_TOKEN_PARSER:
        log_debug('text_get_ROM_basename_tokens() tokens       {0}'.format(tokens))

    return tokens

class MultiDiscInfo:
    def __init__(self, ROM_FN):
        self.ROM_FN      = ROM_FN
        self.isMultiDisc = False
        self.setName     = ''
        self.discName    = ROM_FN.getBase()
        self.extension   = ROM_FN.getExt()
        self.order       = 0

def text_get_multidisc_info(ROM_FN):
    MDSet = MultiDiscInfo(ROM_FN)
    
    # --- Parse ROM base_noext into tokens ---
    tokens = text_get_ROM_basename_tokens(ROM_FN.getBaseNoExt())

    # --- Check if ROM belongs to a multidisc set and get set name and order ---
    # Algortihm:
    # 1) Iterate list of tokens
    # 2) If a token marks a multidisk ROM extract set order
    # 3) Define the set basename by removing the multidisk token
    MultDiscFound = False
    for index, token in enumerate(tokens):
        # --- Redump ---
        matchObj = re.match(r'\(Dis[ck] ([0-9]+)\)', token)
        if matchObj:
            log_debug('text_get_multidisc_info() ### Matched Redump multidisc ROM ###')
            tokens_idx = list(range(0, len(tokens)))
            tokens_idx.remove(index)
            tokens_nodisc_idx = list(tokens_idx)
            tokens_mdisc = [tokens[x] for x in tokens_nodisc_idx]
            MultDiscFound = True
            break

        # --- TOSEC/Trurip ---
        matchObj = re.match(r'\(Dis[ck] ([0-9]+) of ([0-9]+)\)', token)
        if matchObj:
            log_debug('text_get_multidisc_info() ### Matched TOSEC/Trurip multidisc ROM ###')
            tokens_idx = list(range(0, len(tokens)))
            tokens_idx.remove(index)
            tokens_nodisc_idx = list(tokens_idx)
            # log_debug('text_get_multidisc_info() tokens_idx         = {0}'.format(tokens_idx))
            # log_debug('text_get_multidisc_info() index              = {0}'.format(index))
            # log_debug('text_get_multidisc_info() tokens_nodisc_idx  = {0}'.format(tokens_nodisc_idx))
            tokens_mdisc = [tokens[x] for x in tokens_nodisc_idx]
            MultDiscFound = True
            break

    if MultDiscFound:
        MDSet.isMultiDisc = True
        MDSet.setName = ' '.join(tokens_mdisc) + MDSet.extension
        MDSet.order = int(matchObj.group(1))
        log_debug('text_get_multidisc_info() base_noext   "{0}"'.format(ROM_FN.getBaseNoExt()))
        log_debug('text_get_multidisc_info() tokens       {0}'.format(tokens))
        log_debug('text_get_multidisc_info() tokens_mdisc {0}'.format(tokens_mdisc))
        log_debug('text_get_multidisc_info() setName      "{0}"'.format(MDSet.setName))
        log_debug('text_get_multidisc_info() discName     "{0}"'.format(MDSet.discName))
        log_debug('text_get_multidisc_info() extension    "{0}"'.format(MDSet.extension))
        log_debug('text_get_multidisc_info() order        {0}'.format(MDSet.order))

    return MDSet
=======
def is_linux(): return is_linux_bool
>>>>>>> 396f6a53

# -------------------------------------------------------------------------------------------------
# Filesystem helper class.
# The addon must not use any Python IO functions, only this class. This class can be changed
# to use Kodi IO functions or Python IO functions.
#
<<<<<<< HEAD
def text_get_URL_extension(url):
    path = urlparse(url).path
    ext = os.path.splitext(path)[1]
    if ext[0] == '.': ext = ext[1:] # Remove initial dot

    return ext

#
# Defaults to 'jpg' if URL extension cannot be determined
#
def text_get_image_URL_extension(url):
    path = urlparse(url).path
    ext = os.path.splitext(path)[1]
    if ext[0] == '.': ext = ext[1:] # Remove initial dot
    ret = 'jpg' if ext == '' else ext

    return ret

# -------------------------------------------------------------------------------------------------
# File cache
# -------------------------------------------------------------------------------------------------
file_cache = {}
def misc_add_file_cache(dir_FN):
    global file_cache
    # >> Create a set with all the files in the directory
    if not dir_FN:
        log_debug('misc_add_file_cache() Empty dir_str. Exiting')
        return

    log_debug('misc_add_file_cache() Scanning path "{0}"'.format(dir_FN.getPath()))

    file_list = dir_FN.scanFilesInPath()
    # lower all filenames for easier matching
    file_set = [file.getBase().lower() for file in file_list]

    log_debug('misc_add_file_cache() Adding {0} files to cache'.format(len(file_set)))
    file_cache[dir_FN.getPath()] = file_set

#
# See misc_look_for_file() documentation below.
#
def misc_search_file_cache(dir_path, filename_noext, file_exts):
    # log_debug('misc_search_file_cache() Searching in  "{0}"'.format(dir_str))
    dir_str = dir_path.getPath()
    if dir_str not in file_cache:
        log_warning('Directory {0} not in file_cache'.format(dir_str))
        return None

    current_cache_set = file_cache[dir_str]
    for ext in file_exts:
        file_base = filename_noext + '.' + ext
        file_base_as_cached = file_base.lower()
        #log_debug('misc_search_file_cache() file_Base = "{0}"'.format(file_base))
        if file_base_as_cached in current_cache_set:
            # log_debug('misc_search_file_cache() Found in cache')
            return dir_path.pjoin(file_base)

    return None

# -------------------------------------------------------------------------------------------------
# Misc stuff
# -------------------------------------------------------------------------------------------------
#
# Given the image path, image filename with no extension and a list of file extensions search for 
# a file.
#
# rootPath       -> FileName object
# filename_noext -> Unicode string
# file_exts      -> list of extenstions with no dot [ 'zip', 'rar' ]
#
# Returns a FileName object if a valid filename is found.
# Returns None if no file was found.
#
def misc_look_for_file(rootPath, filename_noext, file_exts):
    for ext in file_exts:
        file_path = rootPath.pjoin(filename_noext + '.' + ext)
        if file_path.exists():
            return file_path

    return None

def misc_escape_regex_special_chars(s):
    s = s.replace('(', '\(')
    s = s.replace(')', '\)')
    s = s.replace('+', '\+')

    return s

# Search for a No-Intro DAT filename.
def misc_look_for_NoIntro_DAT(platform, DAT_list):
    # log_debug('Testing No-Intro platform "{}"'.format(platform.long_name))
    if not platform.DAT_prefix:
        # log_debug('Empty DAT_prefix. Return empty string.')
        return ''
    # Traverse all files and make a list of DAT matches.
    DAT_str = misc_escape_regex_special_chars(platform.DAT_prefix)
    patt = '.*' + DAT_str + ' \(Parent-Clone\) \((\d\d\d\d\d\d\d\d)-(\d\d\d\d\d\d)\)\.dat'
    # log_variable('patt', patt)
    fname_list = []
    for fname in DAT_list:
        m = re.match(patt, fname)
        if m: fname_list.append(fname)
    # log_variable('fname_list', fname_list)
    if fname_list:
        # If more than one DAT found sort alphabetically and pick the first.
        # Because the fname include the date the most recent must be first.
        return sorted(fname_list, reverse = True)[0]
    else:
        return ''

# Atari - Jaguar CD Interactive Multimedia System - Datfile (10) (2019-08-27 00-06-32)
# Commodore - Amiga CD - Datfile (350) (2019-06-28 13-05-34)
# Commodore - Amiga CD32 - Datfile (157) (2019-09-24 21-03-02)
def misc_look_for_Redump_DAT(platform, DAT_list):
    # log_debug('Testing Redump platform "{}"'.format(platform.long_name))
    if not platform.DAT_prefix:
        # log_debug('Empty DAT_prefix. Return empty string.')
        return ''
    DAT_str = misc_escape_regex_special_chars(platform.DAT_prefix)
    patt = '.*' + DAT_str + ' \(\d+\) \((\d\d\d\d-\d\d-\d\d) (\d\d-\d\d-\d\d)\)\.dat'
    # log_variable('patt', patt)
    fname_list = []
    for fname in DAT_list:
        m = re.match(patt, fname)
        if m: fname_list.append(fname)
    # log_variable('fname_list', fname_list)
    if fname_list:
        return sorted(fname_list, reverse = True)[0]
    else:
        return ''

#
# Generates a random an unique MD5 hash and returns a string with the hash
#
def misc_generate_random_SID():
    t1 = time.time()
    t2 = t1 + random.getrandbits(32)
    base = hashlib.md5(str(t1 + t2))
    sid = base.hexdigest()

    return sid

#
# Lazy function (generator) to read a file piece by piece. Default chunk size: 8k.
#
def misc_read_file_in_chunks(file_object, chunk_size = 8192):
    while True:
        data = file_object.read(chunk_size)
        if not data: break
        yield data

#
# Version helper class
#
class VersionNumber(object):
    def __init__(self, versionString):
        self.versionNumber = versionString.split('.')

    def getFullString(self):
        return '.'.join(self.versionNumber)

    def getMajor(self):
        return int(self.versionNumber[0])

    def getMinor(self):
        return int(self.versionNumber[1])

    def getBuild(self):
        return int(self.versionNumber[2])

# def dump_object_to_log_name(obj_name_str, obj):
#     log_debug('Dumping variable named "{0}"'.format(obj_name_str))
#     log_debug('obj.__class__.__name__ = {0}'.format(obj.__class__.__name__))
#     log_debug(pprint.pformat(obj))

def dump_object_to_log(obj):
    log_debug('Dumping obj.__class__.__name__ = {0}'.format(obj.__class__.__name__))
    log_debug(pprint.pformat(obj))

# #################################################################################################
# #################################################################################################
# Cryptographic utilities
# #################################################################################################
# #################################################################################################

#
# Creates a new self signed certificate base on OpenSSL PEM format.
# cert_name: the CN value of the certificate
# cert_file_path: the path to the .crt file of this certificate
# key_file_paht: the path to the .key file of this certificate
#
def create_self_signed_cert(cert_name, cert_file_path, key_file_path):
    # create a key pair
    k = crypto.PKey()
    k.generate_key(crypto.TYPE_RSA, 2048)

    now    = datetime.now()
    expire = now + timedelta(days=365)

    # create a self-signed cert
    cert = crypto.X509()
    cert.get_subject().C = "GL"
    cert.get_subject().ST = "GL"
    cert.get_subject().L = "Kodi"
    cert.get_subject().O = "ael"
    cert.get_subject().OU = "ael"
    cert.get_subject().CN = cert_name
    cert.set_serial_number(1000)
    cert.set_notBefore(now.strftime("%Y%m%d%H%M%SZ").encode())
    cert.set_notAfter(expire.strftime("%Y%m%d%H%M%SZ").encode())
    cert.set_issuer(cert.get_subject())
    cert.set_pubkey(k)
    cert.sign(k, str('sha1'))

    log_debug('Creating certificate file {0}'.format(cert_file_path.getPath()))
    data = crypto.dump_certificate(crypto.FILETYPE_PEM, cert)
    cert_file_path.saveStrToFile(data, 'ascii')

    log_debug('Creating certificate key file {0}'.format(key_file_path.getPath()))
    data = crypto.dump_privatekey(crypto.FILETYPE_PEM, k)
    key_file_path.saveStrToFile(data, 'ascii')

def getCertificatePublicKeyBytes(certificate_data):
    pk_data = getCertificatePublicKey(certificate_data)
    return bytearray(pk_data)

def getCertificatePublicKey(certificate_data):
    cert = crypto.x509.load_pem_x509_certificate(certificate_data, default_backend())
    pk = cert.public_key()
    pk_data = pk.public_bytes(
        encoding=serialization.Encoding.PEM,
        format=serialization.PublicFormat.SubjectPublicKeyInfo)

    return pk_data

def getCertificateSignature(certificate_data):
    cert = crypto.x509.load_pem_x509_certificate(certificate_data, default_backend())
    return cert.signature

def verify_signature(data, signature, certificate_data):
    pk_data = getCertificatePublicKey(certificate_data)
    rsakey = RSA.importKey(pk_data) 
    signer = PKCS1_v1_5.new(rsakey) 

    digest = SHA256.new() 
    digest.update(data)

    if signer.verify(digest, signature):
        return True

    return False

def sign_data(data, key_certificate):
    rsakey = RSA.importKey(key_certificate) 
    signer = PKCS1_v1_5.new(rsakey) 
    digest = SHA256.new() 
        
    digest.update(data) 
    sign = signer.sign(digest) 

    return sign

def randomBytes(size):
    return get_random_bytes(size)

class HashAlgorithm(object):
    def __init__(self, shaVersion):
        self.shaVersion = shaVersion
        if self.shaVersion == 256:
            self.hashLength = 32
        else:
            self.hashLength = 20
       
    def _algorithm(self):

        if self.shaVersion == 256:
            return hashlib.sha256()
        else:
            return hashlib.sha1()

    def hash(self, value):
        algorithm = self._algorithm()
        algorithm.update(value)
        hashedValue = algorithm.digest()
        return hashedValue

    def hashToHex(self, value):
        hashedValue = self.hash(value)
        return binascii.hexlify(hashedValue)

    def digest_size(self):
        return self.hashLength

# Block size in bytes.
BLOCK_SIZE = 16

class AESCipher(object):

    def __init__(self, key, hashAlgorithm):
        
        keyHashed = hashAlgorithm.hash(key)
        truncatedKeyHashed = keyHashed[:16]

        self.key = truncatedKeyHashed

    def encrypt(self, raw):
        cipher = AES.new(self.key, AES.MODE_ECB)
        encrypted = cipher.encrypt(raw)
        return encrypted

    def encryptToHex(self, raw):
        encrypted = self.encrypt(raw)
        return binascii.hexlify(encrypted)

    def decrypt(self, enc):
        cipher = AES.new(self.key, AES.MODE_ECB)
        decrypted = cipher.decrypt(str(enc))
        return decrypted

def merge_dicts(x, y):
    """Given two dicts, merge them into a new dict as a shallow copy."""
    z = x.copy()
    z.update(y)
    return z

# #################################################################################################
# #################################################################################################
# Filesystem utilities
# #################################################################################################
# #################################################################################################
# This function not finished yet.
def misc_read_bytes_in_chunks(file_bytes, chunk_size = 8192):
    file_length = len(file_bytes)
    block_number = 0
    while True:
        start_index = None
        end_index = None
        data = file_bytes[start_index:end_index]
        yield data

#
# Calculates CRC, MD5 and SHA1 of a file in an efficient way.
# Returns a dictionary with the checksums or None in case of error.
#
# https://stackoverflow.com/questions/519633/lazy-method-for-reading-big-file-in-python
# https://stackoverflow.com/questions/1742866/compute-crc-of-file-in-python 
#
def misc_calculate_checksums(full_file_path):
    if full_file_path is None:
        log_debug('No checksum to complete')
        return None
    
    log_debug('Computing checksums "{}"'.format(full_file_path))
    try:
        f = open(full_file_path, 'rb')
        crc_prev = 0
        md5 = hashlib.md5()
        sha1 = hashlib.sha1()
        for piece in misc_read_file_in_chunks(f):
            crc_prev = zlib.crc32(piece, crc_prev)
            md5.update(piece)
            sha1.update(piece)
        crc_digest = '{:08X}'.format(crc_prev & 0xFFFFFFFF)
        md5_digest = md5.hexdigest()
        sha1_digest = sha1.hexdigest()
        size = os.path.getsize(full_file_path)
    except:
        log_debug('(Exception) In misc_calculate_checksums()')
        log_debug('Returning None')
        return None
    checksums = {
        'crc'  : crc_digest.upper(),
        'md5'  : md5_digest.upper(),
        'sha1' : sha1_digest.upper(),
        'size' : size,
    }

    return checksums

def misc_calculate_stream_checksums(file_bytes):
    log_debug('Computing checksums of bytes stream...'.format(len(file_bytes)))
    crc_prev = 0
    md5 = hashlib.md5()
    sha1 = hashlib.sha1()
    # Process bytes stream block by block
    # for piece in misc_read_bytes_in_chunks(file_bytes):
    #     crc_prev = zlib.crc32(piece, crc_prev)
    #     md5.update(piece)
    #     sha1.update(piece)
    # Process bytes in one go
    crc_prev = zlib.crc32(file_bytes, crc_prev)
    md5.update(file_bytes)
    sha1.update(file_bytes)
    crc_digest = '{:08X}'.format(crc_prev & 0xFFFFFFFF)
    md5_digest = md5.hexdigest()
    sha1_digest = sha1.hexdigest()
    size = len(file_bytes)

    checksums = {
        'crc'  : crc_digest.upper(),
        'md5'  : md5_digest.upper(),
        'sha1' : sha1_digest.upper(),
        'size' : size,
    }

    return checksums

# Replace an item in dictionary. If dict_in is an OrderedDict then keep original order.
# Returns a dict or OrderedDict
def misc_replace_fav(dict_in, old_item_key, new_item_key, new_value):
    if type(dict_in) is dict:
        dict_in.pop(old_item_key)
        dict_in[new_item_key] = new_value
        return dict_in
    elif type(dict_in) is collections.OrderedDict:
        # In this case create a new OrderedDict to respect original order.
        # This implementation is slow and naive but I don't care, OrderedDict are only use
        # when editing ROM Collections.
        dict_out = collections.OrderedDict()
        for key in dict_in:
            if key == old_item_key:
                dict_out[new_item_key] = new_value
            else:
                dict_out[key] = dict_in[key]
        return dict_out
    else:
        raise TypeError

# Image file magic numbers. All at file offset 0.
# See https://en.wikipedia.org/wiki/List_of_file_signatures
IMAGE_MAGIC_DIC = {
    IMAGE_PNG_ID  : [ b'\x89\x50\x4E\x47\x0D\x0A\x1A\x0A' ],
    IMAGE_JPEG_ID : [
        b'\xFF\xD8\xFF\xDB',
        b'\xFF\xD8\xFF\xE0\x00\x10\x4A\x46\x49\x46\x00\x01',
        b'\xFF\xD8\xFF\xEE',
        b'\xFF\xD8\xFF\xE1',
    ],
    IMAGE_GIF_ID  : [
        b'\x47\x49\x46\x38\x37\x61',
        b'\x47\x49\x46\x38\x39\x61',
    ],
    IMAGE_BMP_ID  : [ b'\x42\x4D' ],
    IMAGE_TIFF_ID : [
        b'\x49\x49\x2A\x00',
        b'\x4D\x4D\x00\x2A',
    ]
}

# Inspects an image file and determine its type by using the magic numbers,
# Returns an image id defined in list IMAGE_IDS or IMAGE_UKNOWN_ID.
def misc_identify_image_id_by_contents(asset_fname):
    # If file size is 0 or less than 64 bytes it is corrupt.
    statinfo = os.stat(asset_fname)
    if statinfo.st_size < 64: return IMAGE_CORRUPT_ID

    # Read first 64 bytes of file.
    # Search for the magic number of the beginning of the file.
    with open(asset_fname, "rb") as f:
        file_bytes = f.read(64)
    for img_id in IMAGE_MAGIC_DIC:
        for magic_bytes in IMAGE_MAGIC_DIC[img_id]:
            magic_bytes_len = len(magic_bytes)
            file_chunk = file_bytes[0:magic_bytes_len]
            if len(file_chunk) != magic_bytes_len: raise TypeError
            if file_chunk == magic_bytes: return img_id

    return IMAGE_UKNOWN_ID

# Returns an image id defined in list IMAGE_IDS or IMAGE_UKNOWN_ID.
def misc_identify_image_id_by_ext(asset_fname):
    asset_root, asset_ext = os.path.splitext(asset_fname)
    # log_debug('asset_ext {}'.format(asset_ext))
    if not asset_ext: return IMAGE_UKNOWN_ID
    asset_ext = asset_ext[1:] # Remove leading dot '.png' -> 'png'
    for img_id in IMAGE_EXTENSIONS:
        for img_ext in IMAGE_EXTENSIONS[img_id]:
            if asset_ext.lower() == img_ext: return img_id

    return IMAGE_UKNOWN_ID

# -------------------------------------------------------------------------------------------------
# --- New Filesystem class ---
#
# 1. Automatically uses Python standard library for local files and Kodi VFS for remote files.
#
# 2. All paths on all platforms use the slash '/' to separate directories.
#
# 3. Directories always end in a '/' character.
#
# 3. Decoding Unicode to the filesystem encoding is done in this class.
#
# 4. Tested with the following remote protocols:
#
#     a) special://
#
#     b) smb://
#
# --- Function reference ---
# FileName.getPath()         Full path                                     /home/Wintermute/Sonic.zip
# FileName.getPathNoExt()    Full path with no extension                   /home/Wintermute/Sonic
# FileName.getDir()          Directory name of file. Does not end in '/'   /home/Wintermute/
# FileName.getBase()         File name with no path                        Sonic.zip
# FileName.getBaseNoExt()    File name with no path and no extension       Sonic
# FileName.getExt()          File extension                                .zip
#
#
# A) Transform paths like smb://server/directory/ into \\server\directory\
# B) Use xbmc.translatePath() for paths starting with special://
# C) Uses xbmcvfs wherever possible
#
# -------------------------------------------------------------------------------------------------
# Once everything is working like a charm comment all the debug code to speed up.
DEBUG_NEWFILENAME_CLASS = True

class NewFileName:
    # ---------------------------------------------------------------------------------------------
    # Constructor
    # path_str is an Unicode string.
    # ---------------------------------------------------------------------------------------------
    def __init__(self, path_str, isdir = False):
        self.path_str = path_str
        self.is_a_dir = isdir

        # --- Check if path needs translation ---
        # Note that internally path_tr is always used as the filename.
        if self.path_str.lower().startswith('special://'):
            self.is_translated = True
            self.path_tr = xbmc.translatePath(self.path_str)
            # Check translated path does not contain '\'
            # NOTE We don't care if the translated paths has '\' characters or not. The translated
            #      path is internal to the class and never used outside the class. In the JSON
            #      databases and config files the original path path_str is used always.
            # if self.path_tr.find('\\'):
            #     log_error('(NewFileName) path_str "{0}"'.format(self.path_str))
            #     log_error('(NewFileName) path_tr  "{0}"'.format(self.path_tr))
            #     e_str = '(NewFileName) Translated path has \\ characters'
            #     log_error(e_str)
            #     raise Addon_Error(e_str)
        else:
            self.is_translated = False
            self.path_tr = self.path_str

        # --- Ensure directory separator is the '/' character for all OSes ---
        self.path_str = self.path_str.replace('\\', '/')
        self.path_tr = self.path_tr.replace('\\', '/')

        # --- If a directory, ensure path ends with '/' ---
        if self.is_a_dir:
            if not self.path_str[-1:] == '/': self.path_str = self.path_str + '/'
            if not self.path_tr[-1:] == '/': self.path_tr = self.path_tr + '/'

        # if DEBUG_NEWFILENAME_CLASS:
        #     log_debug('NewFileName() path_str "{0}"'.format(self.path_str))
        #     log_debug('NewFileName() path_tr  "{0}"'.format(self.path_tr))

        # --- Check if file is local or remote and needs translation ---
        if self.path_str.lower().startswith('smb://'):
            self.is_local = False
        else:
            self.is_local = True

        # --- Assume that translated paths are always local ---
        if self.is_translated and not self.is_local:
            e_str = '(NewFileName) File is translated and remote.'
            log_error(e_str)
            raise AddonException(e_str)

        # --- Use Pyhton for local paths and Kodi VFS for remote paths ---
        if self.is_local:
            # --- Filesystem functions ---
            self.exists         = self.exists_python
            self.makedirs       = self.makedirs_python
            self.list           = self.list_python
            self.recursive_list = self.recursive_list_python

            # --- File low-level IO functions ---
            self.open     = self.open_python
            self.read     = self.read_python
            self.write    = self.write_python
            self.close    = self.close_python
            self.unlink   = self.unlink_python
        else:
            self.exists         = self.exists_kodivfs
            self.makedirs       = self.makedirs_kodivfs
            self.list           = self.list_kodivfs
            self.recursive_list = self.recursive_list_kodivfs

            self.open     = self.open_kodivfs
            self.read     = self.read_kodivfs
            self.write    = self.write_kodivfs
            self.close    = self.close_kodivfs
            self.unlink   = self.unlink_kodivfs

    def _decodeName(self, name):
        if type(name) == str:
            try:
                name = name.decode('utf8')
            except:
                name = name.decode('windows-1252')

        return name
    
    # ---------------------------------------------------------------------------------------------
    # Core functions
    # ---------------------------------------------------------------------------------------------
    #
    # Wheter the path stored in the FileName class is a directory or a regular file is handled
    # internally. This is to avoid a design flaw of the Kodi VFS library.
    #
    def isdir(self):
        return self.is_a_dir

    #
    # Allow late setting of isdir() if using the constructor call is not available, for example
    # when using FileName.pjoin().
    #
    def set_isdir(self, isdir):
        self.__init__(self.path_str, isdir)

    #
    # Appends a string to path
    # Returns self FileName object
    #
    def append(self, arg):
        self.path_str = self.path_str + arg
        self.path_tr = self.path_tr + arg

        return self

    #
    # Joins paths and returns a new filename object.
    #
    def pjoin(self, path_str, isdir = False):
        return FileName(os.path.join(self.path_str, path_str), isdir)

    # ---------------------------------------------------------------------------------------------
    # Operator overloads
    # ---------------------------------------------------------------------------------------------
    def __str__(self):
        return self.path_str
=======
# This class always takes and returns Unicode string paths. Decoding to UTF-8 must be done in
# caller code.
#
# A) Transform paths like smb://server/directory/ into \\server\directory\
# B) Use xbmcvfs.translatePath() for paths starting with special://
#
# Decomposes a file name path or directory into its constituents
#   FileName.getOriginalPath()  Full path                                     /home/Wintermute/Sonic.zip
#   FileName.getPath()          Full path                                     /home/Wintermute/Sonic.zip
#   FileName.getPathNoExt()     Full path with no extension                   /home/Wintermute/Sonic
#   FileName.getDir()           Directory name of file. Does not end in '/'   /home/Wintermute/
#   FileName.getBase()          File name with no path                        Sonic.zip
#   FileName.getBaseNoExt()     File name with no path and no extension       Sonic
#   FileName.getExt()           File extension                                .zip
# -------------------------------------------------------------------------------------------------
class FileName:
    # pathString must be a Unicode string object
    def __init__(self, pathString):
        self.originalPath = pathString
        self.path = pathString

        # --- Path transformation ---
        if self.originalPath.lower().startswith('smb:'):
            self.path = self.path.replace('smb:', '')
            self.path = self.path.replace('SMB:', '')
            self.path = self.path.replace('//', '\\\\')
            self.path = self.path.replace('/', '\\')

        elif self.originalPath.lower().startswith('special:'):
            self.path = xbmcvfs.translatePath(self.path)

    def _join_raw(self, arg):
        self.path = os.path.join(self.path, arg)
        self.originalPath = os.path.join(self.originalPath, arg)
        return self

    # Appends a string to path. Returns self FileName object
    # Instead of append() use pappend(). This will avoid using string.append() instead of FileName.append()
    def pappend(self, arg):
        self.path = self.path + arg
        self.originalPath = self.originalPath + arg
        return self

    # Behaves like os.path.join(). Returns a FileName object
    # Instead of join() use pjoin(). This will avoid using string.join() instead of FileName.join()
    def pjoin(self, *args):
        child = FileName(self.originalPath)
        for arg in args:
            child._join_raw(arg)
        return child
>>>>>>> 396f6a53

    # Overloaded operator + behaves like self pjoin()
    # See http://blog.teamtreehouse.com/operator-overloading-python
<<<<<<< HEAD
    # Argument other is a FileName object. other originalPath is expected to be a
    # subdirectory (path transformation not required)
    def __add__(self, path_str):
        return self.pjoin(path_str)
=======
    # other is a FileName object. other originalPath is expected to be a subdirectory (path
    # transformation not required)
    # def __add__(self, other):
    #     current_path = self.originalPath
    #     if type(other) is FileName:      other_path = other.originalPath
    #     elif type(other) is text_type:   other_path = other
    #     elif type(other) is binary_type: other_path = other
    #     else: raise NameError('Unknown type for overloaded + in FileName object')
    #     new_path = os.path.join(current_path, other_path)
    #     child    = FileName(new_path)
    #     return child
>>>>>>> 396f6a53

    def __eq__(self, other):
        return self.path_str == other.path_str

    def __ne__(self, other):
        return not self.__eq__(other)

    # ---------------------------------------------------------------------------------------------
<<<<<<< HEAD
    # Path manipulation and file information
=======
    # Filename decomposition.
>>>>>>> 396f6a53
    # ---------------------------------------------------------------------------------------------
    def getPath(self):
        return self.path_str

    def getPathNoExt(self):
<<<<<<< HEAD
        root, ext = os.path.splitext(self.path_str)

=======
        root, ext = os.path.splitext(self.path)
>>>>>>> 396f6a53
        return root

    def getDir(self):
        return os.path.dirname(self.path_str)

    # Returns a new FileName object.
    def getDirAsFileName(self):
        return NewFileName(self.getDir())

<<<<<<< HEAD
    def getBase(self):
        return os.path.basename(self.path_str)

=======
>>>>>>> 396f6a53
    def getBaseNoExt(self):
        basename  = os.path.basename(self.path_str)
        root, ext = os.path.splitext(basename)

        return root

    def getExt(self):
        root, ext = os.path.splitext(self.path_str)
        return ext

    def changeExtension(self, targetExt):
        #raise AddonException('Implement me.')
        ext = self.getExt()
        copiedPath = self.path_str
        if not targetExt.startswith('.'):
            targetExt = '.{0}'.format(targetExt)
        new_path = FileName(copiedPath.replace(ext, targetExt))
        return new_path

    def escapeQuotes(self):
        self.path_tr = self.path_tr.replace("'", "\\'")
        self.path_tr = self.path_tr.replace('"', '\\"')
        
    # Checks the extension to determine the type of the file.
    def isImageFile(self):
        return '.' + self.getExt().lower() in IMAGE_EXTENSION_LIST

    def isManual(self):
        return '.' + self.getExt().lower() in MANUAL_EXTENSION_LIST

    def isVideoFile(self):
        return '.' + self.getExt().lower() in TRAILER_EXTENSION_LIST

    # ---------------------------------------------------------------------------------------------
    # Filesystem functions. Python Standard Library implementation
    # ---------------------------------------------------------------------------------------------
<<<<<<< HEAD
    def exists_python(self):
        return os.path.exists(self.path_tr)

    def makedirs_python(self):
        if not os.path.exists(self.path_tr): 
            if DEBUG_NEWFILENAME_CLASS:
                log_debug('NewFileName::makedirs_python() path_tr "{0}"'.format(self.path_tr))
            os.makedirs(self.path_tr)
=======
    def scanFilesInPath(self, mask):
        files = []
        filenames = os.listdir(self.path)
        for filename in fnmatch.filter(filenames, mask):
            files.append(os.path.join(self.path, filename))
        return files
>>>>>>> 396f6a53

    def list_python(self):        
        return os.listdir(self.path_tr)

    def recursive_list_python(self):
        files = []
<<<<<<< HEAD
        for root, dirs, foundfiles in os.walk(self.path_tr):
            for filename in foundfiles:
                files.append(os.path.join(root, filename))

=======
        filenames = os.listdir(self.path)
        for filename in fnmatch.filter(filenames, mask):
            files.append(FileName(os.path.join(self.path, filename)))
>>>>>>> 396f6a53
        return files
    
    # ---------------------------------------------------------------------------------------------
    # Filesystem functions. Kodi VFS implementation.
    # Kodi VFS functions always work with path_str, not with the translated path.
    # ---------------------------------------------------------------------------------------------
    def exists_kodivfs(self):
        return xbmcvfs.exists(self.path_str)

    def makedirs_kodivfs(self):
        xbmcvfs.mkdirs(self.path_tr)

    def list_kodivfs(self):
        subdirectories, filenames = xbmcvfs.listdir(self.path_tr)
        return filenames
    
    def recursive_list_kodivfs(self):
        files = self.recursive_list_kodivfs_folders(self.path_tr, None)
        return files
    
    def recursive_list_kodivfs_folders(self, fullPath, parentFolder):
        files = []
<<<<<<< HEAD
        subdirectories, filenames = xbmcvfs.listdir(fullPath)
        
        for filename in filenames:
            filePath = os.path.join(parentFolder, filename) if parentFolder is not None else filename
            files.append(filePath)

        for subdir in subdirectories:
            subPath = os.path.join(parentFolder, subdir) if parentFolder is not None else subdir
            subFullPath = os.path.join(fullPath, subdir)
            subPathFiles = self.recursive_list_kodivfs_folders(subFullPath, subPath)
            files.extend(subPathFiles)

=======
        for root, dirs, foundfiles in os.walk(self.path):
            for filename in fnmatch.filter(foundfiles, mask):
                files.append(os.path.join(root, filename))
>>>>>>> 396f6a53
        return files

    # ---------------------------------------------------------------------------------------------
    # File low-level IO functions. Python Standard Library implementation
    # ---------------------------------------------------------------------------------------------
<<<<<<< HEAD
    def open_python(self, flags):
        log_debug('NewFileName::open_python() path_tr "{0}"'.format(self.path_tr))
        log_debug('NewFileName::open_python() flags   "{0}"'.format(flags))

        # open() is a built-in function.
        # See https://docs.python.org/3/library/functions.html#open
        self.fileHandle = open(self.path_tr, flags)

        return self

    def close_python(self):
        if self.fileHandle is None:
            raise OSError('file not opened')
        self.fileHandle.close()
        self.fileHandle = None

    def read_python(self):
       if self.fileHandle is None:
           raise OSError('file not opened')

       return self.fileHandle.read()

    def write_python(self, bytes):
       if self.fileHandle is None:
           raise OSError('file not opened')
       self.fileHandle.write(bytes)

    def unlink_python(self):
        os.remove(self.path_tr)
            
    # ---------------------------------------------------------------------------------------------
    # File low-level IO functions. Kodi VFS implementation.
    # Kodi VFS documentation in https://alwinesch.github.io/group__python__xbmcvfs.html
    # ---------------------------------------------------------------------------------------------
    def open_kodivfs(self, flags):
        log_debug('NewFileName::open_kodivfs() path_tr "{0}"'.format(self.path_tr))
        log_debug('NewFileName::open_kodivfs() flags   "{0}"'.format(flags))

        self.fileHandle = xbmcvfs.File(self.path_tr, flags)
        return self
    
    def read_kodivfs(self):
        if self.fileHandle is None: raise OSError('file not opened')
        return self.fileHandle.read()
 
    def write_kodivfs(self, bytes):
        if self.fileHandle is None: raise OSError('file not opened')
        self.fileHandle.write(bytes)

    def close_kodivfs(self):
        if self.fileHandle is None: raise OSError('file not opened')
        self.fileHandle.close()
        self.fileHandle = None
  
    def unlink_kodivfs(self):
        if self.is_a_dir:
            xbmcvfs.rmdir(self.path_tr)
            return
        
        xbmcvfs.delete(self.path_tr)
        # hard delete if it doesnt succeed
        #log_debug('xbmcvfs.delete() failed, applying hard delete')
        if self.exists():
            self.unlink_python()
            
    # ---------------------------------------------------------------------------------------------
    # File high-level IO functions
    # These functions are independent of the filesystem implementation.
    # For compatibility with Python 3, use the terms str for Unicode strings and bytes for
    # encoded strings.
    # ---------------------------------------------------------------------------------------------
    #
    # If both files are local use Python SL. Otherwise use Kodi VFS.
    # shutil.copy2() preserves metadata, including atime and mtime. We do not want that.
    #
    # See https://docs.python.org/2/library/shutil.html#shutil.copy
    # See https://docs.python.org/2/library/shutil.html#shutil.copy2
    # See https://docs.python.org/2/library/sys.html#sys.getfilesystemencoding
    #
    def copy(self, to_FN):
        if self.is_local and to_FN.is_local:
            fs_encoding = sys.getfilesystemencoding()
            source_bytes = self.getPath().decode(fs_encoding)
            dest_bytes = to_FN.getPath().decode(fs_encoding)
            if DEBUG_NEWFILENAME_CLASS:
                log_debug('NewFileName::copy() Using Python Standard Library')
                log_debug('NewFileName::copy() fs encoding "{0}"'.format(fs_encoding))
                log_debug('NewFileName::copy() Copy "{0}"'.format(source_bytes))
                log_debug('NewFileName::copy() into "{0}"'.format(dest_bytes))
            try:
                shutil.copy(source_bytes, dest_bytes)
            except OSError:
                log_error('NewFileName::copy() OSError exception copying image')
                raise AddonException('OSError exception copying image')
            except IOError:
                log_error('NewFileName::copy() IOError exception copying image')
                raise AddonException('IOError exception copying image')
        else:
            if DEBUG_NEWFILENAME_CLASS:
                log_debug('NewFileName::copy() Using Kodi VFS')
                log_debug('NewFileName::copy() Copy "{0}"'.format(self.getPath()))
                log_debug('NewFileName::copy() into "{0}"'.format(to_FN.getPath()))
            # >> If xbmcvfs.copy() fails what exceptions raise???
            xbmcvfs.copy(self.getPath(), to_FN.getPath())

    #
    # Loads a file into a Unicode string.
    # By default all files are assumed to be encoded in UTF-8.
    # Returns a Unicode string.
    #
    def loadFileToStr(self, encoding = 'utf-8'):
        if DEBUG_NEWFILENAME_CLASS:
            log_debug('NewFileName::loadFileToStr() Loading path_str "{0}"'.format(self.path_str))

        # NOTE Exceptions should be catched, reported and re-raised in the low-level
        # functions, not here!!!
        file_bytes = None
        try:
            self.open('r')
            file_bytes = self.read()
            self.close()
        except OSError:
            log_error('(OSError) Exception in FileName::loadFileToStr()')
            log_error('(OSError) Cannot read {0} file'.format(self.path_tr))
            raise AddonException('(OSError) Cannot read {0} file'.format(self.path_tr))
        except IOError as Ex:
            log_error('(IOError) Exception in FileName::loadFileToStr()')
            log_error('(IOError) errno = {0}'.format(Ex.errno))
            if Ex.errno == errno.ENOENT: log_error('(IOError) No such file or directory.')
            else:                        log_error('(IOError) Unhandled errno value.')
            log_error('(IOError) Cannot read {0} file'.format(self.path_tr))
            raise AddonException('(IOError) Cannot read {0} file'.format(self.path_tr))
        
        # Return a Unicode string.
        if encoding is None or file_bytes is None:
            return file_bytes
        
        return file_bytes.decode(encoding)
    
    #
    # data_str is a Unicode string. Encode it in UTF-8 for file writing.
    #
    def saveStrToFile(self, data_str, encoding = 'utf-8'):
        if DEBUG_NEWFILENAME_CLASS:
            log_debug('NewFileName::loadFileToStr() Loading path_str "{0}"'.format(self.path_str))
            log_debug('NewFileName::loadFileToStr() Loading path_tr  "{0}"'.format(self.path_tr))

        # --- Catch exceptions in the FilaName class ---
        try:
            self.open('w')
            self.write(data_str.encode(encoding))
            self.close()
        except OSError:
            log_error('(OSError) Exception in saveStrToFile()')
            log_error('(OSError) Cannot write {0} file'.format(self.path_tr))
            raise AddonException('(OSError) Cannot write {0} file'.format(self.path_tr))
        except IOError as e:
            log_error('(IOError) Exception in saveStrToFile()')
            log_error('(IOError) errno = {0}'.format(e.errno))
            if e.errno == errno.ENOENT: log_error('(IOError) No such file or directory.')
            else:                       log_error('(IOError) Unhandled errno value.')
            log_error('(IOError) Cannot write {0} file'.format(self.path_tr))
            raise AddonException('(IOError) Cannot write {0} file'.format(self.path_tr))

    # Opens a propery file and reads it
    # Reads a given properties file with each line of the format key=value.
    # Returns a dictionary containing the pairs.
    def readPropertyFile(self):
        import csv

        file_contents = self.loadFileToStr()
        file_lines = file_contents.splitlines()

        result={ }
        reader = csv.reader(self._utf_8_encoder(file_lines), delimiter=str('='), quotechar=str('"'), quoting=csv.QUOTE_MINIMAL, skipinitialspace=True)
        for row in reader:
            if len(row) < 2:
               continue
            
            key = unicode(row[0],'utf-8').strip()
            value = unicode(row[1],'utf-8').strip().lstrip('"').rstrip('"')
            result[key] = value

        return result

    def _utf_8_encoder(self, unicode_csv_data):
        for line in unicode_csv_data:
            yield line.encode('utf-8')

    # Opens JSON file and reads it
    def readJson(self):
        contents = self.loadFileToStr()
        return json.loads(contents)
        
    # --- Configure JSON writer ---
    # >> json_unicode is either str or unicode
    # >> See https://docs.python.org/2.7/library/json.html#json.dumps
    # unicode(json_data) auto-decodes data to unicode if str
    # NOTE More compact JSON files (less blanks) load faster because size is smaller.
    def writeJson(self, raw_data, JSON_indent = 1, JSON_separators = (',', ':')):
        json_data = json.dumps(raw_data, ensure_ascii = False, sort_keys = True, 
                                indent = JSON_indent, separators = JSON_separators)
        self.saveStrToFile(json_data)

    # Opens file and writes xml. Give xml root element.
    def writeXml(self, xml_root):
        data = ET.tostring(xml_root)
        self.saveStrToFile(data)

    def writeAll(self, bytes, flags = 'w'):
         # --- Catch exceptions in the FilaName class ---
        try:
            self.open(flags)
            self.write(bytes)
            self.close()
        except OSError:
            log_error('(OSError) Exception in writeAll()')
            log_error('(OSError) Cannot write {0} file'.format(self.path_tr))
            raise AddonException('(OSError) Cannot write {0} file'.format(self.path_tr))
        except IOError as e:
            log_error('(IOError) Exception in writeAll()')
            log_error('(IOError) errno = {0}'.format(e.errno))
            if e.errno == errno.ENOENT: log_error('(IOError) No such file or directory.')
            else:                       log_error('(IOError) Unhandled errno value.')
            log_error('(IOError) Cannot write {0} file'.format(self.path_tr))
            raise AddonException('(IOError) Cannot write {0} file'.format(self.path_tr))
        
    # ---------------------------------------------------------------------------------------------
    # Scanner functions
    # ---------------------------------------------------------------------------------------------
    def scanFilesInPath(self, mask = '*.*'):
        files = []
        all_files = self.list()
        
        for filename in fnmatch.filter(all_files, mask):
            files.append(self.pjoin(self._decodeName(filename)))
            
        return files
    
    def recursiveScanFilesInPath(self, mask = '*.*'):
        files = []
        all_files = self.recursive_list()
        
        for filename in fnmatch.filter(all_files, mask):
            files.append(self.pjoin(self._decodeName(filename)))
            
        return files

# -------------------------------------------------------------------------------------------------
# Decide which class to use for managing filenames.
# -------------------------------------------------------------------------------------------------
# FileName = PythonFileName
# FileName = KodiFileName
FileName = NewFileName

# #################################################################################################
# #################################################################################################
# Kodi utilities
# #################################################################################################
# #################################################################################################

# --- Internal globals ----------------------------------------------------------------------------
current_log_level = LOG_INFO

# -------------------------------------------------------------------------------------------------
# Logging functions
# -------------------------------------------------------------------------------------------------
def set_log_level(level):
    global current_log_level

    current_log_level = level

#
# For Unicode stuff in Kodi log see http://forum.kodi.tv/showthread.php?tid=144677
#
def log_debug_KR(str_text):
    if current_log_level >= LOG_DEBUG:
        # If str_text is str we assume it's "utf-8" encoded.
        # will fail if called with other encodings (latin, etc).
        if isinstance(str_text, str): str_text = str_text.decode('utf-8')

        # At this point we are sure str_text is a unicode string.
        log_text = u'AEL DEBUG: ' + str_text
        xbmc.log(log_text.encode('utf-8'), level = xbmc.LOGNOTICE)

def log_verb_KR(str_text):
    if current_log_level >= LOG_VERB:
        if isinstance(str_text, str): str_text = str_text.decode('utf-8')
        log_text = u'AEL VERB : ' + str_text
        xbmc.log(log_text.encode('utf-8'), level = xbmc.LOGNOTICE)

def log_info_KR(str_text):
    if current_log_level >= LOG_INFO:
        if isinstance(str_text, str): str_text = str_text.decode('utf-8')
        log_text = u'AEL INFO : ' + str_text
        xbmc.log(log_text.encode('utf-8'), level = xbmc.LOGNOTICE)

def log_warning_KR(str_text):
    if current_log_level >= LOG_WARNING:
        if isinstance(str_text, str): str_text = str_text.decode('utf-8')
        log_text = u'AEL WARN : ' + str_text
        xbmc.log(log_text.encode('utf-8'), level = xbmc.LOGWARNING)

def log_error_KR(str_text):
    if current_log_level >= LOG_ERROR:
        if isinstance(str_text, str): str_text = str_text.decode('utf-8')
        log_text = u'AEL ERROR: ' + str_text
        xbmc.log(log_text.encode('utf-8'), level = xbmc.LOGERROR)

#
# Replacement functions when running outside Kodi with the standard Python interpreter.
#
def log_debug_Python(str):
    print(str)

def log_verb_Python(str):
    print(str)

def log_info_Python(str):
    print(str)

def log_warning_Python(str):
    print(str)

def log_error_Python(str):
    print(str)

# -------------------------------------------------------------------------------------------------
# Kodi notifications and dialogs
# -------------------------------------------------------------------------------------------------
#
# Displays a modal dialog with an OK button. Dialog can have up to 3 rows of text, however first
# row is multiline.
# Call examples:
#  1) ret = kodi_dialog_OK('Launch ROM?')
#  2) ret = kodi_dialog_OK('Launch ROM?', title = 'AEL - Launcher')
#
def kodi_dialog_OK(text, title = 'Advanced Emulator Launcher'):
    xbmcgui.Dialog().ok(title, text)

# Returns True is YES was pressed, returns False if NO was pressed or dialog canceled.
def kodi_dialog_yesno(text, title = 'Advanced Emulator Launcher'):
    return xbmcgui.Dialog().yesno(title, text)

# Returns True is YES was pressed, returns False if NO was pressed or dialog canceled.
def kodi_dialog_yesno_custom(text, yeslabel_str, nolabel_str, title = 'Advanced Emulator Launcher'):
    return xbmcgui.Dialog().yesno(title, text, yeslabel = yeslabel_str, nolabel = nolabel_str)

def kodi_dialog_yesno_timer(text, timer_ms = 30000, title = 'Advanced Emulator Launcher'):
    return xbmcgui.Dialog().yesno(title, text, autoclose = timer_ms)

#
# Displays a small box in the low right corner
#
def kodi_notify(text, title = 'Advanced Emulator Launcher', time = 5000):
    # --- Old way ---
    # xbmc.executebuiltin("XBMC.Notification(%s,%s,%s,%s)" % (title, text, time, ICON_IMG_FILE_PATH))

    # --- New way ---
    xbmcgui.Dialog().notification(title, text, xbmcgui.NOTIFICATION_INFO, time)

def kodi_notify_warn(text, title = 'Advanced Emulator Launcher warning', time = 7000):
    xbmcgui.Dialog().notification(title, text, xbmcgui.NOTIFICATION_WARNING, time)

#
# Do not use this function much because it is the same icon as when Python fails, and that may confuse the user.
#
def kodi_notify_error(text, title = 'Advanced Emulator Launcher error', time = 7000):
    xbmcgui.Dialog().notification(title, text, xbmcgui.NOTIFICATION_ERROR, time)

#
# Deprecated in Leia! Do not use busydialogs anymore!!!!!
# See https://forum.kodi.tv/showthread.php?tid=303073&pid=2739256#pid2739256
# See https://github.com/xbmc/xbmc/pull/13954
# See https://github.com/xbmc/xbmc/pull/13958
#
# def kodi_busydialog_ON(): xbmc.executebuiltin('ActivateWindow(busydialog)')

# def kodi_busydialog_OFF(): xbmc.executebuiltin('Dialog.Close(busydialog)')

def kodi_refresh_container():
    log_debug('kodi_refresh_container()')
    xbmc.executebuiltin('Container.Refresh')

def kodi_toggle_fullscreen():
    kodi_jsonrpc_dict('Input.ExecuteAction', {'action' : 'togglefullscreen'})

def kodi_get_screensaver_mode():
    r_dic = kodi_jsonrpc_dict('Settings.getSettingValue', {'setting' : 'screensaver.mode'})
    screensaver_mode = r_dic['value']
    return screensaver_mode

g_screensaver_mode = None # Global variable to store screensaver status.
def kodi_disable_screensaver():
    global g_screensaver_mode
    g_screensaver_mode = kodi_get_screensaver_mode()
    log_debug('kodi_disable_screensaver() g_screensaver_mode "{}"'.format(g_screensaver_mode))
    p_dic = {
        'setting' : 'screensaver.mode',
        'value' : '',
    }
    kodi_jsonrpc_dict('Settings.setSettingValue', p_dic)
    log_debug('kodi_disable_screensaver() Screensaver disabled.')

# kodi_disable_screensaver() must be called before this function or bad things will happen.
def kodi_restore_screensaver():
    if g_screensaver_mode is None:
        log_error('kodi_disable_screensaver() must be called before kodi_restore_screensaver()')
        raise RuntimeError
    log_debug('kodi_restore_screensaver() Screensaver mode "{}"'.format(g_screensaver_mode))
    p_dic = {
        'setting' : 'screensaver.mode',
        'value' : g_screensaver_mode,
    }
    kodi_jsonrpc_dict('Settings.setSettingValue', p_dic)
    log_debug('kodi_restore_screensaver() Restored previous screensaver status.')

def kodi_jsonrpc_dict(method_str, params_dic, verbose = False):
    params_str = json.dumps(params_dic)
    if verbose:
        log_debug('kodi_jsonrpc_dict() method_str "{}"'.format(method_str))
        log_debug('kodi_jsonrpc_dict() params_dic = \n{}'.format(pprint.pformat(params_dic)))
        log_debug('kodi_jsonrpc_dict() params_str "{}"'.format(params_str))

    # --- Do query ---
    header = '"id" : 1, "jsonrpc" : "2.0"'
    query_str = '{{{}, "method" : "{}", "params" : {} }}'.format(header, method_str, params_str)
    response_json_str = xbmc.executeJSONRPC(query_str)

    # --- Parse JSON response ---
    response_dic = json.loads(response_json_str)
    if 'error' in response_dic:
        result_dic = response_dic['error']
        log_warning('kodi_jsonrpc_dict() JSONRPC ERROR {}'.format(result_dic['message']))
    else:
        result_dic = response_dic['result']
    if verbose:
        log_debug('kodi_jsonrpc_dict() result_dic = \n{}'.format(pprint.pformat(result_dic)))

    return result_dic

#
# Access Kodi JSON-RPC interface in an easy way.
# Returns a dictionary with the parsed response 'result' field.
#
# Query input:
#
# {
#     "id" : 1,
#     "jsonrpc" : "2.0",
#     "method" : "Application.GetProperties",
#     "params" : { "properties" : ["name", "version"] }
# }
#
# Query response:
#
# {
#     "id" : 1,
#     "jsonrpc" : "2.0",
#     "result" : {
#         "name" : "Kodi",
#         "version" : {"major":17,"minor":6,"revision":"20171114-a9a7a20","tag":"stable"}
#     }
# }
#
# Query response ERROR:
# {
#     "id" : null,
#     "jsonrpc" : "2.0",
#     "error" : { "code":-32700, "message" : "Parse error."}
# }
#
def kodi_jsonrpc_query(method_str, params_str, verbose = False):
    if verbose:
        log_debug('kodi_jsonrpc_query() method_str "{0}"'.format(method_str))
        log_debug('kodi_jsonrpc_query() params_str "{0}"'.format(params_str))
        params_dic = json.loads(params_str)
        log_debug('kodi_jsonrpc_query() params_dic = \n{0}'.format(pprint.pformat(params_dic)))

    # --- Do query ---
    query_str = '{{"id" : 1, "jsonrpc" : "2.0", "method" : "{0}", "params" : {1} }}'.format(method_str, params_str)
    # if verbose: log_debug('kodi_jsonrpc_query() query_str "{0}"'.format(query_str))
    response_json_str = xbmc.executeJSONRPC(query_str)
    # if verbose: log_debug('kodi_jsonrpc_query() response "{0}"'.format(response_json_str))

    # --- Parse JSON response ---
    response_dic = json.loads(response_json_str)
    # if verbose: log_debug('kodi_jsonrpc_query() response_dic = \n{0}'.format(pprint.pformat(response_dic)))
    if 'error' in response_dic:
        result_dic = response_dic['error']
        log_warning('kodi_jsonrpc_query() JSONRPC ERROR {0}'.format(result_dic['message']))
    else:
        result_dic = response_dic['result']
    if verbose:
        log_debug('kodi_jsonrpc_query() result_dic = \n{0}'.format(pprint.pformat(result_dic)))

    return result_dic

#
# Displays a text window and requests a monospaced font.
#
def kodi_display_text_window_mono(window_title, info_text):
    log_debug('Setting Window(10000) Property "FontWidth" = "monospaced"')
    xbmcgui.Window(10000).setProperty('FontWidth', 'monospaced')
    xbmcgui.Dialog().textviewer(window_title, info_text)
    log_debug('Setting Window(10000) Property "FontWidth" = "proportional"')
    xbmcgui.Window(10000).setProperty('FontWidth', 'proportional')

#
# Displays a text window with a proportional font (default).
#
def kodi_display_text_window(window_title, info_text):
    xbmcgui.Dialog().textviewer(window_title, info_text)

def kodi_dialog_GetText(title_str, default_value):
    output  = xbmcgui.Dialog().input(title_str, default_value, xbmcgui.INPUT_ALPHANUM)
    return output

#
# Kodi dialog to select a file
# Documentation in https://alwinesch.github.io/group__python___dialog.html
#
def kodi_dialog_GetDirectory(title_str, ext_list, current_dir):
    new_dir = xbmcgui.Dialog().browse(0, title_str, 'files', ext_list, True, False, current_dir)

    return new_dir.decode('utf-8')

def kodi_dialog_GetFile(title_str, ext_list, current_dir):
    new_file = xbmcgui.Dialog().browse(1, title_str, 'files', ext_list, True, False, current_dir)

    return new_file.decode('utf-8')

def kodi_dialog_GetImage(title_str, ext_list, current_dir):
    new_image = xbmcgui.Dialog().browse(2, title_str, 'files', ext_list, True, False, current_dir)
=======
    #
    # mtime (Modification time) is a floating point number giving the number of seconds since
    # the epoch (see the time module).
    #
    def getmtime(self):
        return os.path.getmtime(self.path)

    def stat(self):
        return os.stat(self.path)

    def fileSize(self):
        stat_output = os.stat(self.path)
        return stat_output.st_size

    def exists(self):
        return os.path.exists(self.path)

    def isdir(self):
        return os.path.isdir(self.path)

    def isfile(self):
        return os.path.isfile(self.path)

    def makedirs(self):
        if not os.path.exists(self.path):
            os.makedirs(self.path)
>>>>>>> 396f6a53

    return new_image.decode('utf-8')

#
# See https://kodi.wiki/view/JSON-RPC_API/v8#Textures
# See https://forum.kodi.tv/showthread.php?tid=337014
# See https://forum.kodi.tv/showthread.php?tid=236320
#
def kodi_delete_cache_texture(database_path_str):
    log_debug('kodi_delete_cache_texture() Deleting texture "{0}:'.format(database_path_str))

    # --- Query texture database ---
    json_fname_str = text_escape_JSON(database_path_str)
    prop_str = (
        '{' +
        '"properties" : [ "url", "cachedurl", "lasthashcheck", "imagehash", "sizes"], ' +
        '"filter" : {{ "field" : "url", "operator" : "is", "value" : "{0}" }}'.format(json_fname_str) +
        '}'
    )
    r_dic = kodi_jsonrpc_query('Textures.GetTextures', prop_str, verbose = False)

    # --- Delete cached texture ---
    num_textures = len(r_dic['textures'])
    log_debug('kodi_delete_cache_texture() Returned list with {0} textures'.format(num_textures))
    if num_textures == 1:
        textureid = r_dic['textures'][0]['textureid']
        log_debug('kodi_delete_cache_texture() Deleting texture with id {0}'.format(textureid))
        prop_str = '{{ "textureid" : {0} }}'.format(textureid)
        r_dic = kodi_jsonrpc_query('Textures.RemoveTexture', prop_str, verbose = False)
    else:
        log_warning('kodi_delete_cache_texture() Number of textures different from 1. No texture deleted from cache')

def kodi_print_texture_info(database_path_str):
    log_debug('kodi_print_texture_info() File "{0}"'.format(database_path_str))

    # --- Query texture database ---
    json_fname_str = text_escape_JSON(database_path_str)
    prop_str = (
        '{' +
        '"properties" : [ "url", "cachedurl", "lasthashcheck", "imagehash", "sizes"], ' +
        '"filter" : {{ "field" : "url", "operator" : "is", "value" : "{0}" }}'.format(json_fname_str) +
        '}'
    )
    r_dic = kodi_jsonrpc_query('Textures.GetTextures', prop_str, verbose = False)

    # --- Delete cached texture ---
    num_textures = len(r_dic['textures'])
    log_debug('kodi_print_texture_info() Returned list with {0} textures'.format(num_textures))
    if num_textures == 1:
        log_debug('Cached URL  {0}'.format(r_dic['textures'][0]['cachedurl']))
        log_debug('Hash        {0}'.format(r_dic['textures'][0]['imagehash']))
        log_debug('Last check  {0}'.format(r_dic['textures'][0]['lasthashcheck']))
        log_debug('Texture ID  {0}'.format(r_dic['textures'][0]['textureid']))
        log_debug('Texture URL {0}'.format(r_dic['textures'][0]['url']))

# -------------------------------------------------------------------------------------------------
# Determine Kodi version and create some constants to allow version-dependent code.
# This if useful to work around bugs in Kodi core.
# -------------------------------------------------------------------------------------------------
def kodi_get_Kodi_major_version():
    try:
        rpc_dic = kodi_jsonrpc_query('Application.GetProperties', '{ "properties" : ["version"] }')
        return int(rpc_dic['version']['major'])
    except:
        # default fallback
        return 17

kodi_running_version = kodi_get_Kodi_major_version()

# --- Version constants. Minimum required version is Kodi Krypton ---
KODI_VERSION_KRYPTON = 17
KODI_VERSION_LEIA    = 18

# -------------------------------------------------------------------------------------------------
# Kodi Wizards (by Chrisism)
# -------------------------------------------------------------------------------------------------
#
# The wizarddialog implementations can be used to chain a collection of
# different kodi dialogs and use them to fill a dictionary with user input.
#
# Each wizarddialog accepts a key which will correspond with the key/value combination
# in the dictionary. It will also accept a customFunction (delegate or lambda) which
# will be called after the dialog has been shown. Depending on the type of dialog some
# other arguments might be needed.
#
# The chaining is implemented by applying the decorator pattern and injecting
# the previous wizarddialog in each new one.
# You can then call the method 'runWizard()' on the last created instance.
#
# Each wizard has a customFunction which will can be called after executing this 
# specific dialog. It also has a conditionalFunction which can be called before
# executing this dialog which will indicate if this dialog may be shown (True return value).
#
class WizardDialog():
    __metaclass__ = abc.ABCMeta

    def __init__(self, decoratorDialog, property_key, title, customFunction = None, conditionalFunction = None):
        self.decoratorDialog = decoratorDialog
        self.property_key = property_key
        self.title = title
        self.customFunction = customFunction
        self.conditionalFunction = conditionalFunction
        self.cancelled = False

    def runWizard(self, properties):
        if not self.executeDialog(properties):
            log_warning('User stopped wizard')
            return None

        return properties

    def executeDialog(self, properties):
        if self.decoratorDialog is not None:
            if not self.decoratorDialog.executeDialog(properties):
                return False

        if self.conditionalFunction is not None:
            mayShow = self.conditionalFunction(self.property_key, properties)
            if not mayShow:
                log_debug('Skipping dialog for key: {0}'.format(self.property_key))
                return True

        output = self.show(properties)
        if self.cancelled: return False

        if self.customFunction is not None:
            output = self.customFunction(output, self.property_key, properties)

        if self.property_key:
            log_debug('WizardDialog::executeDialog() props[{0}] =  {1}'.format(self.property_key, output))
            properties[self.property_key] = output

        return True

    @abc.abstractmethod
    def show(self, properties): return True

    def _cancel(self): self.cancelled = True

#
# Wizard dialog which accepts a keyboard user input.
# 
class WizardDialog_Keyboard(WizardDialog):
    def show(self, properties):
        log_debug('Executing keyboard wizard dialog for key: {0}'.format(self.property_key))
        originalText = properties[self.property_key] if self.property_key in properties else ''
        textInput = xbmc.Keyboard(originalText, self.title)
        textInput.doModal()
        if not textInput.isConfirmed(): 
            self._cancel()
            return None
        output = textInput.getText().decode('utf-8')

        return output

#
# Wizard dialog which shows a list of options to select from.
#
class WizardDialog_Selection(WizardDialog):
    def __init__(self, decoratorDialog, property_key, title, options,
                 customFunction = None, conditionalFunction = None):
        self.options = options
        super(WizardDialog_Selection, self).__init__(
            decoratorDialog, property_key, title, customFunction, conditionalFunction)

    def show(self, properties):
        log_debug('Executing selection wizard dialog for key: {0}'.format(self.property_key))
        selection = xbmcgui.Dialog().select(self.title, self.options)
        if selection < 0:
            self._cancel()
            return None
        output = self.options[selection]

        return output

#
# Wizard dialog which shows a list of options to select from.
# In comparison with the normal SelectionWizardDialog, this version allows a dictionary or key/value
# list as the selectable options. The selected key will be used.
# 
class WizardDialog_DictionarySelection(WizardDialog):
    def __init__(self, decoratorDialog, property_key, title, options,
                 customFunction = None, conditionalFunction = None):
        self.options = options
        super(WizardDialog_DictionarySelection, self).__init__(
            decoratorDialog, property_key, title, customFunction, conditionalFunction)

    def show(self, properties):
        log_debug('Executing dict selection wizard dialog for key: {0}'.format(self.property_key))
        dialog = KodiOrdDictionaryDialog()
        if callable(self.options):
            self.options = self.options(self.property_key, properties)
        output = dialog.select(self.title, self.options)
        if output is None:
            self._cancel()
            return None

        return output

#
# Wizard dialog which shows a filebrowser.
#
class WizardDialog_FileBrowse(WizardDialog):
    def __init__(self, decoratorDialog, property_key, title, browseType, filter,
                 customFunction = None, conditionalFunction = None):
        self.browseType = browseType
        self.filter = filter
        super(WizardDialog_FileBrowse, self).__init__(
            decoratorDialog, property_key, title, customFunction, conditionalFunction
        )

    def show(self, properties):
        log_debug('WizardDialog_FileBrowse::show() key = {0}'.format(self.property_key))
        originalPath = properties[self.property_key] if self.property_key in properties else ''

        if callable(self.filter):
            self.filter = self.filter(self.property_key, properties)
        output = xbmcgui.Dialog().browse(self.browseType, self.title, 'files', self.filter, False, False, originalPath).decode('utf-8')

        if not output:
            self._cancel()
            return None
       
        return output

#
# Wizard dialog which shows an input for one of the following types:
#    - xbmcgui.INPUT_ALPHANUM (standard keyboard)
#    - xbmcgui.INPUT_NUMERIC (format: #)
#    - xbmcgui.INPUT_DATE (format: DD/MM/YYYY)
#    - xbmcgui.INPUT_TIME (format: HH:MM)
#    - xbmcgui.INPUT_IPADDRESS (format: #.#.#.#)
#    - xbmcgui.INPUT_PASSWORD (return md5 hash of input, input is masked)
#
class WizardDialog_Input(WizardDialog):
    def __init__(self, decoratorDialog, property_key, title, inputType,
                 customFunction = None, conditionalFunction = None):
        self.inputType = inputType
        super(WizardDialog_Input, self).__init__(
            decoratorDialog, property_key, title, customFunction, conditionalFunction)

    def show(self, properties):
        log_debug('WizardDialog_Input::show() {} key = {}'.format(self.inputType, self.property_key))
        originalValue = properties[self.property_key] if self.property_key in properties else ''
        output = xbmcgui.Dialog().input(self.title, originalValue, self.inputType)
        if not output:
            self._cancel()
            return None

        return output

#
# Wizard dialog which shows you a message formatted with a value from the dictionary.
#
# Example:
#   dictionary item {'token':'roms'}
#   inputtext: 'I like {} a lot'
#   result message on screen: 'I like roms a lot'
#
# Formatting is optional
#
class WizardDialog_FormattedMessage(WizardDialog):
    def __init__(self, decoratorDialog, property_key, title, text,
                 customFunction = None, conditionalFunction = None):
        self.text = text
        super(WizardDialog_FormattedMessage, self).__init__(
            decoratorDialog, property_key, title, customFunction, conditionalFunction)

    def show(self, properties):
        log_debug('Executing message wizard dialog for key: {0}'.format(self.property_key))
        format_values = properties[self.property_key] if self.property_key in properties else ''
        full_text = self.text.format(format_values)
        output = xbmcgui.Dialog().ok(self.title, full_text)

        if not output:
            self._cancel()
            return None

        return output

#
# Wizard dialog which does nothing or shows anything.
# It only sets a certain property with the predefined value.
#
class WizardDialog_Dummy(WizardDialog):
    def __init__(self, decoratorDialog, property_key, predefinedValue,
                 customFunction = None, conditionalFunction = None):
        self.predefinedValue = predefinedValue
        super(WizardDialog_Dummy, self).__init__(
            decoratorDialog, property_key, None, customFunction, conditionalFunction)

    def show(self, properties):
        log_debug('WizardDialog_Dummy::show() {0} key = {0}'.format(self.property_key))

        return self.predefinedValue

#
# Kodi dialog with select box based on a list.
# preselect is int
# Returns the int index selected or None if dialog was canceled.
#
class KodiListDialog(object):
    def __init__(self):
        self.dialog = xbmcgui.Dialog()

    def select(self, title, options_list, preselect_idx = 0, use_details = False):
        # --- Execute select dialog menu logic ---
        # Kodi Krypton bug: if preselect is used then dialog never returns < 0 even if cancel
        # button is pressed. This bug has been solved in Leia.
        # See https://forum.kodi.tv/showthread.php?tid=337011
        if kodi_running_version >= KODI_VERSION_LEIA:
            selection = self.dialog.select(title, options_list, useDetails = use_details, preselect = preselect_idx)
        else:
            log_debug('Executing code < KODI_VERSION_LEIA to overcome select() bug.')
            selection = self.dialog.select(title, options_list, useDetails = use_details)
            
        if selection < 0:
            return None

        return selection

#
# Kodi dialog with select box based on a dictionary
#
class KodiOrdDictionaryDialog(object):
    def __init__(self):
        self.dialog = xbmcgui.Dialog()

    def select(self, title, options_odict, preselect = None, use_details = False):
        preselected_index = -1
        if preselect is not None:
            preselected_value = options_odict[preselect]
            preselected_index = options_odict.values().index(preselected_value)
        # --- Execute select dialog menu logic ---
        # Kodi Krypton bug: if preselect is used then dialog never returns < 0 even if cancel
        # button is pressed. This bug has been solved in Leia.
        # See https://forum.kodi.tv/showthread.php?tid=337011
        if kodi_running_version >= KODI_VERSION_LEIA:
            selection = self.dialog.select(title, options_odict.values(), useDetails = use_details, preselect = preselected_index)
        else:
            log_debug('Executing code < KODI_VERSION_LEIA to overcome select() bug.')
            selection = self.dialog.select(title, options_odict.values(), useDetails = use_details)

        if selection < 0:
            return None
        key = list(options_odict.keys())[selection]

        return key

# Progress dialog that can be closed and reopened.
# If the dialog is canceled this class remembers it forever.
class KodiProgressDialog(object):
    def __init__(self):
        self.title = 'Advanced Emulator Launcher'
        self.progress = 0
        self.flag_dialog_canceled = False
        self.dialog_active = False
        self.progressDialog = xbmcgui.DialogProgress()

    def startProgress(self, message1, num_steps = 100, message2 = None):
        self.num_steps = num_steps
        self.progress = 0
        self.dialog_active = True
        self.message1 = message1
        self.message2 = message2
        if self.message2:
            self.progressDialog.create(self.title, self.message1, self.message2)
        else:
            # The ' ' is to avoid a bug in Kodi progress dialog that keeps old messages 2
            # if an empty string is passed.
            self.progressDialog.create(self.title, self.message1, ' ')
        self.progressDialog.update(self.progress)

    # Update progress and optionally update messages as well.
    # If not messages specified then keep current message/s
    def updateProgress(self, step_index, message1 = None, message2 = None):
        self.progress = int((step_index * 100) / self.num_steps)
        # Update both messages
        if message1 and message2:
            self.message1 = message1
            self.message2 = message2
        # Update only message1 and deletes message2. There could be no message2 without a message1.
        elif message1:
            self.message1 = message1
            self.message2 = None
            self.progressDialog.update(self.progress, message1, ' ')
            return
        if self.message2:
            self.progressDialog.update(self.progress, self.message1, self.message2)
        else:
            # The ' ' is to avoid a bug in Kodi progress dialog that keeps old messages 2
            # if an empty string is passed.
            self.progressDialog.update(self.progress, self.message1, ' ')

    # Update dialog message but keep same progress. message2 is removed if any.
    def updateMessage(self, message1):
        self.message1 = message1
        self.message2 = None
        self.progressDialog.update(self.progress, self.message1, ' ')

    # Update message2 and keeps same progress and message1
    def updateMessage2(self, message2):
        self.message2 = message2
        self.progressDialog.update(self.progress, self.message1, self.message2)

    # Update dialog message but keep same progress.
    def updateMessages(self, message1, message2):
        self.message1 = message1
        self.message2 = message2
        self.progressDialog.update(self.progress, message1, message2)

    def isCanceled(self):
        # If the user pressed the cancel button before then return it now.
        if self.flag_dialog_canceled:
            return True
        else:
            self.flag_dialog_canceled = self.progressDialog.iscanceled()
            return self.flag_dialog_canceled

    def close(self):
        # Before closing the dialog check if the user pressed the Cancel button and remember
        # the user decision.
        if self.progressDialog.iscanceled(): self.flag_dialog_canceled = True
        self.progressDialog.close()
        self.dialog_active = False

    def endProgress(self):
        # Before closing the dialog check if the user pressed the Cancel button and remember
        # the user decision.
        if self.progressDialog.iscanceled(): self.flag_dialog_canceled = True
        self.progressDialog.update(100)
        self.progressDialog.close()
        self.dialog_active = False

    # Reopens a previously closed dialog, remembering the messages and the progress it had
    # when it was closed.
    def reopen(self):
        if self.message2:
            self.progressDialog.create(self.title, self.message1, self.message2)
        else:
            # The ' ' is to avoid a bug in Kodi progress dialog that keeps old messages 2
            # if an empty string is passed.
            self.progressDialog.create(self.title, self.message1, ' ')
        self.progressDialog.update(self.progress)
        self.dialog_active = True

# To be used as a base class.
class KodiProgressDialog_Chrisism(object):
    def __init__(self):
        self.progress = 0
        self.progressDialog = xbmcgui.DialogProgress()
        self.verbose = True

    def _startProgressPhase(self, title, message):
        self.progressDialog.create(title, message)

    def _updateProgress(self, progress, message1 = None, message2 = None):
        self.progress = progress
        if not self.verbose:
            self.progressDialog.update(progress)
        else:
            self.progressDialog.update(progress, message1, message2)

    def _updateProgressMessage(self, message1, message2 = None):
        if not self.verbose: return

        self.progressDialog.update(self.progress, message1, message2)

    def _isProgressCanceled(self):
        return self.progressDialog.iscanceled()

    def _endProgressPhase(self, canceled = False):
        if not canceled: self.progressDialog.update(100)
        self.progressDialog.close()
        
# -------------------------------------------------------------------------------------------------
# If runnining with Kodi Python interpreter use Kodi proper functions.
# If running with the standard Python interpreter use replacement functions.
# -------------------------------------------------------------------------------------------------
if UTILS_KODI_RUNTIME_AVAILABLE:
    log_debug   = log_debug_KR
    log_verb    = log_verb_KR
    log_info    = log_info_KR
    log_warning = log_warning_KR
    log_error   = log_error_KR
else:
    log_debug   = log_debug_Python
    log_verb    = log_verb_Python
    log_info    = log_info_Python
    log_warning = log_warning_Python
    log_error   = log_error_Python


# -------------------------------------------------------------------------------------------------
# Kodi error reporting
# -------------------------------------------------------------------------------------------------
KODI_MESSAGE_NONE        = 100
# Kodi notifications must be short.
KODI_MESSAGE_NOTIFY      = 200
KODI_MESSAGE_NOTIFY_WARN = 300
# Kodi OK dialog to display a message.
KODI_MESSAGE_DIALOG      = 400

# If status_dic['status'] is True then everything is OK. If status_dic['status'] is False,
# then display the notification.
def kodi_new_status_dic(message):
    return {
        'status' : True,
        'dialog' : KODI_MESSAGE_NOTIFY,
        'msg'    : message,
    }

def kodi_display_user_message(op_dic):
    if op_dic['dialog'] == KODI_MESSAGE_NONE:
        return
    elif op_dic['dialog'] == KODI_MESSAGE_NOTIFY:
        kodi_notify(op_dic['msg'])
    elif op_dic['dialog'] == KODI_MESSAGE_NOTIFY_WARN:
        kodi_notify(op_dic['msg'])
    elif op_dic['dialog'] == KODI_MESSAGE_DIALOG:
        kodi_dialog_OK(op_dic['msg'])

# How to report errors in these IO functions? That's the eternal question.
# 1) Raise an exception and make the addon crash? Crashes are always reported in the GUI.
# 2) Use AEL approach and report status in a control dictionary? Caller code is responsible
#    to report the error in the GUI.
#
# A convention must be chosen.
# A) Low-level, basic IO functions raise KodiAddonError exception. However, any other function
#    uses st_dic to report errors.
# B) All functions use st_dic. IO functions are responsible to catch exceptions and fill st_dic.
# C) Do not use st_dic at all, only use KodiAddonError.

# -------------------------------------------------------------------------------------------------
# Low level filesystem functions.
# -------------------------------------------------------------------------------------------------
<<<<<<< HEAD
# Candidates
NAME_L      = 65
SCORE_L     = 5
ID_L        = 55
PLATFORM_L  = 15
SPLATFORM_L = 15
URL_L       = 70

# Metadata
TITLE_L     = 50
YEAR_L      = 4
GENRE_L     = 20
DEVELOPER_L = 10
NPLAYERS_L  = 10
ESRB_L      = 20
PLOT_L      = 70

# Assets
ASSET_ID_L        = 8
ASSET_NAME_L      = 60
ASSET_URL_THUMB_L = 100

# PUT functions to print things returned by Scraper object (which are common to all scrapers)
# into util.py, to be resused by all scraper tests.
def print_candidate_list(results):
    p_str = "{0} {1} {2} {3} {4}"
    print('Found {0} candidate/s'.format(len(results)))
    print(p_str.format(
        'Display name'.ljust(NAME_L), 'Score'.ljust(SCORE_L),
        'Id'.ljust(ID_L), 'Platform'.ljust(PLATFORM_L), 'SPlatform'.ljust(SPLATFORM_L)))
    print(p_str.format(
        '-'*NAME_L, '-'*SCORE_L, '-'*ID_L, '-'*PLATFORM_L, '-'*SPLATFORM_L))
    for game in results:
        display_name = text_limit_string(game['display_name'], NAME_L)
        score = text_limit_string(str(game['order']), SCORE_L)
        id = text_limit_string(str(game['id']), ID_L)
        platform = text_limit_string(str(game['platform']), PLATFORM_L)
        splatform = text_limit_string(str(game['scraper_platform']), SPLATFORM_L)
        print(p_str.format(
            display_name.ljust(NAME_L), score.ljust(SCORE_L), id.ljust(ID_L),
            platform.ljust(PLATFORM_L), splatform.ljust(SPLATFORM_L)))
    print('')

def print_game_metadata(metadata):
    title     = text_limit_string(metadata['title'], TITLE_L)
    year      = metadata['year']
    genre     = text_limit_string(metadata['genre'], GENRE_L)
    developer = text_limit_string(metadata['developer'], DEVELOPER_L)
    nplayers  = text_limit_string(metadata['nplayers'], NPLAYERS_L)
    esrb      = text_limit_string(metadata['esrb'], ESRB_L)
    plot      = text_limit_string(metadata['plot'], PLOT_L)

    p_str = "{0} {1} {2} {3} {4} {5} {6}"
    print('Displaying metadata for title "{0}"'.format(title))
    print(p_str.format(
        'Title'.ljust(TITLE_L), 'Year'.ljust(YEAR_L), 'Genre'.ljust(GENRE_L),
        'Developer'.ljust(DEVELOPER_L), 'NPlayers'.ljust(NPLAYERS_L), 'ESRB'.ljust(ESRB_L),
        'Plot'.ljust(PLOT_L)))
    print(p_str.format(
        '-'*TITLE_L, '-'*YEAR_L, '-'*GENRE_L, '-'*DEVELOPER_L, '-'*NPLAYERS_L, '-'*ESRB_L, '-'*PLOT_L))
    print(p_str.format(
        title.ljust(TITLE_L), year.ljust(YEAR_L), genre.ljust(GENRE_L), developer.ljust(DEVELOPER_L),
        nplayers.ljust(NPLAYERS_L), esrb.ljust(ESRB_L), plot.ljust(PLOT_L) ))
    print('')

def print_game_assets(image_list):
    # print('Found {0} image/s'.format(len(image_list)))
    p_str = "{0} {1} {2}"
    print(p_str.format(
        'Asset ID'.ljust(ASSET_ID_L), 'Name'.ljust(ASSET_NAME_L),
        'URL thumb'.ljust(ASSET_URL_THUMB_L)))
    print(p_str.format('-'*ASSET_ID_L, '-'*ASSET_NAME_L, '-'*ASSET_URL_THUMB_L))
    for image in image_list:
        id           = text_limit_string(str(image['asset_ID']), ASSET_ID_L)
        display_name = text_limit_string(image['display_name'], ASSET_NAME_L)
        url_thumb    = text_limit_string(image['url_thumb'], ASSET_URL_THUMB_L)
        print(p_str.format(
            id.ljust(ASSET_ID_L), display_name.ljust(ASSET_NAME_L),
            url_thumb.ljust(ASSET_URL_THUMB_L)))
    print('')
=======
def utils_get_fs_encoding():
    fs_encoding = sys.getfilesystemencoding()
    return fs_encoding

def utils_copy_file(source_str, dest_str):
    if ADDON_RUNNING_PYTHON_2:
        source_bytes = source_str.decode(utils_get_fs_encoding(), 'ignore')
        dest_bytes = dest_str.decode(utils_get_fs_encoding(), 'ignore')
        shutil.copy(source_bytes, dest_bytes)
    elif ADDON_RUNNING_PYTHON_3:
        shutil.copy(source_str, dest_str)
    else:
        raise TypeError('Undefined Python runtime version.')

# Always write UNIX end of lines regarding of the operating system.
def utils_write_str_to_file(filename, full_string):
    log_debug('utils_write_str_to_file() File "{}"'.format(filename))
    with io.open(filename, 'wt', encoding = 'utf-8', newline = '\n') as f:
        f.write(full_string)

def utils_load_file_to_str(filename):
    log_debug('utils_load_file_to_str() File "{}"'.format(filename))
    with io.open(filename, 'rt', encoding = 'utf-8') as f:
        string = f.read()
    return string

# -------------------------------------------------------------------------------------------------
# Generic text file writer.
# slist is a list of Unicode strings that will be joined and written to a file encoded in UTF-8.
# Joining command is '\n'.join()
# -------------------------------------------------------------------------------------------------
def utils_write_slist_to_file(filename, slist):
    log_debug('utils_write_slist_to_file() File "{}"'.format(filename))
    try:
        file_obj = io.open(filename, 'wt', encoding = 'utf-8')
        file_obj.write('\n'.join(slist))
        file_obj.close()
    except OSError:
        log_error('(OSError) exception in utils_write_slist_to_file()')
        log_error('Cannot write {} file'.format(filename))
        raise AEL_Error('(OSError) Cannot write {} file'.format(filename))
    except IOError:
        log_error('(IOError) exception in utils_write_slist_to_file()')
        log_error('Cannot write {} file'.format(filename))
        raise AEL_Error('(IOError) Cannot write {} file'.format(filename))

def utils_load_file_to_slist(filename):
    log_debug('utils_load_file_to_slist() File "{}"'.format(filename))
    with io.open(filename, 'rt', encoding = 'utf-8') as f:
        slist = f.readlines()
    return slist

# If there are issues in the XML file (for example, invalid XML chars) ET.parse will fail.
# Returns None if error.
# Returns xml_tree = xml.etree.ElementTree.parse() if success.
def utils_load_XML_to_ET(filename):
    log_debug('utils_load_XML_to_ET() Loading {}'.format(filename))
    xml_tree = None
    try:
        xml_tree = xml.etree.ElementTree.parse(filename)
    except IOError as ex:
        log_debug('utils_load_XML_to_ET() (IOError) errno = {}'.format(ex.errno))
        # log_debug(text_type(ex.errno.errorcode))
        # No such file or directory
        if ex.errno == errno.ENOENT:
            log_error('utils_load_XML_to_ET() (IOError) ENOENT No such file or directory.')
        else:
            log_error('utils_load_XML_to_ET() (IOError) Unhandled errno value.')
    except xml.etree.ElementTree.ParseError as ex:
        log_error('utils_load_XML_to_ET() (ParseError) Exception parsing {}'.format(filename))
        log_error('utils_load_XML_to_ET() (ParseError) {}'.format(text_type(ex)))
    return xml_tree

# -------------------------------------------------------------------------------------------------
# JSON write/load
# -------------------------------------------------------------------------------------------------
# Replace fs_load_JSON_file with this.
def utils_load_JSON_file(json_filename, default_obj = {}, verbose = True):
    # If file does not exist return default object (usually empty object)
    json_data = default_obj
    if not os.path.isfile(json_filename):
        log_warning('utils_load_JSON_file() Not found "{}"'.format(json_filename))
        return json_data
    # Load and parse JSON file.
    if verbose: log_debug('utils_load_JSON_file() "{}"'.format(json_filename))
    with io.open(json_filename, 'rt', encoding = 'utf-8') as file:
        try:
            json_data = json.load(file)
        except ValueError as ex:
            log_error('utils_load_JSON_file() ValueError exception in json.load() function')

    return json_data

# This consumes a lot of memory but it is fast.
# See https://stackoverflow.com/questions/24239613/memoryerror-using-json-dumps
#
# Note that there is a bug in the json module where the ensure_ascii=False flag can produce
# a mix of unicode and str objects.
# See http://stackoverflow.com/questions/18337407/saving-utf-8-texts-in-json-dumps-as-utf8-not-as-u-escape-sequence
def utils_write_JSON_file(json_filename, json_data, verbose = True, pprint = False):
    l_start = time.time()
    if verbose: log_debug('utils_write_JSON_file() "{}"'.format(json_filename))

    # Parameter pprint == True overrides option OPTION_COMPACT_JSON.
    # Choose JSON iterative encoder or normal encoder.
    if OPTION_LOWMEM_WRITE_JSON:
        if verbose: log_debug('utils_write_JSON_file() Using OPTION_LOWMEM_WRITE_JSON option')
        if pprint:
            jobj = json.JSONEncoder(ensure_ascii = False, sort_keys = True,
                indent = JSON_INDENT, separators = JSON_SEP)
        else:
            if OPTION_COMPACT_JSON:
                jobj = json.JSONEncoder(ensure_ascii = False, sort_keys = True)
            else:
                jobj = json.JSONEncoder(ensure_ascii = False, sort_keys = True,
                    indent = JSON_INDENT, separators = JSON_SEP)
    else:
        if pprint:
            jdata = json.dumps(json_data, ensure_ascii = False, sort_keys = True,
                indent = JSON_INDENT, separators = JSON_SEP)
        else:
            if OPTION_COMPACT_JSON:
                jdata = json.dumps(json_data, ensure_ascii = False, sort_keys = True)
            else:
                jdata = json.dumps(json_data, ensure_ascii = False, sort_keys = True,
                    indent = JSON_INDENT, separators = JSON_SEP)

    # Write JSON to disk
    try:
        with io.open(json_filename, 'wt', encoding = 'utf-8') as file:
            if OPTION_LOWMEM_WRITE_JSON:
                for chunk in jobj.iterencode(json_data):
                    file.write(chunk)
            else:
                file.write(jdata)
    except OSError:
        kodi_notify(ADDON_LONG_NAME, 'Cannot write {} file (OSError)'.format(json_filename))
    except IOError:
        kodi_notify(ADDON_LONG_NAME, 'Cannot write {} file (IOError)'.format(json_filename))
    l_end = time.time()
    if verbose:
        write_time_s = l_end - l_start
        log_debug('utils_write_JSON_file() Writing time {:f} s'.format(write_time_s))

# -------------------------------------------------------------------------------------------------
# Threaded JSON loader
# -------------------------------------------------------------------------------------------------
# How to use this code:
#     render_thread = Threaded_Load_JSON(cfg.RENDER_DB_PATH.getPath())
#     assets_thread = Threaded_Load_JSON(cfg.MAIN_ASSETS_DB_PATH.getPath())
#     render_thread.start()
#     assets_thread.start()
#     render_thread.join()
#     assets_thread.join()
#     MAME_db_dic = render_thread.output_dic
#     MAME_assets_dic = assets_thread.output_dic
class Threaded_Load_JSON(threading.Thread):
    def __init__(self, json_filename):
        threading.Thread.__init__(self)
        self.json_filename = json_filename

    def run(self):
        self.output_dic = utils_load_JSON_file(self.json_filename)

# -------------------------------------------------------------------------------------------------
# File cache functions.
# Depends on the FileName class.
# -------------------------------------------------------------------------------------------------
file_cache = {}

def utils_file_cache_clear(verbose = True):
    global file_cache
    if verbose: log_debug('utils_file_cache_clear() Clearing file cache')
    file_cache = {}

def utils_file_cache_add_dir(dir_str, verbose = True):
    global file_cache

    # Create a set with all the files in the directory
    if not dir_str:
        log_warning('utils_file_cache_add_dir() Empty dir_str. Exiting')
        return
    dir_FN = FileName(dir_str)
    if not dir_FN.exists():
        log_debug('utils_file_cache_add_dir() Does not exist "{}"'.format(dir_str))
        file_cache[dir_str] = set()
        return
    if not dir_FN.isdir():
        log_warning('utils_file_cache_add_dir() Not a directory "{}"'.format(dir_str))
        return
    if verbose:
        # log_debug('utils_file_cache_add_dir() Scanning OP "{}"'.format(dir_FN.getOriginalPath()))
        log_debug('utils_file_cache_add_dir() Scanning  P "{}"'.format(dir_FN.getPath()))
    # A recursive scanning function is needed. os.listdir() is not. os.walk() is recursive
    # file_list = os.listdir(dir_FN.getPath())
    file_list = []
    root_dir_str = dir_FN.getPath()
    # For Unicode errors in os.walk() see
    # https://stackoverflow.com/questions/21772271/unicodedecodeerror-when-performing-os-walk
    for root, dirs, files in os.walk(text_type(root_dir_str)):
        # log_debug('----------')
        # log_debug('root = {}'.format(root))
        # log_debug('dirs = {}'.format(text_type(dirs)))
        # log_debug('files = {}'.format(text_type(files)))
        # log_debug('\n')
        for f in files:
            my_file = os.path.join(root, f)
            cache_file = my_file.replace(root_dir_str, '')
            # In the cache always store paths as '/' and not as '\'
            cache_file = cache_file.replace('\\', '/')
            # Remove '/' character at the beginning of the file. If the directory dir_str
            # is like '/example/dir/' then the slash at the beginning will be removed. However,
            # if dir_str is like '/example/dir' it will be present.
            if cache_file.startswith('/'): cache_file = cache_file[1:]
            file_list.append(cache_file)
    file_set = set(file_list)
    if verbose:
        # for file in file_set: log_debug('File "{}"'.format(file))
        log_debug('utils_file_cache_add_dir() Adding {} files to cache'.format(len(file_set)))
    file_cache[dir_str] = file_set

# See utils_look_for_file() documentation below.
def utils_file_cache_search(dir_str, filename_noext, file_exts):
    # Check for empty, unconfigured dirs
    if not dir_str: return None
    current_cache_set = file_cache[dir_str]
    # if filename_noext == '005':
    #     log_debug('utils_file_cache_search() Searching in "{}"'.format(dir_str))
    #     log_debug('utils_file_cache_search() current_cache_set "{}"'.format(text_type(current_cache_set)))
    for ext in file_exts:
        file_base = filename_noext + '.' + ext
        # log_debug('utils_file_cache_search() file_Base = "{}"'.format(file_base))
        if file_base in current_cache_set:
            # log_debug('utils_file_cache_search() Found in cache')
            return FileName(dir_str).pjoin(file_base)
    return None

# Given the image path, image filename with no extension and a list of file
# extensions search for a file.
#
# rootPath       -> FileName object
# filename_noext -> Unicode string
# file_exts      -> list of extensions with no dot ['zip', 'rar']
#
# Returns a FileName object if a valid filename is found.
# Returns None if no file was found.
def utils_look_for_file(rootPath, filename_noext, file_exts):
    for ext in file_exts:
        file_path = rootPath.pjoin(filename_noext + '.' + ext)
        if file_path.exists(): return file_path
    return None

# Updates the mtime of a local file.
# This is to force and update of the image cache.
# stat.ST_MTIME is the time in seconds since the epoch.
def utils_update_file_mtime(fname_str):
    log_debug('utils_update_file_mtime() Updating "{}"'.format(fname_str))
    filestat = os.stat(fname_str)
    time_str = time.ctime(filestat.st_mtime)
    log_debug('utils_update_file_mtime()     Old mtime "{}"'.format(time_str))
    os.utime(fname_str)
    filestat = os.stat(fname_str)
    time_str = time.ctime(filestat.st_mtime)
    log_debug('utils_update_file_mtime() Current mtime "{}"'.format(time_str))

# -------------------------------------------------------------------------------------------------
# Logging functions.
# AEL never uses LOG_FATAL. Fatal error in my addons use LOG_ERROR. When an ERROR message is
# printed the addon must stop execution and exit.
# Kodi Matrix has changed the log levels.
# Valid set of log levels should now be: DEBUG, INFO, WARNING, ERROR and FATAL
#
# @python_v17 Default level changed from LOGNOTICE to LOGDEBUG
# @python_v19 Removed LOGNOTICE (use LOGINFO) and LOGSEVERE (use LOGFATAL)
#
# https://forum.kodi.tv/showthread.php?tid=344263&pid=2943703#pid2943703
# https://github.com/xbmc/xbmc/pull/17730
# -------------------------------------------------------------------------------------------------
# Constants
LOG_ERROR   = 0
LOG_WARNING = 1
LOG_INFO    = 2
LOG_DEBUG   = 3

# Internal globals
current_log_level = LOG_INFO

def set_log_level(level):
    global current_log_level
    current_log_level = level

def log_variable(var_name, var):
    if current_log_level < LOG_DEBUG: return
    log_text = '{} DUMP : Dumping variable "{}"\n{}'.format(ADDON_SHORT_NAME,
        var_name, pprint.pformat(var))
    xbmc.log(log_text, level = xbmc.LOGERROR)

# For Unicode stuff in Kodi log see https://github.com/romanvm/kodi.six
def log_debug_KR(text_line):
    if current_log_level < LOG_DEBUG: return

    # If it is bytes we assume it's "utf-8" encoded.
    # will fail if called with other encodings (latin, etc).
    if isinstance(text_line, binary_type): text_line = text_line.decode('utf-8')

    # At this point we are sure text_line is a Unicode string.
    # Kodi functions (Python 3) require Unicode strings as arguments.
    # Kodi functions (Python 2) require UTF-8 encoded bytes as arguments.
    log_text = ADDON_SHORT_NAME + ' DEBUG: ' + text_line
    xbmc.log(log_text, level = xbmc.LOGINFO)

def log_info_KR(text_line):
    if current_log_level < LOG_INFO: return
    if isinstance(text_line, binary_type): text_line = text_line.decode('utf-8')
    log_text = ADDON_SHORT_NAME + ' INFO : ' + text_line
    xbmc.log(log_text, level = xbmc.LOGINFO)

def log_warning_KR(text_line):
    if current_log_level < LOG_WARNING: return
    if isinstance(text_line, binary_type): text_line = text_line.decode('utf-8')
    log_text = ADDON_SHORT_NAME + ' WARN : ' + text_line
    xbmc.log(log_text, level = xbmc.LOGWARNING)

def log_error_KR(text_line):
    if current_log_level < LOG_ERROR: return
    if isinstance(text_line, binary_type): text_line = text_line.decode('utf-8')
    log_text = ADDON_SHORT_NAME + ' ERROR: ' + text_line
    xbmc.log(log_text, level = xbmc.LOGERROR)

# Replacement functions when running outside Kodi with the standard Python interpreter.
def log_debug_Python(text_line): print(text_line)

def log_info_Python(text_line): print(text_line)

def log_warning_Python(text_line): print(text_line)

def log_error_Python(text_line): print(text_line)

# -------------------------------------------------------------------------------------------------
# Kodi notifications and dialogs
# -------------------------------------------------------------------------------------------------
# Displays a modal dialog with an OK button. Dialog can have up to 3 rows of text, however first
# row is multiline.
# Call examples:
#  1) ret = kodi_dialog_OK('Launch ROM?')
#  2) ret = kodi_dialog_OK('Launch ROM?', title = 'AML - Launcher')
def kodi_dialog_OK(text, title = ADDON_LONG_NAME):
    xbmcgui.Dialog().ok(title, text)

# Returns True is YES was pressed, returns False if NO was pressed or dialog canceled.
def kodi_dialog_yesno(text, title = ADDON_LONG_NAME):
    return xbmcgui.Dialog().yesno(title, text)

# Returns True is YES was pressed, returns False if NO was pressed or dialog canceled.
def kodi_dialog_yesno_custom(text, yeslabel_str, nolabel_str, title = ADDON_LONG_NAME):
    return xbmcgui.Dialog().yesno(title, text, yeslabel = yeslabel_str, nolabel = nolabel_str)

def kodi_dialog_yesno_timer(text, timer_ms = 30000, title = ADDON_LONG_NAME):
    return xbmcgui.Dialog().yesno(title, text, autoclose = timer_ms)

# Returns a directory. See https://codedocs.xyz/AlwinEsch/kodi
#
# This supports directories, files, images and writable directories.
# xbmcgui.Dialog().browse(type, heading, shares[, mask, useThumbs, treatAsFolder, defaultt, enableMultiple])
#
# This supports files and images only.
# xbmcgui.Dialog().browseMultiple(type, heading, shares[, mask, useThumbs, treatAsFolder, defaultt])
# 
# This supports directories, files, images and writable directories.
# xbmcgui.Dialog().browseSingle(type, heading, shares[, mask, useThumbs, treatAsFolder, defaultt])
#
# shares   string or unicode - from sources.xml
# "files"  list file sources (added through filemanager)
# "local"  list local drives
# ""       list local drives and network shares

# Returns a directory.
def kodi_dialog_get_directory(d_heading, d_dir = ''):
    if d_dir:
        ret = xbmcgui.Dialog().browse(0, d_heading, '', defaultt = d_dir)
    else:
        ret =  xbmcgui.Dialog().browse(0, d_heading, '')

    return ret

# Mask is supported only for files.
# mask  [opt] string or unicode - '|' separated file mask. (i.e. '.jpg|.png')
#
# KODI BUG For some reason *.dat files are not shown on the dialog, but XML files are OK!!!
# Fixed in Krypton Beta 6 http://forum.kodi.tv/showthread.php?tid=298161
def kodi_dialog_get_file(d_heading, mask = '', default_file = ''):
    if mask and default_file:
        ret = xbmcgui.Dialog().browse(1, d_heading, '', mask = mask, defaultt = default_file)
    elif default_file:
        ret = xbmcgui.Dialog().browse(1, d_heading, '', defaultt = default_file)
    elif mask:
        ret = xbmcgui.Dialog().browse(1, d_heading, '', mask = mask)
    else:
        ret = xbmcgui.Dialog().browse(1, d_heading, '')

    return ret

def kodi_dialog_get_image(d_heading, mask = '', default_file = ''):
    if mask and default_file:
        ret = xbmcgui.Dialog().browse(2, d_heading, '', mask = mask, defaultt = default_file)
    elif default_file:
        ret = xbmcgui.Dialog().browse(2, d_heading, '', defaultt = default_file)
    elif mask:
        ret = xbmcgui.Dialog().browse(2, d_heading, '', mask = mask)
    else:
        ret = xbmcgui.Dialog().browse(2, d_heading, '')

    return ret

def kodi_dialog_get_wdirectory(d_heading):
    return xbmcgui.Dialog().browse(3, d_heading, '')

# Select multiple versions of the avobe functions.
def kodi_dialog_get_file_multiple(d_heading, mask = '', d_file = ''):
    if mask and d_file:
        ret = xbmcgui.Dialog().browse(1, d_heading, '', mask = mask, defaultt = d_file, enableMultiple = True)
    elif d_file:
        ret = xbmcgui.Dialog().browse(1, d_heading, '', defaultt = d_file, enableMultiple = True)
    elif mask:
        ret = xbmcgui.Dialog().browse(1, d_heading, '', mask = mask, enableMultiple = True)
    else:
        ret = xbmcgui.Dialog().browse(1, d_heading, '', enableMultiple = True)

    return ret

# Displays a small box in the bottom right corner
def kodi_notify(text, title = ADDON_LONG_NAME, time = 5000):
    xbmcgui.Dialog().notification(title, text, xbmcgui.NOTIFICATION_INFO, time)

def kodi_notify_warn(text, title = ADDON_LONG_NAME, time = 7000):
    xbmcgui.Dialog().notification(title, text, xbmcgui.NOTIFICATION_WARNING, time)

# Do not use this function much because it is the same icon displayed when Python fails
# with an exception and that may confuse the user.
def kodi_notify_error(text, title = ADDON_LONG_NAME, time = 7000):
    xbmcgui.Dialog().notification(title, text, xbmcgui.NOTIFICATION_ERROR, time)

def kodi_refresh_container():
    log_debug('kodi_refresh_container()')
    xbmc.executebuiltin('Container.Refresh')

# Progress dialog that can be closed and reopened.
# Messages and progress in the dialog are always remembered, even if closed and reopened.
# If the dialog is canceled this class remembers it forever.
#
# Kodi Matrix change: Renamed option line1 to message. Removed option line2. Removed option line3.
# See https://forum.kodi.tv/showthread.php?tid=344263&pid=2933596#pid2933596
#
# --- Example 1 ---
# pDialog = KodiProgressDialog()
# pDialog.startProgress('Doing something...', step_total)
# for i in range():
#     pDialog.updateProgressInc()
#     # Do stuff...
# pDialog.endProgress()
class KodiProgressDialog(object):
    def __init__(self):
        self.heading = ADDON_LONG_NAME
        self.progress = 0
        self.flag_dialog_canceled = False
        self.dialog_active = False
        self.progressDialog = xbmcgui.DialogProgress()

    # Creates a new progress dialog.
    def startProgress(self, message, step_total = 100, step_counter = 0):
        if self.dialog_active: raise TypeError
        self.step_total = step_total
        self.step_counter = step_counter
        try:
            self.progress = math.floor((self.step_counter * 100) / self.step_total)
        except ZeroDivisionError:
            # Fix case when step_total is 0.
            self.step_total = 0.001
            self.progress = math.floor((self.step_counter * 100) / self.step_total)
        self.dialog_active = True
        self.message = message
        # In Leia and lower xbmcgui.DialogProgress().update() requires an int.
        if kodi_running_version >= KODI_VERSION_MATRIX:
            self.progressDialog.create(self.heading, self.message)
            self.progressDialog.update(self.progress)
        else:
            self.progressDialog.create(self.heading, self.message, ' ', ' ')
            self.progressDialog.update(int(self.progress))

    # Changes message and resets progress.
    def resetProgress(self, message, step_total = 100, step_counter = 0):
        if not self.dialog_active: raise TypeError
        self.step_total = step_total
        self.step_counter = step_counter
        try:
            self.progress = math.floor((self.step_counter * 100) / self.step_total)
        except ZeroDivisionError:
            # Fix case when step_total is 0.
            self.step_total = 0.001
            self.progress = math.floor((self.step_counter * 100) / self.step_total)
        self.message = message
        if kodi_running_version >= KODI_VERSION_MATRIX:
            self.progressDialog.update(self.progress, self.message)
        else:
            self.progressDialog.update(int(self.progress), self.message, ' ', ' ')

    # Update progress and optionally update message as well.
    def updateProgress(self, step_counter, message = None):
        if not self.dialog_active: raise TypeError
        self.step_counter = step_counter
        self.progress = math.floor((self.step_counter * 100) / self.step_total)
        if message is None:
            if kodi_running_version >= KODI_VERSION_MATRIX:
                self.progressDialog.update(self.progress)
            else:
                self.progressDialog.update(int(self.progress))
        else:
            if type(message) is not text_type: raise TypeError
            self.message = message
            if kodi_running_version >= KODI_VERSION_MATRIX:
                self.progressDialog.update(self.progress, self.message)
            else:
                self.progressDialog.update(int(self.progress), self.message, ' ', ' ')
        # DEBUG code
        # time.sleep(1)

    # Update progress, optionally update message as well, and autoincrements.
    # Progress is incremented AFTER dialog is updated.
    def updateProgressInc(self, message = None):
        if not self.dialog_active: raise TypeError
        self.progress = math.floor((self.step_counter * 100) / self.step_total)
        self.step_counter += 1
        if message is None:
            if kodi_running_version >= KODI_VERSION_MATRIX:
                self.progressDialog.update(self.progress)
            else:
                self.progressDialog.update(int(self.progress))
        else:
            if type(message) is not text_type: raise TypeError
            self.message = message
            if kodi_running_version >= KODI_VERSION_MATRIX:
                self.progressDialog.update(self.progress, self.message)
            else:
                self.progressDialog.update(int(self.progress), self.message, ' ', ' ')

    # Update dialog message but keep same progress.
    def updateMessage(self, message):
        if not self.dialog_active: raise TypeError
        if type(message) is not text_type: raise TypeError
        self.message = message
        if kodi_running_version >= KODI_VERSION_MATRIX:
            self.progressDialog.update(self.progress, self.message)
        else:
            self.progressDialog.update(int(self.progress), self.message, ' ', ' ')

    def isCanceled(self):
        # If the user pressed the cancel button before then return it now.
        if self.flag_dialog_canceled: return True
        # If not check and set the flag.
        if not self.dialog_active: raise TypeError
        self.flag_dialog_canceled = self.progressDialog.iscanceled()
        return self.flag_dialog_canceled

    # Before closing the dialog check if the user pressed the Cancel button and remember
    # the user decision.
    def endProgress(self):
        if not self.dialog_active: raise TypeError
        if self.progressDialog.iscanceled(): self.flag_dialog_canceled = True
        self.progressDialog.update(100)
        self.progressDialog.close()
        self.dialog_active = False

    # Like endProgress() but do not completely fills the progress bar.
    def close(self):
        if not self.dialog_active: raise TypeError
        if self.progressDialog.iscanceled(): self.flag_dialog_canceled = True
        self.progressDialog.close()
        self.dialog_active = False

    # Reopens a previously closed dialog with close(), remembering the messages
    # and the progress it had when it was closed.
    def reopen(self):
        if self.dialog_active: raise TypeError
        if kodi_running_version >= KODI_VERSION_MATRIX:
            self.progressDialog.create(self.heading, self.message)
            self.progressDialog.update(self.progress)
        else:
            self.progressDialog.create(self.heading, self.message, ' ', ' ')
            self.progressDialog.update(int(self.progress))
        self.dialog_active = True

# Wrapper class for xbmcgui.Dialog().select(). Takes care of Kodi bugs.
# v17 (Krypton) Python API changes:
#   Preselect option added.
#   Added new option useDetails.
#   Allow listitems for parameter list
class KodiSelectDialog(object):
    def __init__(self, heading = ADDON_LONG_NAME, rows = [], preselect = -1, useDetails = False):
        self.heading = heading
        self.rows = rows
        self.preselect = preselect
        self.useDetails = useDetails
        self.dialog = xbmcgui.Dialog()

    def setHeading(self, heading): self.heading = heading

    def setRows(self, row_list): self.rows = row_list

    def setPreselect(self, preselect): self.preselect = preselect

    def setUseDetails(self, useDetails): self.useDetails = useDetails

    def executeDialog(self):
        # Kodi Krypton bug: if preselect is used then dialog never returns < 0 even if cancel
        # button is pressed. This bug has been solved in Leia.
        # See https://forum.kodi.tv/showthread.php?tid=337011
        if self.preselect >= 0 and kodi_running_version >= KODI_VERSION_LEIA:
            selection = self.dialog.select(self.heading, self.rows, useDetails = self.useDetails,
                preselect = self.preselect)
        else:
            selection = self.dialog.select(self.heading, self.rows, useDetails = self.useDetails)
        selection = None if selection < 0 else selection
        return selection

# Wrapper class for xbmc.Keyboard()
class KodiKeyboardDialog(object):
    def __init__(self, heading = 'Kodi keyboard', default_text = ''):
        self.heading = heading
        self.default_text = default_text
        self.keyboard = xbmc.Keyboard()

    def setHeading(self, heading): self.heading = heading

    def setDefaultText(self, default_text): self.default_text = default_text

    def executeDialog(self):
        self.keyboard.setHeading(self.heading)
        self.keyboard.setDefault(self.default_text)
        self.keyboard.doModal()

    def isConfirmed(self): return self.keyboard.isConfirmed()

    # Use a different name from getText() to avoid coding errors.
    def getData(self): return self.keyboard.getText()

# Wrapper function to get a text from the keyboard or None if the keyboard
# modal dialog was canceled.
def kodi_get_keyboard_text(heading = 'Kodi keyboard', default_text = ''):
    keyboard = KodiKeyboardDialog(heading, default_text)
    keyboard.executeDialog()
    if not keyboard.isConfirmed(): return None
    new_value_str = keyboard.getData().strip()
    return new_value_str

def kodi_toogle_fullscreen():
    kodi_jsonrpc_dict('Input.ExecuteAction', {'action' : 'togglefullscreen'})

def kodi_get_screensaver_mode():
    r_dic = kodi_jsonrpc_dict('Settings.getSettingValue', {'setting' : 'screensaver.mode'})
    screensaver_mode = r_dic['value']
    return screensaver_mode

g_screensaver_mode = None # Global variable to store screensaver status.
def kodi_disable_screensaver():
    global g_screensaver_mode
    g_screensaver_mode = kodi_get_screensaver_mode()
    log_debug('kodi_disable_screensaver() g_screensaver_mode "{}"'.format(g_screensaver_mode))
    p_dic = {
        'setting' : 'screensaver.mode',
        'value' : '',
    }
    kodi_jsonrpc_dict('Settings.setSettingValue', p_dic)
    log_debug('kodi_disable_screensaver() Screensaver disabled.')

# kodi_disable_screensaver() must be called before this function or bad things will happen.
def kodi_restore_screensaver():
    if g_screensaver_mode is None:
        log_error('kodi_disable_screensaver() must be called before kodi_restore_screensaver()')
        raise RuntimeError
    log_debug('kodi_restore_screensaver() Screensaver mode "{}"'.format(g_screensaver_mode))
    p_dic = {
        'setting' : 'screensaver.mode',
        'value' : g_screensaver_mode,
    }
    kodi_jsonrpc_dict('Settings.setSettingValue', p_dic)
    log_debug('kodi_restore_screensaver() Restored previous screensaver status.')

# Access Kodi JSON-RPC interface in an easy way.
# Returns a dictionary with the parsed response 'result' field.
#
# Query input:
#
# {
#     "id" : 1,
#     "jsonrpc" : "2.0",
#     "method" : "Application.GetProperties",
#     "params" : { "properties" : ["name", "version"] }
# }
#
# Query response:
#
# {
#     "id" : 1,
#     "jsonrpc" : "2.0",
#     "result" : {
#         "name" : "Kodi",
#         "version" : {"major":17,"minor":6,"revision":"20171114-a9a7a20","tag":"stable"}
#     }
# }
#
# Query response ERROR:
# {
#     "id" : null,
#     "jsonrpc" : "2.0",
#     "error" : { "code":-32700, "message" : "Parse error."}
# }
#
def kodi_jsonrpc_dict(method_str, params_dic, verbose = False):
    params_str = json.dumps(params_dic)
    if verbose:
        log_debug('kodi_jsonrpc_dict() method_str "{}"'.format(method_str))
        log_debug('kodi_jsonrpc_dict() params_dic = \n{}'.format(pprint.pformat(params_dic)))
        log_debug('kodi_jsonrpc_dict() params_str "{}"'.format(params_str))

    # --- Do query ---
    header = '"id" : 1, "jsonrpc" : "2.0"'
    query_str = '{{{}, "method" : "{}", "params" : {} }}'.format(header, method_str, params_str)
    response_json_str = xbmc.executeJSONRPC(query_str)

    # --- Parse JSON response ---
    response_dic = json.loads(response_json_str)
    if 'error' in response_dic:
        result_dic = response_dic['error']
        log_warning('kodi_jsonrpc_dict() JSONRPC ERROR {}'.format(result_dic['message']))
    else:
        result_dic = response_dic['result']
    if verbose:
        log_debug('kodi_jsonrpc_dict() result_dic = \n{}'.format(pprint.pformat(result_dic)))

    return result_dic

# Displays a text window and requests a monospaced font.
# v18 Leia change: New optional param added usemono.
def kodi_display_text_window_mono(window_title, info_text):
    xbmcgui.Dialog().textviewer(window_title, info_text.encode('utf-8'), True)

# Displays a text window with a proportional font (default).
def kodi_display_text_window(window_title, info_text):
    xbmcgui.Dialog().textviewer(window_title, info_text.encode('utf-8'))

# Displays a text window and requests a monospaced font.
# def kodi_display_text_window_mono(window_title, info_text):
#     log_debug('Setting Window(10000) Property "FontWidth" = "monospaced"')
#     xbmcgui.Window(10000).setProperty('FontWidth', 'monospaced')
#     xbmcgui.Dialog().textviewer(window_title, info_text)
#     log_debug('Setting Window(10000) Property "FontWidth" = "proportional"')
#     xbmcgui.Window(10000).setProperty('FontWidth', 'proportional')

# Displays a text window with a proportional font (default).
# def kodi_display_text_window(window_title, info_text):
#     xbmcgui.Dialog().textviewer(window_title, info_text)

# -------------------------------------------------------------------------------------------------
# Kodi addon functions
# -------------------------------------------------------------------------------------------------
class KodiAddon: pass

def kodi_addon_obj():
    addon = KodiAddon()

    # Get an instance of the Addon object and keep it.
    addon.addon = xbmcaddon.Addon()

    # Cache useful addon information.
    addon.info_id      = addon.addon.getAddonInfo('id')
    addon.info_name    = addon.addon.getAddonInfo('name')
    addon.info_version = addon.addon.getAddonInfo('version')
    addon.info_author  = addon.addon.getAddonInfo('author')
    addon.info_profile = addon.addon.getAddonInfo('profile')
    addon.info_type    = addon.addon.getAddonInfo('type')

    return addon

# -------------------------------------------------------------------------------------------------
# Abstraction layer for settings to easy the Leia-Matrix transition.
# Settings are only read once on every execution and they are not performance critical.
# -------------------------------------------------------------------------------------------------
def kodi_get_int_setting(cfg, setting_str):
    return cfg.addon.addon.getSettingInt(setting_str)

def kodi_get_float_setting_as_int(cfg, setting_str):
    return int(round(cfg.addon.addon.getSettingNumber(setting_str)))

def kodi_get_bool_setting(cfg, setting_str):
    return cfg.addon.addon.getSettingBool(setting_str)

def kodi_get_str_setting(cfg, setting_str):
    return cfg.addon.addon.getSettingString(setting_str)

# -------------------------------------------------------------------------------------------------
# Determine Kodi version and create some constants to allow version-dependent code.
# This if useful to work around bugs in Kodi core.
# -------------------------------------------------------------------------------------------------
# Version constants. Minimum required version is Kodi Krypton.
KODI_VERSION_ISENGARD = 15
KODI_VERSION_JARVIS = 16
KODI_VERSION_KRYPTON = 17
KODI_VERSION_LEIA = 18
KODI_VERSION_MATRIX = 19

def kodi_get_Kodi_major_version():
    r_dic = kodi_jsonrpc_dict('Application.GetProperties', {'properties' : ['version']})
    return int(r_dic['version']['major'])

# -------------------------------------------------------------------------------------------------
# If running with Kodi Python interpreter use Kodi proper functions.
# If running with the standard Python interpreter use replacement functions.
# 
# Functions here in the same order as in the Function List browser.
# -------------------------------------------------------------------------------------------------
if KODI_RUNTIME_AVAILABLE_UTILS:
    log_debug   = log_debug_KR
    log_info    = log_info_KR
    log_warning = log_warning_KR
    log_error   = log_error_KR

    # Execute the Kodi version query when module is loaded and store results in global variable.
    kodi_running_version = kodi_get_Kodi_major_version()
else:
    log_debug   = log_debug_Python
    log_info    = log_info_Python
    log_warning = log_warning_Python
    log_error   = log_error_Python

    # We are using this module with the Python interpreter outside Kodi.
    # Simulate we are running a recent Kodi version.
    kodi_running_version = KODI_VERSION_MATRIX

# -------------------------------------------------------------------------------------------------
# Kodi useful definition
# -------------------------------------------------------------------------------------------------
# https://codedocs.xyz/AlwinEsch/kodi/group__kodi__guilib__listitem__iconoverlay.html
KODI_ICON_OVERLAY_NONE = 0
KODI_ICON_OVERLAY_RAR = 1
KODI_ICON_OVERLAY_ZIP = 2
KODI_ICON_OVERLAY_LOCKED = 3
KODI_ICON_OVERLAY_UNWATCHED = 4
KODI_ICON_OVERLAY_WATCHED = 5
KODI_ICON_OVERLAY_HD = 6

# -------------------------------------------------------------------------------------------------
# Kodi GUI error reporting.
# * Errors can be reported up in the function backtrace with `if not st_dic['status']: return` after
#   every function call.
# * Warnings and non-fatal messages are printed in the callee function.
# * If st_dic['status'] is True but st_dic['dialog'] is not KODI_MESSAGE_NONE then display
#   the message but do not abort execution (success information message).
# * When kodi_display_status_message() is used to display the last message on a chaing of
#   function calls it is irrelevant its return value because addon always finishes.
#
# How to use:
# def high_level_function():
#     st_dic = kodi_new_status_dic()
#     function_that_does_something_that_may_fail(..., st_dic)
#     if kodi_display_status_message(st_dic): return # Display error message and abort addon execution.
#     if not st_dic['status']: return # Alternative code to return to caller function.
#
# def function_that_does_something_that_may_fail(..., st_dic):
#     code_that_fails
#     kodi_set_error_status(st_dic, 'Message') # Or change st_dic manually.
#     return
# -------------------------------------------------------------------------------------------------
KODI_MESSAGE_NONE        = 100
# Kodi notifications must be short.
KODI_MESSAGE_NOTIFY      = 200
KODI_MESSAGE_NOTIFY_WARN = 300
# Kodi OK dialog to display a message.
KODI_MESSAGE_DIALOG      = 400

# If st_dic['abort'] is False then everything is OK.
# If st_dic['abort'] is True then execution must be aborted and error displayed.
# Success message can also be displayed (st_dic['abort'] False and
# st_dic['dialog'] is different from KODI_MESSAGE_NONE).
def kodi_new_status_dic():
    return {
        'abort' : False,
        'dialog' : KODI_MESSAGE_NONE,
        'msg' : '',
    }

# Display an status/error message in the GUI.
# Note that it is perfectly OK to display an error message and not abort execution.
# Returns True in case of error and addon must abort/exit immediately.
# Returns False if no error.
#
# Example of use: if kodi_display_user_message(st_dic): return
def kodi_display_status_message(st_dic):
    # Display (error) message and return status.
    if st_dic['dialog'] == KODI_MESSAGE_NONE:
        pass
    elif st_dic['dialog'] == KODI_MESSAGE_NOTIFY:
        kodi_notify(st_dic['msg'])
    elif st_dic['dialog'] == KODI_MESSAGE_NOTIFY_WARN:
        kodi_notify(st_dic['msg'])
    elif st_dic['dialog'] == KODI_MESSAGE_DIALOG:
        kodi_dialog_OK(st_dic['msg'])
    else:
        raise TypeError('st_dic["dialog"] = {}'.format(st_dic['dialog']))

    return st_dic['abort']

def kodi_is_error_status(st_dic): return st_dic['abort']

# Utility function to write more compact code.
# By default error messages are shown in modal OK dialogs.
def kodi_set_error_status(st_dic, msg, dialog = KODI_MESSAGE_DIALOG):
    st_dic['abort'] = True
    st_dic['msg'] = msg
    st_dic['dialog'] = dialog

def kodi_reset_status(st_dic):
    st_dic['abort'] = False
    st_dic['msg'] = ''
    st_dic['dialog'] = KODI_MESSAGE_NONE

# -------------------------------------------------------------------------------------------------
# Alternative Kodi GUI error reporting.
# This is a more phytonic way of reporting errors than using st_dic.
# -------------------------------------------------------------------------------------------------
# Create a Exception-derived class and use that for reporting.
#
# Example code:
# try:
#     function_that_may_fail()
# except KodiAddonError as ex:
#     kodi_display_status_message(ex)
# else:
#     kodi_notify('Operation completed')
#
# def function_that_may_fail():
#     raise KodiAddonError(msg, dialog)
class KodiAddonError(Exception):
    def __init__(self, msg, dialog = KODI_MESSAGE_DIALOG):
        self.dialog = dialog
        self.msg = msg

    def __str__(self):
        return self.msg

def kodi_display_exception(ex):
    st_dic = kodi_new_status_dic()
    st_dic['abort'] = True
    st_dic['dialog'] = ex.dialog
    st_dic['msg'] = ex.msg
    kodi_display_status_message(st_dic)

# -------------------------------------------------------------------------------------------------
# Kodi specific stuff
# -------------------------------------------------------------------------------------------------
# About Kodi image cache
#
# See http://kodi.wiki/view/Caches_explained
# See http://kodi.wiki/view/Artwork
# See http://kodi.wiki/view/HOW-TO:Reduce_disk_space_usage
# See http://forum.kodi.tv/showthread.php?tid=139568 (What are .tbn files for?)
#
# Whenever Kodi downloads images from the internet, or even loads local images saved along
# side your media, it caches these images inside of ~/.kodi/userdata/Thumbnails/. By default,
# large images are scaled down to the default values shown below, but they can be sized
# even smaller to save additional space.

# Gets where in Kodi image cache an image is located.
# image_path is a Unicode string.
# cache_file_path is a Unicode string.
def kodi_get_cached_image_FN(image_path):
    THUMBS_CACHE_PATH = os.path.join(xbmcvfs.translatePath('special://profile/'), 'Thumbnails')
    # This function return the cache file base name
    base_name = xbmc.getCacheThumbName(image_path)
    cache_file_path = os.path.join(THUMBS_CACHE_PATH, base_name[0], base_name)
    return cache_file_path

# *** Experimental code not used for releases ***
# Updates Kodi image cache for the image provided in img_path.
# In other words, copies the image img_path into Kodi cache entry.
# Needles to say, only update the image cache if the image already was on the cache.
# img_path is a Unicode string
def kodi_update_image_cache(img_path):
    # What if image is not cached?
    cached_thumb = kodi_get_cached_image_FN(img_path)
    log_debug('kodi_update_image_cache()       img_path {}'.format(img_path))
    log_debug('kodi_update_image_cache()   cached_thumb {}'.format(cached_thumb))

    # For some reason Kodi xbmc.getCacheThumbName() returns a filename ending in TBN.
    # However, images in the cache have the original extension. Replace TBN extension
    # with that of the original image.
    cached_thumb_root, cached_thumb_ext = os.path.splitext(cached_thumb)
    if cached_thumb_ext == '.tbn':
        img_path_root, img_path_ext = os.path.splitext(img_path)
        cached_thumb = cached_thumb.replace('.tbn', img_path_ext)
        log_debug('kodi_update_image_cache() U cached_thumb {}'.format(cached_thumb))

    # --- Check if file exists in the cache ---
    # xbmc.getCacheThumbName() seems to return a filename even if the local file does not exist!
    if not os.path.isfile(cached_thumb):
        log_debug('kodi_update_image_cache() Cached image not found. Doing nothing')
        return

    # --- Copy local image into Kodi image cache ---
    # See https://docs.python.org/2/library/sys.html#sys.getfilesystemencoding
    log_debug('kodi_update_image_cache() Image found in cache. Updating Kodi image cache')
    log_debug('kodi_update_image_cache() copying {}'.format(img_path))
    log_debug('kodi_update_image_cache() into    {}'.format(cached_thumb))
    fs_encoding = sys.getfilesystemencoding()
    log_debug('kodi_update_image_cache() fs_encoding = "{}"'.format(fs_encoding))
    encoded_img_path = img_path.encode(fs_encoding, 'ignore')
    encoded_cached_thumb = cached_thumb.encode(fs_encoding, 'ignore')
    try:
        shutil.copy2(encoded_img_path, encoded_cached_thumb)
    except OSError:
        log_kodi_notify_warn('AEL warning', 'Cannot update cached image (OSError)')
        lod_error('Exception in kodi_update_image_cache()')
        lod_error('(OSError) Cannot update cached image')

    # Is this really needed?
    # xbmc.executebuiltin('ReloadSkin()')
>>>>>>> 396f6a53
<|MERGE_RESOLUTION|>--- conflicted
+++ resolved
@@ -11,21 +11,6 @@
 # MERCHANTABILITY or FITNESS FOR A PARTICULAR PURPOSE.
 # See the GNU General Public License for more details.
 
-<<<<<<< HEAD
-# --- Module documentation ---
-# 1. This function contains utilities that do not depend on Kodi modules and utilities that
-#    depend on Kodi modules. Appropiate replacements are provided when the Kodi modules are
-#    not available, for example when running this file with the standard Python interpreter and
-#    not Kodi Python interpreter.
-#
-# 2. Filesystem access utilities are located in this file. Filesystem can use the Python
-#    standard library or Kodi Virtual FileSystem library if available.
-#
-# 3. utils.py must not depend on any other AEL module to avoid circular dependencies, with the
-#    exception of constants.py
-#
-# 4. Functions starting with _ are internal module functions not to be called externally.
-=======
 # Advanced Emulator/MAME Launcher utility functions.
 #
 # The idea if this module is to share it between AEL and AML.
@@ -36,7 +21,6 @@
 #
 # Low-level filesystem and IO functions are here (FileName class).
 # db module (formaer disk_IO module) contains high level IO functions.
->>>>>>> 396f6a53
 #
 # When Kodi modules are not available replacements can be provided. This is useful
 # to use addon modules with CPython for testing or debugging.
@@ -63,22 +47,7 @@
     KODI_RUNTIME_AVAILABLE_UTILS = True
 
 # --- Python standard library ---
-<<<<<<< HEAD
-from __future__ import unicode_literals
-from __future__ import division
-import abc
-# NOTE binascii must not be used! See https://docs.python.org/2/library/binascii.html
-import binascii
-import base64
-# from base64 import b64decode
-# from base64 import b64encode
-import errno
-import fnmatch
-import hashlib
-import json
-=======
 # Check what modules are really used and remove not used ones.
->>>>>>> 396f6a53
 import collections
 import errno
 import fnmatch
@@ -86,113 +55,15 @@
 import json
 import math
 import os
-<<<<<<< HEAD
-import pprint
-import random
-=======
->>>>>>> 396f6a53
 import re
 import shutil
 import string
 import sys
-<<<<<<< HEAD
-import time
-import zlib
-
-from HTMLParser import HTMLParser
-from urlparse import urlparse
-from datetime import timedelta
-from datetime import datetime
-
-# Python 3
-# from html.parser import HTMLParser
-# from urllib.parse import urlparse
-
-# --- Python standard library named imports ---
-import xml.etree.ElementTree as ET
-
-# NOTE OpenSSL library will be included in Kodi M****
-#      Search documentation about this in Garbear's github repo.
-try:
-    from OpenSSL import crypto, SSL
-    UTILS_OPENSSL_AVAILABLE = True
-except:
-    UTILS_OPENSSL_AVAILABLE = False
-
-try:
-    from cryptography.hazmat.backends import default_backend
-    from cryptography.hazmat.primitives import serialization
-    UTILS_CRYPTOGRAPHY_AVAILABLE = True
-except:
-    UTILS_CRYPTOGRAPHY_AVAILABLE = False
-
-try:
-    from Crypto.PublicKey import RSA
-    from Crypto.Signature import PKCS1_v1_5
-    from Crypto.Hash import SHA256
-    from Crypto.Cipher import AES
-    from Crypto.Random import get_random_bytes
-    UTILS_PYCRYPTO_AVAILABLE = True
-except:
-    UTILS_PYCRYPTO_AVAILABLE = False
-
-# --- Kodi modules ---
-try:
-    import xbmc
-    import xbmcaddon
-    import xbmcgui
-    import xbmcplugin
-    import xbmcvfs
-    UTILS_KODI_RUNTIME_AVAILABLE = True
-except:
-    UTILS_KODI_RUNTIME_AVAILABLE = False
-
-# --- AEL modules ---
-from resources.constants import *
-
-# -------------------------------------------------------------------------------------------------
-# A universal AEL error reporting exception
-# This exception is raised to report errors in the GUI.
-# Unhandled exceptions must not raise AddonException() so the addon crashes and the traceback is printed
-# in the Kodi log file.
-# -------------------------------------------------------------------------------------------------
-# >> Top-level GUI code looks like this
-# try:
-#     autoconfig_export_category(category, export_FN)
-# except Addon_Error as E:
-#     kodi_notify_warn('{0}'.format(E))
-# else:
-#     kodi_notify('Exported Category "{0}" XML config'.format(category['m_name']))
-#
-# >> Low-level code looks like this
-# def autoconfig_export_category(category, export_FN):
-#     try:
-#         do_something_that_may_fail()
-#     except OSError:
-#         log_error('(OSError) Cannot write {0} file'.format(export_FN.getBase()))
-#         # >> Message to be printed in the GUI
-#         raise AddonException('Error writing file (OSError)')
-#
-class AddonException(Exception):
-    def __init__(self, err_str):
-        self.err_str = err_str
-
-    def __str__(self):
-        return self.err_str
-
-# #################################################################################################
-# #################################################################################################
-# Standard Python utilities
-# #################################################################################################
-# #################################################################################################
-
-=======
 import threading
 import time
 import xml.etree.ElementTree
 import zlib
 
->>>>>>> 396f6a53
 # --- Determine interpreter running platform ---
 # Cache all possible platform values in global variables for maximum speed.
 # See http://stackoverflow.com/questions/446209/possible-values-from-sys-platform
@@ -200,473 +71,11 @@
 def _aux_is_android():
     if not cached_sys_platform.startswith('linux'): return False
     return 'ANDROID_ROOT' in os.environ or 'ANDROID_DATA' in os.environ or 'XBMC_ANDROID_APK' in os.environ
-<<<<<<< HEAD
-
-is_windows_bool = cached_sys_platform == 'win32' or cached_sys_platform == 'win64' or cached_sys_platform == 'cygwin'
-is_osx_bool     = cached_sys_platform.startswith('darwin')
-is_android_bool = _aux_is_android()
-is_linux_bool   = cached_sys_platform.startswith('linux') and not is_android_bool
-
-def is_windows():
-    return is_windows_bool
-
-def is_osx():
-    return is_osx_bool
-
-def is_android():
-    return is_android_bool
-
-def is_linux():
-    return is_linux_bool
-
-# -------------------------------------------------------------------------------------------------
-# Strings and text
-# -------------------------------------------------------------------------------------------------
-# Limits the length of a string for printing. If max_length == -1 do nothing (string has no
-# length limit). The string is trimmed by cutting it and adding three dots ... at the end.
-# Including these three dots the length of the returned string is max_length or less.
-# Example: 'asdfasdfdasf' -> 'asdfsda...'
-#
-# @param string: [str] String to be trimmed.
-# @param max_length: [int] Integer maximum length of the string.
-# @return [str] Trimmed string.
-def text_limit_string(string, max_length):
-    if max_length > 5 and len(string) > max_length:
-        string = string[0:max_length-3] + '...'
-    return string
-
-# Given a text clean it so the cleaned string can be used as a filename.
-# 1) Convert any non-printable character into ' '
-# 2) Remove special chars
-# 3) (DISABLED) Convert spaces ' ' into '_'
-def text_str_to_filename_str(title_str):
-    not_valid_chars = '\',"*/:<>?\\|'
-    cleaned_str_1 = ''.join([i if i in string.printable else ' ' for i in title_str])
-    cleaned_str_2 = ''.join([i if i not in not_valid_chars else '' for i in cleaned_str_1])
-    #cleaned_str_3 = cleaned_str_2.replace(' ', '_')
-    return cleaned_str_2
-
-#
-# Writes a XML text tag line, indented 2 spaces by default.
-# Both tag_name and tag_text must be Unicode strings.
-# Returns an Unicode string.
-#
-def text_XML_line(tag_name, tag_text, num_spaces = 2):
-    if tag_text:
-        tag_text = text_escape_XML(tag_text)
-        line = '{0}<{1}>{2}</{3}>\n'.format(' ' * num_spaces, tag_name, tag_text, tag_name)
-    else:
-        # >> Empty tag
-        line = '{0}<{1} />\n'.format(' ' * num_spaces, tag_name)
-
-    return line
-
-def text_str_2_Uni(string):
-    # print(type(string))
-    if type(string).__name__ == 'unicode':
-        unicode_str = string
-    elif type(string).__name__ == 'str':
-        unicode_str = string.decode('utf-8', errors = 'replace')
-    else:
-        print('TypeError: ' + type(string).__name__)
-        raise TypeError
-    # print(type(unicode_str))
-
-    return unicode_str
-
-def text_remove_Kodi_color_tags(s):
-    s = re.sub('\[COLOR \S+?\]', '', s)
-    s = re.sub('\[color \S+?\]', '', s)
-    s = s.replace('[/color]', '')
-    s = s.replace('[/COLOR]', '')
-
-    return s
-
-# Renders a list of list of strings table into a CSV list of strings.
-# The list of strings must be joined with '\n'.join()
-def text_render_table_CSV(table_str):
-    rows = len(table_str)
-    cols = len(table_str[0])
-    table_str_list = []
-    for i in range(1, rows):
-        row_str = ''
-        for j in range(cols):
-            if j < cols - 1:
-                row_str += '{},'.format(table_str[i][j])
-            else:
-                row_str += '{}'.format(table_str[i][j])
-        table_str_list.append(row_str)
-
-    return table_str_list
-
-# Returns a list of strings that must be joined with '\n'.join()
-#
-# First row            column aligment 'right' or 'left'
-# Second row           column titles
-# Third and next rows  table data
-#
-# Input:
-# table_str = [
-#     ['left', 'left', 'left'],
-#     ['Platform', 'Parents', 'Clones'],
-#     ['', '', ''],
-# ]
-#
-# Output:
-#
-def text_render_table(table_str, trim_Kodi_colours = False):
-    rows = len(table_str)
-    cols = len(table_str[0])
-
-    # Remove Kodi tags [COLOR string] and [/COLOR]
-    if trim_Kodi_colours:
-        new_table_str = []
-        for i in range(rows):
-            new_table_str.append([])
-            for j in range(cols):
-                s = text_remove_Kodi_color_tags(table_str[i][j])
-                new_table_str[i].append(s)
-        table_str = new_table_str
-
-    # Determine sizes and padding.
-    # Ignore row 0 when computing sizes.
-    table_str_list = []
-    col_sizes = text_get_table_str_col_sizes(table_str, rows, cols)
-    col_padding = table_str[0]
-
-    # --- Table header ---
-    row_str = ''
-    for j in range(cols):
-        if j < cols - 1:
-            row_str += text_print_padded_left(table_str[1][j], col_sizes[j]) + '  '
-        else:
-            row_str += text_print_padded_left(table_str[1][j], col_sizes[j])
-    table_str_list.append(row_str)
-    # Table line -----
-    total_size = sum(col_sizes) + 2*(cols-1)
-    table_str_list.append('{0}'.format('-' * total_size))
-
-    # --- Data rows ---
-    for i in range(2, rows):
-        row_str = ''
-        for j in range(cols):
-            if j < cols - 1:
-                if col_padding[j] == 'right':
-                    row_str += text_print_padded_right(table_str[i][j], col_sizes[j]) + '  '
-                else:
-                    row_str += text_print_padded_left(table_str[i][j], col_sizes[j]) + '  '
-            else:
-                if col_padding[j] == 'right':
-                    row_str += text_print_padded_right(table_str[i][j], col_sizes[j])
-                else:
-                    row_str += text_print_padded_left(table_str[i][j], col_sizes[j])
-        table_str_list.append(row_str)
-
-    return table_str_list
-
-# First row             column aligment 'right' or 'left'
-# Second and next rows  table data
-# Input:
-# table_str = [
-#     ['left', 'left', 'left'],
-#     ['Platform', 'Parents', 'Clones'],
-#     ['', '', ''],
-# ]
-#
-# Output:
-#
-def text_render_table_NO_HEADER(table_str, trim_Kodi_colours = False):
-    rows = len(table_str)
-    cols = len(table_str[0])
-
-    # Remove Kodi tags [COLOR string] and [/COLOR]
-    # BUG Currently this code removes all the colour tags so the table is rendered
-    #     with no colours.
-    # NOTE To render tables with colours is more difficult than this... 
-    #      All the paddings changed. I will left this for the future.
-    if trim_Kodi_colours:
-        new_table_str = []
-        for i in range(rows):
-            new_table_str.append([])
-            for j in range(cols):
-                s = text_remove_Kodi_color_tags(table_str[i][j])
-                new_table_str[i].append(s)
-        table_str = new_table_str
-
-    # Ignore row 0 when computing sizes.
-    table_str_list = []
-    col_sizes = text_get_table_str_col_sizes(table_str, rows, cols)
-    col_padding = table_str[0]
-
-    # --- Data rows ---
-    for i in range(1, rows):
-        row_str = ''
-        for j in range(cols):
-            if j < cols - 1:
-                if col_padding[j] == 'right':
-                    row_str += text_print_padded_right(table_str[i][j], col_sizes[j]) + '  '
-                else:
-                    row_str += text_print_padded_left(table_str[i][j], col_sizes[j]) + '  '
-            else:
-                if col_padding[j] == 'right':
-                    row_str += text_print_padded_right(table_str[i][j], col_sizes[j])
-                else:
-                    row_str += text_print_padded_left(table_str[i][j], col_sizes[j])
-        table_str_list.append(row_str)
-
-    return table_str_list
-
-#
-# Removed Kodi colour tags before computing size (substitute by ''):
-#   A) [COLOR skyblue]
-#   B) [/COLOR]
-#
-def text_get_table_str_col_sizes(table_str, rows, cols):
-    col_sizes = [0] * cols
-    for j in range(cols):
-        col_max_size = 0
-        for i in range(1, rows):
-            cell_str = re.sub(r'\[COLOR \w+?\]', '', table_str[i][j])
-            cell_str = re.sub(r'\[/COLOR\]', '', cell_str)
-            str_size = len('{0}'.format(cell_str))
-            if str_size > col_max_size: col_max_size = str_size
-        col_sizes[j] = col_max_size
-
-    return col_sizes
-
-def text_str_list_size(str_list):
-    max_str_size = 0
-    for str_item in str_list:
-        str_size = len('{}'.format(str_item))
-        if str_size > max_str_size: max_str_size = str_size
-
-    return max_str_size
-
-def text_str_dic_max_size(dictionary_list, dic_key, title_str = ''):
-    max_str_size = 0
-    for item in dictionary_list:
-        str_size = len('{0}'.format(item[dic_key]))
-        if str_size > max_str_size: max_str_size = str_size
-    if title_str:
-        str_size = len(title_str)
-        if str_size > max_str_size: max_str_size = str_size
-
-    return max_str_size
-
-def text_print_padded_left(str, str_max_size):
-    formatted_str = '{0}'.format(str)
-    padded_str =  formatted_str + ' ' * (str_max_size - len(formatted_str))
-
-    return padded_str
-
-def text_print_padded_right(str, str_max_size):
-    formatted_str = '{0}'.format(str)
-    padded_str = ' ' * (str_max_size - len(formatted_str)) + formatted_str
-
-    return padded_str
-
-def text_remove_color_tags_slist(slist):
-    # Iterate list of strings and remove the following tags
-    # 1) [COLOR colorname]
-    # 2) [/COLOR]
-    #
-    # Modifying list already seen is OK when iterating the list. Do not change the size of the
-    # list when iterating.
-    for i, s in enumerate(slist):
-        modified = False
-        s_temp = s
-
-        # >> Remove [COLOR colorname]
-        m = re.search('(\[COLOR \w+?\])', s_temp)
-        if m:
-            s_temp = s_temp.replace(m.group(1), '')
-            modified = True
-
-        # >> Remove [/COLOR]
-        if s_temp.find('[/COLOR]') >= 0:
-            s_temp = s_temp.replace('[/COLOR]', '')
-            modified = True
-
-        # >> Update list
-        if modified:
-            slist[i] = s_temp
-
-# Some XML encoding of special characters:
-#   {'\n': '&#10;', '\r': '&#13;', '\t':'&#9;'}
-#
-# See http://stackoverflow.com/questions/1091945/what-characters-do-i-need-to-escape-in-xml-documents
-# See https://wiki.python.org/moin/EscapingXml
-# See https://github.com/python/cpython/blob/master/Lib/xml/sax/saxutils.py
-# See http://stackoverflow.com/questions/2265966/xml-carriage-return-encoding
-#
-def text_escape_XML(data_str):
-
-    if not isinstance(data_str, basestring):
-        data_str = str(data_str)
-
-    # Ampersand MUST BE replaced FIRST
-    data_str = data_str.replace('&', '&amp;')
-    data_str = data_str.replace('>', '&gt;')
-    data_str = data_str.replace('<', '&lt;')
-
-    data_str = data_str.replace("'", '&apos;')
-    data_str = data_str.replace('"', '&quot;')
-    
-    # --- Unprintable characters ---
-    data_str = data_str.replace('\n', '&#10;')
-    data_str = data_str.replace('\r', '&#13;')
-    data_str = data_str.replace('\t', '&#9;')
-
-    return data_str
-
-def text_unescape_XML(data_str):
-    data_str = data_str.replace('&quot;', '"')
-    data_str = data_str.replace('&apos;', "'")
-
-    data_str = data_str.replace('&lt;', '<')
-    data_str = data_str.replace('&gt;', '>')
-    # Ampersand MUST BE replaced LAST
-    data_str = data_str.replace('&amp;', '&')
-    
-    # --- Unprintable characters ---
-    data_str = data_str.replace('&#10;', '\n')
-    data_str = data_str.replace('&#13;', '\r')
-    data_str = data_str.replace('&#9;', '\t')
-    
-    return data_str
-
-#
-# Unquote an HTML string. Replaces %xx with Unicode characters.
-# http://www.w3schools.com/tags/ref_urlencode.asp
-#
-def text_decode_HTML(s):
-    s = s.replace('%25', '%') # >> Must be done first
-    s = s.replace('%20', ' ')
-    s = s.replace('%23', '#')
-    s = s.replace('%26', '&')
-    s = s.replace('%28', '(')
-    s = s.replace('%29', ')')
-    s = s.replace('%2C', ',')
-    s = s.replace('%2F', '/')
-    s = s.replace('%3B', ';')
-    s = s.replace('%3A', ':')
-    s = s.replace('%3D', '=')
-    s = s.replace('%3F', '?')
-
-    return s
-
-#
-# Decodes HTML <br> tags and HTML entities (&xxx;) into Unicode characters.
-# See https://stackoverflow.com/questions/2087370/decode-html-entities-in-python-string
-#
-def text_unescape_HTML(s):
-    __debug_text_unescape_HTML = False
-    if __debug_text_unescape_HTML:
-        log_debug('text_unescape_HTML() input  "{0}"'.format(s))
-
-    # --- Replace HTML tag characters by their Unicode equivalent ---
-    s = s.replace('<br>',   '\n')
-    s = s.replace('<br/>',  '\n')
-    s = s.replace('<br />', '\n')
-
-    # --- HTML entities ---
-    # s = s.replace('&lt;',   '<')
-    # s = s.replace('&gt;',   '>')
-    # s = s.replace('&quot;', '"')
-    # s = s.replace('&nbsp;', ' ')
-    # s = s.replace('&copy;', '©')
-    # s = s.replace('&amp;',  '&') # >> Must be done last
-
-    # --- HTML Unicode entities ---
-    # s = s.replace('&#039;', "'")
-    # s = s.replace('&#149;', "•")
-    # s = s.replace('&#x22;', '"')
-    # s = s.replace('&#x26;', '&')
-    # s = s.replace('&#x27;', "'")
-
-    # s = s.replace('&#x101;', "ā")
-    # s = s.replace('&#x113;', "ē")
-    # s = s.replace('&#x12b;', "ī")
-    # s = s.replace('&#x12B;', "ī")
-    # s = s.replace('&#x14d;', "ō")
-    # s = s.replace('&#x14D;', "ō")
-    # s = s.replace('&#x16b;', "ū")
-    # s = s.replace('&#x16B;', "ū")
-
-    # >> Use HTMLParser module to decode HTML entities.
-    s = HTMLParser().unescape(s)
-
-    if __debug_text_unescape_HTML:
-        log_debug('text_unescape_HTML() output "{0}"'.format(s))
-
-    return s
-
-# Remove HTML tags from string.
-def text_remove_HTML_tags(s):
-    p = re.compile('<.*?>')
-    s = p.sub('', s)
-
-    return s
-
-def text_unescape_and_untag_HTML(s):
-    s = text_unescape_HTML(s)
-    s = text_remove_HTML_tags(s)
-
-    return s
-
-# See https://www.freeformatter.com/json-escape.html
-# The following characters are reserved in JSON and must be properly escaped to be used in strings:
-#   Backspace is replaced with \b
-#   Form feed is replaced with \f
-#   Newline is replaced with \n
-#   Carriage return is replaced with \r
-#   Tab is replaced with \t
-#   Double quote is replaced with \"
-#   Backslash is replaced with \\
-#
-def text_escape_JSON(s):
-    s = s.replace('\\', '\\\\') # >> Must be done first
-    s = s.replace('"', '\\"')
-
-    return s
-
-def text_translate(id):
-    addon = xbmcaddon.Addon()
-    return addon.getLocalizedString(id)
-    
-def text_dump_str_to_file(filename, full_string):
-    file_obj = open(filename, 'w')
-    file_obj.write(full_string.encode('utf-8'))
-    file_obj.close()
-
-# -------------------------------------------------------------------------------------------------
-# ROM name cleaning and formatting
-# -------------------------------------------------------------------------------------------------
-#
-# This function is used to clean the ROM name to be used as search string for the scraper.
-#
-# 1) Cleans ROM tags: [BIOS], (Europe), (Rev A), ...
-# 2) Substitutes some characters by spaces
-#
-def text_format_ROM_name_for_scraping(title):
-    title = re.sub('\[.*?\]', '', title)
-    title = re.sub('\(.*?\)', '', title)
-    title = re.sub('\{.*?\}', '', title)
-    
-    title = title.replace('_', ' ')
-    title = title.replace('-', ' ')
-    title = title.replace(':', '')
-    title = title.replace('.', ' ')
-    title = title.strip()
-
-    return title
-=======
 
 is_windows_bool = cached_sys_platform == 'win32' or cached_sys_platform == 'win64' or cached_sys_platform == 'cygwin'
 is_osx_bool = cached_sys_platform.startswith('darwin')
 is_android_bool = _aux_is_android()
 is_linux_bool = cached_sys_platform.startswith('linux') and not is_android_bool
->>>>>>> 396f6a53
 
 def is_windows(): return is_windows_bool
 
@@ -674,754 +83,13 @@
 
 def is_android(): return is_android_bool
 
-<<<<<<< HEAD
-# -------------------------------------------------------------------------------------------------
-# Multidisc ROM support
-# -------------------------------------------------------------------------------------------------
-def text_get_ROM_basename_tokens(basename_str):
-    DEBUG_TOKEN_PARSER = False
-
-    # --- Parse ROM base_noext/basename_str into tokens ---
-    reg_exp = '\[.+?\]|\(.+?\)|\{.+?\}|[^\[\(\{]+'
-    tokens_raw = re.findall(reg_exp, basename_str)
-    if DEBUG_TOKEN_PARSER:
-        log_debug('text_get_ROM_basename_tokens() tokens_raw   {0}'.format(tokens_raw))
-
-    # >> Strip tokens
-    tokens_strip = list()
-    for token in tokens_raw: tokens_strip.append(token.strip())
-    if DEBUG_TOKEN_PARSER:
-        log_debug('text_get_ROM_basename_tokens() tokens_strip {0}'.format(tokens_strip))
-
-    # >> Remove empty tokens ''
-    tokens_clean = list()
-    for token in tokens_strip: 
-        if token: tokens_clean.append(token)
-    if DEBUG_TOKEN_PARSER:        
-        log_debug('text_get_ROM_basename_tokens() tokens_clean {0}'.format(tokens_clean))
-
-    # >> Remove '-' tokens from Trurip multidisc names
-    tokens = list()
-    for token in tokens_clean:
-        if token == '-': continue
-        tokens.append(token)
-    if DEBUG_TOKEN_PARSER:
-        log_debug('text_get_ROM_basename_tokens() tokens       {0}'.format(tokens))
-
-    return tokens
-
-class MultiDiscInfo:
-    def __init__(self, ROM_FN):
-        self.ROM_FN      = ROM_FN
-        self.isMultiDisc = False
-        self.setName     = ''
-        self.discName    = ROM_FN.getBase()
-        self.extension   = ROM_FN.getExt()
-        self.order       = 0
-
-def text_get_multidisc_info(ROM_FN):
-    MDSet = MultiDiscInfo(ROM_FN)
-    
-    # --- Parse ROM base_noext into tokens ---
-    tokens = text_get_ROM_basename_tokens(ROM_FN.getBaseNoExt())
-
-    # --- Check if ROM belongs to a multidisc set and get set name and order ---
-    # Algortihm:
-    # 1) Iterate list of tokens
-    # 2) If a token marks a multidisk ROM extract set order
-    # 3) Define the set basename by removing the multidisk token
-    MultDiscFound = False
-    for index, token in enumerate(tokens):
-        # --- Redump ---
-        matchObj = re.match(r'\(Dis[ck] ([0-9]+)\)', token)
-        if matchObj:
-            log_debug('text_get_multidisc_info() ### Matched Redump multidisc ROM ###')
-            tokens_idx = list(range(0, len(tokens)))
-            tokens_idx.remove(index)
-            tokens_nodisc_idx = list(tokens_idx)
-            tokens_mdisc = [tokens[x] for x in tokens_nodisc_idx]
-            MultDiscFound = True
-            break
-
-        # --- TOSEC/Trurip ---
-        matchObj = re.match(r'\(Dis[ck] ([0-9]+) of ([0-9]+)\)', token)
-        if matchObj:
-            log_debug('text_get_multidisc_info() ### Matched TOSEC/Trurip multidisc ROM ###')
-            tokens_idx = list(range(0, len(tokens)))
-            tokens_idx.remove(index)
-            tokens_nodisc_idx = list(tokens_idx)
-            # log_debug('text_get_multidisc_info() tokens_idx         = {0}'.format(tokens_idx))
-            # log_debug('text_get_multidisc_info() index              = {0}'.format(index))
-            # log_debug('text_get_multidisc_info() tokens_nodisc_idx  = {0}'.format(tokens_nodisc_idx))
-            tokens_mdisc = [tokens[x] for x in tokens_nodisc_idx]
-            MultDiscFound = True
-            break
-
-    if MultDiscFound:
-        MDSet.isMultiDisc = True
-        MDSet.setName = ' '.join(tokens_mdisc) + MDSet.extension
-        MDSet.order = int(matchObj.group(1))
-        log_debug('text_get_multidisc_info() base_noext   "{0}"'.format(ROM_FN.getBaseNoExt()))
-        log_debug('text_get_multidisc_info() tokens       {0}'.format(tokens))
-        log_debug('text_get_multidisc_info() tokens_mdisc {0}'.format(tokens_mdisc))
-        log_debug('text_get_multidisc_info() setName      "{0}"'.format(MDSet.setName))
-        log_debug('text_get_multidisc_info() discName     "{0}"'.format(MDSet.discName))
-        log_debug('text_get_multidisc_info() extension    "{0}"'.format(MDSet.extension))
-        log_debug('text_get_multidisc_info() order        {0}'.format(MDSet.order))
-
-    return MDSet
-=======
 def is_linux(): return is_linux_bool
->>>>>>> 396f6a53
 
 # -------------------------------------------------------------------------------------------------
 # Filesystem helper class.
 # The addon must not use any Python IO functions, only this class. This class can be changed
 # to use Kodi IO functions or Python IO functions.
 #
-<<<<<<< HEAD
-def text_get_URL_extension(url):
-    path = urlparse(url).path
-    ext = os.path.splitext(path)[1]
-    if ext[0] == '.': ext = ext[1:] # Remove initial dot
-
-    return ext
-
-#
-# Defaults to 'jpg' if URL extension cannot be determined
-#
-def text_get_image_URL_extension(url):
-    path = urlparse(url).path
-    ext = os.path.splitext(path)[1]
-    if ext[0] == '.': ext = ext[1:] # Remove initial dot
-    ret = 'jpg' if ext == '' else ext
-
-    return ret
-
-# -------------------------------------------------------------------------------------------------
-# File cache
-# -------------------------------------------------------------------------------------------------
-file_cache = {}
-def misc_add_file_cache(dir_FN):
-    global file_cache
-    # >> Create a set with all the files in the directory
-    if not dir_FN:
-        log_debug('misc_add_file_cache() Empty dir_str. Exiting')
-        return
-
-    log_debug('misc_add_file_cache() Scanning path "{0}"'.format(dir_FN.getPath()))
-
-    file_list = dir_FN.scanFilesInPath()
-    # lower all filenames for easier matching
-    file_set = [file.getBase().lower() for file in file_list]
-
-    log_debug('misc_add_file_cache() Adding {0} files to cache'.format(len(file_set)))
-    file_cache[dir_FN.getPath()] = file_set
-
-#
-# See misc_look_for_file() documentation below.
-#
-def misc_search_file_cache(dir_path, filename_noext, file_exts):
-    # log_debug('misc_search_file_cache() Searching in  "{0}"'.format(dir_str))
-    dir_str = dir_path.getPath()
-    if dir_str not in file_cache:
-        log_warning('Directory {0} not in file_cache'.format(dir_str))
-        return None
-
-    current_cache_set = file_cache[dir_str]
-    for ext in file_exts:
-        file_base = filename_noext + '.' + ext
-        file_base_as_cached = file_base.lower()
-        #log_debug('misc_search_file_cache() file_Base = "{0}"'.format(file_base))
-        if file_base_as_cached in current_cache_set:
-            # log_debug('misc_search_file_cache() Found in cache')
-            return dir_path.pjoin(file_base)
-
-    return None
-
-# -------------------------------------------------------------------------------------------------
-# Misc stuff
-# -------------------------------------------------------------------------------------------------
-#
-# Given the image path, image filename with no extension and a list of file extensions search for 
-# a file.
-#
-# rootPath       -> FileName object
-# filename_noext -> Unicode string
-# file_exts      -> list of extenstions with no dot [ 'zip', 'rar' ]
-#
-# Returns a FileName object if a valid filename is found.
-# Returns None if no file was found.
-#
-def misc_look_for_file(rootPath, filename_noext, file_exts):
-    for ext in file_exts:
-        file_path = rootPath.pjoin(filename_noext + '.' + ext)
-        if file_path.exists():
-            return file_path
-
-    return None
-
-def misc_escape_regex_special_chars(s):
-    s = s.replace('(', '\(')
-    s = s.replace(')', '\)')
-    s = s.replace('+', '\+')
-
-    return s
-
-# Search for a No-Intro DAT filename.
-def misc_look_for_NoIntro_DAT(platform, DAT_list):
-    # log_debug('Testing No-Intro platform "{}"'.format(platform.long_name))
-    if not platform.DAT_prefix:
-        # log_debug('Empty DAT_prefix. Return empty string.')
-        return ''
-    # Traverse all files and make a list of DAT matches.
-    DAT_str = misc_escape_regex_special_chars(platform.DAT_prefix)
-    patt = '.*' + DAT_str + ' \(Parent-Clone\) \((\d\d\d\d\d\d\d\d)-(\d\d\d\d\d\d)\)\.dat'
-    # log_variable('patt', patt)
-    fname_list = []
-    for fname in DAT_list:
-        m = re.match(patt, fname)
-        if m: fname_list.append(fname)
-    # log_variable('fname_list', fname_list)
-    if fname_list:
-        # If more than one DAT found sort alphabetically and pick the first.
-        # Because the fname include the date the most recent must be first.
-        return sorted(fname_list, reverse = True)[0]
-    else:
-        return ''
-
-# Atari - Jaguar CD Interactive Multimedia System - Datfile (10) (2019-08-27 00-06-32)
-# Commodore - Amiga CD - Datfile (350) (2019-06-28 13-05-34)
-# Commodore - Amiga CD32 - Datfile (157) (2019-09-24 21-03-02)
-def misc_look_for_Redump_DAT(platform, DAT_list):
-    # log_debug('Testing Redump platform "{}"'.format(platform.long_name))
-    if not platform.DAT_prefix:
-        # log_debug('Empty DAT_prefix. Return empty string.')
-        return ''
-    DAT_str = misc_escape_regex_special_chars(platform.DAT_prefix)
-    patt = '.*' + DAT_str + ' \(\d+\) \((\d\d\d\d-\d\d-\d\d) (\d\d-\d\d-\d\d)\)\.dat'
-    # log_variable('patt', patt)
-    fname_list = []
-    for fname in DAT_list:
-        m = re.match(patt, fname)
-        if m: fname_list.append(fname)
-    # log_variable('fname_list', fname_list)
-    if fname_list:
-        return sorted(fname_list, reverse = True)[0]
-    else:
-        return ''
-
-#
-# Generates a random an unique MD5 hash and returns a string with the hash
-#
-def misc_generate_random_SID():
-    t1 = time.time()
-    t2 = t1 + random.getrandbits(32)
-    base = hashlib.md5(str(t1 + t2))
-    sid = base.hexdigest()
-
-    return sid
-
-#
-# Lazy function (generator) to read a file piece by piece. Default chunk size: 8k.
-#
-def misc_read_file_in_chunks(file_object, chunk_size = 8192):
-    while True:
-        data = file_object.read(chunk_size)
-        if not data: break
-        yield data
-
-#
-# Version helper class
-#
-class VersionNumber(object):
-    def __init__(self, versionString):
-        self.versionNumber = versionString.split('.')
-
-    def getFullString(self):
-        return '.'.join(self.versionNumber)
-
-    def getMajor(self):
-        return int(self.versionNumber[0])
-
-    def getMinor(self):
-        return int(self.versionNumber[1])
-
-    def getBuild(self):
-        return int(self.versionNumber[2])
-
-# def dump_object_to_log_name(obj_name_str, obj):
-#     log_debug('Dumping variable named "{0}"'.format(obj_name_str))
-#     log_debug('obj.__class__.__name__ = {0}'.format(obj.__class__.__name__))
-#     log_debug(pprint.pformat(obj))
-
-def dump_object_to_log(obj):
-    log_debug('Dumping obj.__class__.__name__ = {0}'.format(obj.__class__.__name__))
-    log_debug(pprint.pformat(obj))
-
-# #################################################################################################
-# #################################################################################################
-# Cryptographic utilities
-# #################################################################################################
-# #################################################################################################
-
-#
-# Creates a new self signed certificate base on OpenSSL PEM format.
-# cert_name: the CN value of the certificate
-# cert_file_path: the path to the .crt file of this certificate
-# key_file_paht: the path to the .key file of this certificate
-#
-def create_self_signed_cert(cert_name, cert_file_path, key_file_path):
-    # create a key pair
-    k = crypto.PKey()
-    k.generate_key(crypto.TYPE_RSA, 2048)
-
-    now    = datetime.now()
-    expire = now + timedelta(days=365)
-
-    # create a self-signed cert
-    cert = crypto.X509()
-    cert.get_subject().C = "GL"
-    cert.get_subject().ST = "GL"
-    cert.get_subject().L = "Kodi"
-    cert.get_subject().O = "ael"
-    cert.get_subject().OU = "ael"
-    cert.get_subject().CN = cert_name
-    cert.set_serial_number(1000)
-    cert.set_notBefore(now.strftime("%Y%m%d%H%M%SZ").encode())
-    cert.set_notAfter(expire.strftime("%Y%m%d%H%M%SZ").encode())
-    cert.set_issuer(cert.get_subject())
-    cert.set_pubkey(k)
-    cert.sign(k, str('sha1'))
-
-    log_debug('Creating certificate file {0}'.format(cert_file_path.getPath()))
-    data = crypto.dump_certificate(crypto.FILETYPE_PEM, cert)
-    cert_file_path.saveStrToFile(data, 'ascii')
-
-    log_debug('Creating certificate key file {0}'.format(key_file_path.getPath()))
-    data = crypto.dump_privatekey(crypto.FILETYPE_PEM, k)
-    key_file_path.saveStrToFile(data, 'ascii')
-
-def getCertificatePublicKeyBytes(certificate_data):
-    pk_data = getCertificatePublicKey(certificate_data)
-    return bytearray(pk_data)
-
-def getCertificatePublicKey(certificate_data):
-    cert = crypto.x509.load_pem_x509_certificate(certificate_data, default_backend())
-    pk = cert.public_key()
-    pk_data = pk.public_bytes(
-        encoding=serialization.Encoding.PEM,
-        format=serialization.PublicFormat.SubjectPublicKeyInfo)
-
-    return pk_data
-
-def getCertificateSignature(certificate_data):
-    cert = crypto.x509.load_pem_x509_certificate(certificate_data, default_backend())
-    return cert.signature
-
-def verify_signature(data, signature, certificate_data):
-    pk_data = getCertificatePublicKey(certificate_data)
-    rsakey = RSA.importKey(pk_data) 
-    signer = PKCS1_v1_5.new(rsakey) 
-
-    digest = SHA256.new() 
-    digest.update(data)
-
-    if signer.verify(digest, signature):
-        return True
-
-    return False
-
-def sign_data(data, key_certificate):
-    rsakey = RSA.importKey(key_certificate) 
-    signer = PKCS1_v1_5.new(rsakey) 
-    digest = SHA256.new() 
-        
-    digest.update(data) 
-    sign = signer.sign(digest) 
-
-    return sign
-
-def randomBytes(size):
-    return get_random_bytes(size)
-
-class HashAlgorithm(object):
-    def __init__(self, shaVersion):
-        self.shaVersion = shaVersion
-        if self.shaVersion == 256:
-            self.hashLength = 32
-        else:
-            self.hashLength = 20
-       
-    def _algorithm(self):
-
-        if self.shaVersion == 256:
-            return hashlib.sha256()
-        else:
-            return hashlib.sha1()
-
-    def hash(self, value):
-        algorithm = self._algorithm()
-        algorithm.update(value)
-        hashedValue = algorithm.digest()
-        return hashedValue
-
-    def hashToHex(self, value):
-        hashedValue = self.hash(value)
-        return binascii.hexlify(hashedValue)
-
-    def digest_size(self):
-        return self.hashLength
-
-# Block size in bytes.
-BLOCK_SIZE = 16
-
-class AESCipher(object):
-
-    def __init__(self, key, hashAlgorithm):
-        
-        keyHashed = hashAlgorithm.hash(key)
-        truncatedKeyHashed = keyHashed[:16]
-
-        self.key = truncatedKeyHashed
-
-    def encrypt(self, raw):
-        cipher = AES.new(self.key, AES.MODE_ECB)
-        encrypted = cipher.encrypt(raw)
-        return encrypted
-
-    def encryptToHex(self, raw):
-        encrypted = self.encrypt(raw)
-        return binascii.hexlify(encrypted)
-
-    def decrypt(self, enc):
-        cipher = AES.new(self.key, AES.MODE_ECB)
-        decrypted = cipher.decrypt(str(enc))
-        return decrypted
-
-def merge_dicts(x, y):
-    """Given two dicts, merge them into a new dict as a shallow copy."""
-    z = x.copy()
-    z.update(y)
-    return z
-
-# #################################################################################################
-# #################################################################################################
-# Filesystem utilities
-# #################################################################################################
-# #################################################################################################
-# This function not finished yet.
-def misc_read_bytes_in_chunks(file_bytes, chunk_size = 8192):
-    file_length = len(file_bytes)
-    block_number = 0
-    while True:
-        start_index = None
-        end_index = None
-        data = file_bytes[start_index:end_index]
-        yield data
-
-#
-# Calculates CRC, MD5 and SHA1 of a file in an efficient way.
-# Returns a dictionary with the checksums or None in case of error.
-#
-# https://stackoverflow.com/questions/519633/lazy-method-for-reading-big-file-in-python
-# https://stackoverflow.com/questions/1742866/compute-crc-of-file-in-python 
-#
-def misc_calculate_checksums(full_file_path):
-    if full_file_path is None:
-        log_debug('No checksum to complete')
-        return None
-    
-    log_debug('Computing checksums "{}"'.format(full_file_path))
-    try:
-        f = open(full_file_path, 'rb')
-        crc_prev = 0
-        md5 = hashlib.md5()
-        sha1 = hashlib.sha1()
-        for piece in misc_read_file_in_chunks(f):
-            crc_prev = zlib.crc32(piece, crc_prev)
-            md5.update(piece)
-            sha1.update(piece)
-        crc_digest = '{:08X}'.format(crc_prev & 0xFFFFFFFF)
-        md5_digest = md5.hexdigest()
-        sha1_digest = sha1.hexdigest()
-        size = os.path.getsize(full_file_path)
-    except:
-        log_debug('(Exception) In misc_calculate_checksums()')
-        log_debug('Returning None')
-        return None
-    checksums = {
-        'crc'  : crc_digest.upper(),
-        'md5'  : md5_digest.upper(),
-        'sha1' : sha1_digest.upper(),
-        'size' : size,
-    }
-
-    return checksums
-
-def misc_calculate_stream_checksums(file_bytes):
-    log_debug('Computing checksums of bytes stream...'.format(len(file_bytes)))
-    crc_prev = 0
-    md5 = hashlib.md5()
-    sha1 = hashlib.sha1()
-    # Process bytes stream block by block
-    # for piece in misc_read_bytes_in_chunks(file_bytes):
-    #     crc_prev = zlib.crc32(piece, crc_prev)
-    #     md5.update(piece)
-    #     sha1.update(piece)
-    # Process bytes in one go
-    crc_prev = zlib.crc32(file_bytes, crc_prev)
-    md5.update(file_bytes)
-    sha1.update(file_bytes)
-    crc_digest = '{:08X}'.format(crc_prev & 0xFFFFFFFF)
-    md5_digest = md5.hexdigest()
-    sha1_digest = sha1.hexdigest()
-    size = len(file_bytes)
-
-    checksums = {
-        'crc'  : crc_digest.upper(),
-        'md5'  : md5_digest.upper(),
-        'sha1' : sha1_digest.upper(),
-        'size' : size,
-    }
-
-    return checksums
-
-# Replace an item in dictionary. If dict_in is an OrderedDict then keep original order.
-# Returns a dict or OrderedDict
-def misc_replace_fav(dict_in, old_item_key, new_item_key, new_value):
-    if type(dict_in) is dict:
-        dict_in.pop(old_item_key)
-        dict_in[new_item_key] = new_value
-        return dict_in
-    elif type(dict_in) is collections.OrderedDict:
-        # In this case create a new OrderedDict to respect original order.
-        # This implementation is slow and naive but I don't care, OrderedDict are only use
-        # when editing ROM Collections.
-        dict_out = collections.OrderedDict()
-        for key in dict_in:
-            if key == old_item_key:
-                dict_out[new_item_key] = new_value
-            else:
-                dict_out[key] = dict_in[key]
-        return dict_out
-    else:
-        raise TypeError
-
-# Image file magic numbers. All at file offset 0.
-# See https://en.wikipedia.org/wiki/List_of_file_signatures
-IMAGE_MAGIC_DIC = {
-    IMAGE_PNG_ID  : [ b'\x89\x50\x4E\x47\x0D\x0A\x1A\x0A' ],
-    IMAGE_JPEG_ID : [
-        b'\xFF\xD8\xFF\xDB',
-        b'\xFF\xD8\xFF\xE0\x00\x10\x4A\x46\x49\x46\x00\x01',
-        b'\xFF\xD8\xFF\xEE',
-        b'\xFF\xD8\xFF\xE1',
-    ],
-    IMAGE_GIF_ID  : [
-        b'\x47\x49\x46\x38\x37\x61',
-        b'\x47\x49\x46\x38\x39\x61',
-    ],
-    IMAGE_BMP_ID  : [ b'\x42\x4D' ],
-    IMAGE_TIFF_ID : [
-        b'\x49\x49\x2A\x00',
-        b'\x4D\x4D\x00\x2A',
-    ]
-}
-
-# Inspects an image file and determine its type by using the magic numbers,
-# Returns an image id defined in list IMAGE_IDS or IMAGE_UKNOWN_ID.
-def misc_identify_image_id_by_contents(asset_fname):
-    # If file size is 0 or less than 64 bytes it is corrupt.
-    statinfo = os.stat(asset_fname)
-    if statinfo.st_size < 64: return IMAGE_CORRUPT_ID
-
-    # Read first 64 bytes of file.
-    # Search for the magic number of the beginning of the file.
-    with open(asset_fname, "rb") as f:
-        file_bytes = f.read(64)
-    for img_id in IMAGE_MAGIC_DIC:
-        for magic_bytes in IMAGE_MAGIC_DIC[img_id]:
-            magic_bytes_len = len(magic_bytes)
-            file_chunk = file_bytes[0:magic_bytes_len]
-            if len(file_chunk) != magic_bytes_len: raise TypeError
-            if file_chunk == magic_bytes: return img_id
-
-    return IMAGE_UKNOWN_ID
-
-# Returns an image id defined in list IMAGE_IDS or IMAGE_UKNOWN_ID.
-def misc_identify_image_id_by_ext(asset_fname):
-    asset_root, asset_ext = os.path.splitext(asset_fname)
-    # log_debug('asset_ext {}'.format(asset_ext))
-    if not asset_ext: return IMAGE_UKNOWN_ID
-    asset_ext = asset_ext[1:] # Remove leading dot '.png' -> 'png'
-    for img_id in IMAGE_EXTENSIONS:
-        for img_ext in IMAGE_EXTENSIONS[img_id]:
-            if asset_ext.lower() == img_ext: return img_id
-
-    return IMAGE_UKNOWN_ID
-
-# -------------------------------------------------------------------------------------------------
-# --- New Filesystem class ---
-#
-# 1. Automatically uses Python standard library for local files and Kodi VFS for remote files.
-#
-# 2. All paths on all platforms use the slash '/' to separate directories.
-#
-# 3. Directories always end in a '/' character.
-#
-# 3. Decoding Unicode to the filesystem encoding is done in this class.
-#
-# 4. Tested with the following remote protocols:
-#
-#     a) special://
-#
-#     b) smb://
-#
-# --- Function reference ---
-# FileName.getPath()         Full path                                     /home/Wintermute/Sonic.zip
-# FileName.getPathNoExt()    Full path with no extension                   /home/Wintermute/Sonic
-# FileName.getDir()          Directory name of file. Does not end in '/'   /home/Wintermute/
-# FileName.getBase()         File name with no path                        Sonic.zip
-# FileName.getBaseNoExt()    File name with no path and no extension       Sonic
-# FileName.getExt()          File extension                                .zip
-#
-#
-# A) Transform paths like smb://server/directory/ into \\server\directory\
-# B) Use xbmc.translatePath() for paths starting with special://
-# C) Uses xbmcvfs wherever possible
-#
-# -------------------------------------------------------------------------------------------------
-# Once everything is working like a charm comment all the debug code to speed up.
-DEBUG_NEWFILENAME_CLASS = True
-
-class NewFileName:
-    # ---------------------------------------------------------------------------------------------
-    # Constructor
-    # path_str is an Unicode string.
-    # ---------------------------------------------------------------------------------------------
-    def __init__(self, path_str, isdir = False):
-        self.path_str = path_str
-        self.is_a_dir = isdir
-
-        # --- Check if path needs translation ---
-        # Note that internally path_tr is always used as the filename.
-        if self.path_str.lower().startswith('special://'):
-            self.is_translated = True
-            self.path_tr = xbmc.translatePath(self.path_str)
-            # Check translated path does not contain '\'
-            # NOTE We don't care if the translated paths has '\' characters or not. The translated
-            #      path is internal to the class and never used outside the class. In the JSON
-            #      databases and config files the original path path_str is used always.
-            # if self.path_tr.find('\\'):
-            #     log_error('(NewFileName) path_str "{0}"'.format(self.path_str))
-            #     log_error('(NewFileName) path_tr  "{0}"'.format(self.path_tr))
-            #     e_str = '(NewFileName) Translated path has \\ characters'
-            #     log_error(e_str)
-            #     raise Addon_Error(e_str)
-        else:
-            self.is_translated = False
-            self.path_tr = self.path_str
-
-        # --- Ensure directory separator is the '/' character for all OSes ---
-        self.path_str = self.path_str.replace('\\', '/')
-        self.path_tr = self.path_tr.replace('\\', '/')
-
-        # --- If a directory, ensure path ends with '/' ---
-        if self.is_a_dir:
-            if not self.path_str[-1:] == '/': self.path_str = self.path_str + '/'
-            if not self.path_tr[-1:] == '/': self.path_tr = self.path_tr + '/'
-
-        # if DEBUG_NEWFILENAME_CLASS:
-        #     log_debug('NewFileName() path_str "{0}"'.format(self.path_str))
-        #     log_debug('NewFileName() path_tr  "{0}"'.format(self.path_tr))
-
-        # --- Check if file is local or remote and needs translation ---
-        if self.path_str.lower().startswith('smb://'):
-            self.is_local = False
-        else:
-            self.is_local = True
-
-        # --- Assume that translated paths are always local ---
-        if self.is_translated and not self.is_local:
-            e_str = '(NewFileName) File is translated and remote.'
-            log_error(e_str)
-            raise AddonException(e_str)
-
-        # --- Use Pyhton for local paths and Kodi VFS for remote paths ---
-        if self.is_local:
-            # --- Filesystem functions ---
-            self.exists         = self.exists_python
-            self.makedirs       = self.makedirs_python
-            self.list           = self.list_python
-            self.recursive_list = self.recursive_list_python
-
-            # --- File low-level IO functions ---
-            self.open     = self.open_python
-            self.read     = self.read_python
-            self.write    = self.write_python
-            self.close    = self.close_python
-            self.unlink   = self.unlink_python
-        else:
-            self.exists         = self.exists_kodivfs
-            self.makedirs       = self.makedirs_kodivfs
-            self.list           = self.list_kodivfs
-            self.recursive_list = self.recursive_list_kodivfs
-
-            self.open     = self.open_kodivfs
-            self.read     = self.read_kodivfs
-            self.write    = self.write_kodivfs
-            self.close    = self.close_kodivfs
-            self.unlink   = self.unlink_kodivfs
-
-    def _decodeName(self, name):
-        if type(name) == str:
-            try:
-                name = name.decode('utf8')
-            except:
-                name = name.decode('windows-1252')
-
-        return name
-    
-    # ---------------------------------------------------------------------------------------------
-    # Core functions
-    # ---------------------------------------------------------------------------------------------
-    #
-    # Wheter the path stored in the FileName class is a directory or a regular file is handled
-    # internally. This is to avoid a design flaw of the Kodi VFS library.
-    #
-    def isdir(self):
-        return self.is_a_dir
-
-    #
-    # Allow late setting of isdir() if using the constructor call is not available, for example
-    # when using FileName.pjoin().
-    #
-    def set_isdir(self, isdir):
-        self.__init__(self.path_str, isdir)
-
-    #
-    # Appends a string to path
-    # Returns self FileName object
-    #
-    def append(self, arg):
-        self.path_str = self.path_str + arg
-        self.path_tr = self.path_tr + arg
-
-        return self
-
-    #
-    # Joins paths and returns a new filename object.
-    #
-    def pjoin(self, path_str, isdir = False):
-        return FileName(os.path.join(self.path_str, path_str), isdir)
-
-    # ---------------------------------------------------------------------------------------------
-    # Operator overloads
-    # ---------------------------------------------------------------------------------------------
-    def __str__(self):
-        return self.path_str
-=======
 # This class always takes and returns Unicode string paths. Decoding to UTF-8 must be done in
 # caller code.
 #
@@ -1472,16 +140,9 @@
         for arg in args:
             child._join_raw(arg)
         return child
->>>>>>> 396f6a53
 
     # Overloaded operator + behaves like self pjoin()
     # See http://blog.teamtreehouse.com/operator-overloading-python
-<<<<<<< HEAD
-    # Argument other is a FileName object. other originalPath is expected to be a
-    # subdirectory (path transformation not required)
-    def __add__(self, path_str):
-        return self.pjoin(path_str)
-=======
     # other is a FileName object. other originalPath is expected to be a subdirectory (path
     # transformation not required)
     # def __add__(self, other):
@@ -1493,7 +154,6 @@
     #     new_path = os.path.join(current_path, other_path)
     #     child    = FileName(new_path)
     #     return child
->>>>>>> 396f6a53
 
     def __eq__(self, other):
         return self.path_str == other.path_str
@@ -1502,22 +162,13 @@
         return not self.__eq__(other)
 
     # ---------------------------------------------------------------------------------------------
-<<<<<<< HEAD
-    # Path manipulation and file information
-=======
     # Filename decomposition.
->>>>>>> 396f6a53
     # ---------------------------------------------------------------------------------------------
     def getPath(self):
         return self.path_str
 
     def getPathNoExt(self):
-<<<<<<< HEAD
-        root, ext = os.path.splitext(self.path_str)
-
-=======
         root, ext = os.path.splitext(self.path)
->>>>>>> 396f6a53
         return root
 
     def getDir(self):
@@ -1527,12 +178,6 @@
     def getDirAsFileName(self):
         return NewFileName(self.getDir())
 
-<<<<<<< HEAD
-    def getBase(self):
-        return os.path.basename(self.path_str)
-
-=======
->>>>>>> 396f6a53
     def getBaseNoExt(self):
         basename  = os.path.basename(self.path_str)
         root, ext = os.path.splitext(basename)
@@ -1569,39 +214,21 @@
     # ---------------------------------------------------------------------------------------------
     # Filesystem functions. Python Standard Library implementation
     # ---------------------------------------------------------------------------------------------
-<<<<<<< HEAD
-    def exists_python(self):
-        return os.path.exists(self.path_tr)
-
-    def makedirs_python(self):
-        if not os.path.exists(self.path_tr): 
-            if DEBUG_NEWFILENAME_CLASS:
-                log_debug('NewFileName::makedirs_python() path_tr "{0}"'.format(self.path_tr))
-            os.makedirs(self.path_tr)
-=======
     def scanFilesInPath(self, mask):
         files = []
         filenames = os.listdir(self.path)
         for filename in fnmatch.filter(filenames, mask):
             files.append(os.path.join(self.path, filename))
         return files
->>>>>>> 396f6a53
 
     def list_python(self):        
         return os.listdir(self.path_tr)
 
     def recursive_list_python(self):
         files = []
-<<<<<<< HEAD
-        for root, dirs, foundfiles in os.walk(self.path_tr):
-            for filename in foundfiles:
-                files.append(os.path.join(root, filename))
-
-=======
         filenames = os.listdir(self.path)
         for filename in fnmatch.filter(filenames, mask):
             files.append(FileName(os.path.join(self.path, filename)))
->>>>>>> 396f6a53
         return files
     
     # ---------------------------------------------------------------------------------------------
@@ -1624,565 +251,14 @@
     
     def recursive_list_kodivfs_folders(self, fullPath, parentFolder):
         files = []
-<<<<<<< HEAD
-        subdirectories, filenames = xbmcvfs.listdir(fullPath)
-        
-        for filename in filenames:
-            filePath = os.path.join(parentFolder, filename) if parentFolder is not None else filename
-            files.append(filePath)
-
-        for subdir in subdirectories:
-            subPath = os.path.join(parentFolder, subdir) if parentFolder is not None else subdir
-            subFullPath = os.path.join(fullPath, subdir)
-            subPathFiles = self.recursive_list_kodivfs_folders(subFullPath, subPath)
-            files.extend(subPathFiles)
-
-=======
         for root, dirs, foundfiles in os.walk(self.path):
             for filename in fnmatch.filter(foundfiles, mask):
                 files.append(os.path.join(root, filename))
->>>>>>> 396f6a53
         return files
 
     # ---------------------------------------------------------------------------------------------
     # File low-level IO functions. Python Standard Library implementation
     # ---------------------------------------------------------------------------------------------
-<<<<<<< HEAD
-    def open_python(self, flags):
-        log_debug('NewFileName::open_python() path_tr "{0}"'.format(self.path_tr))
-        log_debug('NewFileName::open_python() flags   "{0}"'.format(flags))
-
-        # open() is a built-in function.
-        # See https://docs.python.org/3/library/functions.html#open
-        self.fileHandle = open(self.path_tr, flags)
-
-        return self
-
-    def close_python(self):
-        if self.fileHandle is None:
-            raise OSError('file not opened')
-        self.fileHandle.close()
-        self.fileHandle = None
-
-    def read_python(self):
-       if self.fileHandle is None:
-           raise OSError('file not opened')
-
-       return self.fileHandle.read()
-
-    def write_python(self, bytes):
-       if self.fileHandle is None:
-           raise OSError('file not opened')
-       self.fileHandle.write(bytes)
-
-    def unlink_python(self):
-        os.remove(self.path_tr)
-            
-    # ---------------------------------------------------------------------------------------------
-    # File low-level IO functions. Kodi VFS implementation.
-    # Kodi VFS documentation in https://alwinesch.github.io/group__python__xbmcvfs.html
-    # ---------------------------------------------------------------------------------------------
-    def open_kodivfs(self, flags):
-        log_debug('NewFileName::open_kodivfs() path_tr "{0}"'.format(self.path_tr))
-        log_debug('NewFileName::open_kodivfs() flags   "{0}"'.format(flags))
-
-        self.fileHandle = xbmcvfs.File(self.path_tr, flags)
-        return self
-    
-    def read_kodivfs(self):
-        if self.fileHandle is None: raise OSError('file not opened')
-        return self.fileHandle.read()
- 
-    def write_kodivfs(self, bytes):
-        if self.fileHandle is None: raise OSError('file not opened')
-        self.fileHandle.write(bytes)
-
-    def close_kodivfs(self):
-        if self.fileHandle is None: raise OSError('file not opened')
-        self.fileHandle.close()
-        self.fileHandle = None
-  
-    def unlink_kodivfs(self):
-        if self.is_a_dir:
-            xbmcvfs.rmdir(self.path_tr)
-            return
-        
-        xbmcvfs.delete(self.path_tr)
-        # hard delete if it doesnt succeed
-        #log_debug('xbmcvfs.delete() failed, applying hard delete')
-        if self.exists():
-            self.unlink_python()
-            
-    # ---------------------------------------------------------------------------------------------
-    # File high-level IO functions
-    # These functions are independent of the filesystem implementation.
-    # For compatibility with Python 3, use the terms str for Unicode strings and bytes for
-    # encoded strings.
-    # ---------------------------------------------------------------------------------------------
-    #
-    # If both files are local use Python SL. Otherwise use Kodi VFS.
-    # shutil.copy2() preserves metadata, including atime and mtime. We do not want that.
-    #
-    # See https://docs.python.org/2/library/shutil.html#shutil.copy
-    # See https://docs.python.org/2/library/shutil.html#shutil.copy2
-    # See https://docs.python.org/2/library/sys.html#sys.getfilesystemencoding
-    #
-    def copy(self, to_FN):
-        if self.is_local and to_FN.is_local:
-            fs_encoding = sys.getfilesystemencoding()
-            source_bytes = self.getPath().decode(fs_encoding)
-            dest_bytes = to_FN.getPath().decode(fs_encoding)
-            if DEBUG_NEWFILENAME_CLASS:
-                log_debug('NewFileName::copy() Using Python Standard Library')
-                log_debug('NewFileName::copy() fs encoding "{0}"'.format(fs_encoding))
-                log_debug('NewFileName::copy() Copy "{0}"'.format(source_bytes))
-                log_debug('NewFileName::copy() into "{0}"'.format(dest_bytes))
-            try:
-                shutil.copy(source_bytes, dest_bytes)
-            except OSError:
-                log_error('NewFileName::copy() OSError exception copying image')
-                raise AddonException('OSError exception copying image')
-            except IOError:
-                log_error('NewFileName::copy() IOError exception copying image')
-                raise AddonException('IOError exception copying image')
-        else:
-            if DEBUG_NEWFILENAME_CLASS:
-                log_debug('NewFileName::copy() Using Kodi VFS')
-                log_debug('NewFileName::copy() Copy "{0}"'.format(self.getPath()))
-                log_debug('NewFileName::copy() into "{0}"'.format(to_FN.getPath()))
-            # >> If xbmcvfs.copy() fails what exceptions raise???
-            xbmcvfs.copy(self.getPath(), to_FN.getPath())
-
-    #
-    # Loads a file into a Unicode string.
-    # By default all files are assumed to be encoded in UTF-8.
-    # Returns a Unicode string.
-    #
-    def loadFileToStr(self, encoding = 'utf-8'):
-        if DEBUG_NEWFILENAME_CLASS:
-            log_debug('NewFileName::loadFileToStr() Loading path_str "{0}"'.format(self.path_str))
-
-        # NOTE Exceptions should be catched, reported and re-raised in the low-level
-        # functions, not here!!!
-        file_bytes = None
-        try:
-            self.open('r')
-            file_bytes = self.read()
-            self.close()
-        except OSError:
-            log_error('(OSError) Exception in FileName::loadFileToStr()')
-            log_error('(OSError) Cannot read {0} file'.format(self.path_tr))
-            raise AddonException('(OSError) Cannot read {0} file'.format(self.path_tr))
-        except IOError as Ex:
-            log_error('(IOError) Exception in FileName::loadFileToStr()')
-            log_error('(IOError) errno = {0}'.format(Ex.errno))
-            if Ex.errno == errno.ENOENT: log_error('(IOError) No such file or directory.')
-            else:                        log_error('(IOError) Unhandled errno value.')
-            log_error('(IOError) Cannot read {0} file'.format(self.path_tr))
-            raise AddonException('(IOError) Cannot read {0} file'.format(self.path_tr))
-        
-        # Return a Unicode string.
-        if encoding is None or file_bytes is None:
-            return file_bytes
-        
-        return file_bytes.decode(encoding)
-    
-    #
-    # data_str is a Unicode string. Encode it in UTF-8 for file writing.
-    #
-    def saveStrToFile(self, data_str, encoding = 'utf-8'):
-        if DEBUG_NEWFILENAME_CLASS:
-            log_debug('NewFileName::loadFileToStr() Loading path_str "{0}"'.format(self.path_str))
-            log_debug('NewFileName::loadFileToStr() Loading path_tr  "{0}"'.format(self.path_tr))
-
-        # --- Catch exceptions in the FilaName class ---
-        try:
-            self.open('w')
-            self.write(data_str.encode(encoding))
-            self.close()
-        except OSError:
-            log_error('(OSError) Exception in saveStrToFile()')
-            log_error('(OSError) Cannot write {0} file'.format(self.path_tr))
-            raise AddonException('(OSError) Cannot write {0} file'.format(self.path_tr))
-        except IOError as e:
-            log_error('(IOError) Exception in saveStrToFile()')
-            log_error('(IOError) errno = {0}'.format(e.errno))
-            if e.errno == errno.ENOENT: log_error('(IOError) No such file or directory.')
-            else:                       log_error('(IOError) Unhandled errno value.')
-            log_error('(IOError) Cannot write {0} file'.format(self.path_tr))
-            raise AddonException('(IOError) Cannot write {0} file'.format(self.path_tr))
-
-    # Opens a propery file and reads it
-    # Reads a given properties file with each line of the format key=value.
-    # Returns a dictionary containing the pairs.
-    def readPropertyFile(self):
-        import csv
-
-        file_contents = self.loadFileToStr()
-        file_lines = file_contents.splitlines()
-
-        result={ }
-        reader = csv.reader(self._utf_8_encoder(file_lines), delimiter=str('='), quotechar=str('"'), quoting=csv.QUOTE_MINIMAL, skipinitialspace=True)
-        for row in reader:
-            if len(row) < 2:
-               continue
-            
-            key = unicode(row[0],'utf-8').strip()
-            value = unicode(row[1],'utf-8').strip().lstrip('"').rstrip('"')
-            result[key] = value
-
-        return result
-
-    def _utf_8_encoder(self, unicode_csv_data):
-        for line in unicode_csv_data:
-            yield line.encode('utf-8')
-
-    # Opens JSON file and reads it
-    def readJson(self):
-        contents = self.loadFileToStr()
-        return json.loads(contents)
-        
-    # --- Configure JSON writer ---
-    # >> json_unicode is either str or unicode
-    # >> See https://docs.python.org/2.7/library/json.html#json.dumps
-    # unicode(json_data) auto-decodes data to unicode if str
-    # NOTE More compact JSON files (less blanks) load faster because size is smaller.
-    def writeJson(self, raw_data, JSON_indent = 1, JSON_separators = (',', ':')):
-        json_data = json.dumps(raw_data, ensure_ascii = False, sort_keys = True, 
-                                indent = JSON_indent, separators = JSON_separators)
-        self.saveStrToFile(json_data)
-
-    # Opens file and writes xml. Give xml root element.
-    def writeXml(self, xml_root):
-        data = ET.tostring(xml_root)
-        self.saveStrToFile(data)
-
-    def writeAll(self, bytes, flags = 'w'):
-         # --- Catch exceptions in the FilaName class ---
-        try:
-            self.open(flags)
-            self.write(bytes)
-            self.close()
-        except OSError:
-            log_error('(OSError) Exception in writeAll()')
-            log_error('(OSError) Cannot write {0} file'.format(self.path_tr))
-            raise AddonException('(OSError) Cannot write {0} file'.format(self.path_tr))
-        except IOError as e:
-            log_error('(IOError) Exception in writeAll()')
-            log_error('(IOError) errno = {0}'.format(e.errno))
-            if e.errno == errno.ENOENT: log_error('(IOError) No such file or directory.')
-            else:                       log_error('(IOError) Unhandled errno value.')
-            log_error('(IOError) Cannot write {0} file'.format(self.path_tr))
-            raise AddonException('(IOError) Cannot write {0} file'.format(self.path_tr))
-        
-    # ---------------------------------------------------------------------------------------------
-    # Scanner functions
-    # ---------------------------------------------------------------------------------------------
-    def scanFilesInPath(self, mask = '*.*'):
-        files = []
-        all_files = self.list()
-        
-        for filename in fnmatch.filter(all_files, mask):
-            files.append(self.pjoin(self._decodeName(filename)))
-            
-        return files
-    
-    def recursiveScanFilesInPath(self, mask = '*.*'):
-        files = []
-        all_files = self.recursive_list()
-        
-        for filename in fnmatch.filter(all_files, mask):
-            files.append(self.pjoin(self._decodeName(filename)))
-            
-        return files
-
-# -------------------------------------------------------------------------------------------------
-# Decide which class to use for managing filenames.
-# -------------------------------------------------------------------------------------------------
-# FileName = PythonFileName
-# FileName = KodiFileName
-FileName = NewFileName
-
-# #################################################################################################
-# #################################################################################################
-# Kodi utilities
-# #################################################################################################
-# #################################################################################################
-
-# --- Internal globals ----------------------------------------------------------------------------
-current_log_level = LOG_INFO
-
-# -------------------------------------------------------------------------------------------------
-# Logging functions
-# -------------------------------------------------------------------------------------------------
-def set_log_level(level):
-    global current_log_level
-
-    current_log_level = level
-
-#
-# For Unicode stuff in Kodi log see http://forum.kodi.tv/showthread.php?tid=144677
-#
-def log_debug_KR(str_text):
-    if current_log_level >= LOG_DEBUG:
-        # If str_text is str we assume it's "utf-8" encoded.
-        # will fail if called with other encodings (latin, etc).
-        if isinstance(str_text, str): str_text = str_text.decode('utf-8')
-
-        # At this point we are sure str_text is a unicode string.
-        log_text = u'AEL DEBUG: ' + str_text
-        xbmc.log(log_text.encode('utf-8'), level = xbmc.LOGNOTICE)
-
-def log_verb_KR(str_text):
-    if current_log_level >= LOG_VERB:
-        if isinstance(str_text, str): str_text = str_text.decode('utf-8')
-        log_text = u'AEL VERB : ' + str_text
-        xbmc.log(log_text.encode('utf-8'), level = xbmc.LOGNOTICE)
-
-def log_info_KR(str_text):
-    if current_log_level >= LOG_INFO:
-        if isinstance(str_text, str): str_text = str_text.decode('utf-8')
-        log_text = u'AEL INFO : ' + str_text
-        xbmc.log(log_text.encode('utf-8'), level = xbmc.LOGNOTICE)
-
-def log_warning_KR(str_text):
-    if current_log_level >= LOG_WARNING:
-        if isinstance(str_text, str): str_text = str_text.decode('utf-8')
-        log_text = u'AEL WARN : ' + str_text
-        xbmc.log(log_text.encode('utf-8'), level = xbmc.LOGWARNING)
-
-def log_error_KR(str_text):
-    if current_log_level >= LOG_ERROR:
-        if isinstance(str_text, str): str_text = str_text.decode('utf-8')
-        log_text = u'AEL ERROR: ' + str_text
-        xbmc.log(log_text.encode('utf-8'), level = xbmc.LOGERROR)
-
-#
-# Replacement functions when running outside Kodi with the standard Python interpreter.
-#
-def log_debug_Python(str):
-    print(str)
-
-def log_verb_Python(str):
-    print(str)
-
-def log_info_Python(str):
-    print(str)
-
-def log_warning_Python(str):
-    print(str)
-
-def log_error_Python(str):
-    print(str)
-
-# -------------------------------------------------------------------------------------------------
-# Kodi notifications and dialogs
-# -------------------------------------------------------------------------------------------------
-#
-# Displays a modal dialog with an OK button. Dialog can have up to 3 rows of text, however first
-# row is multiline.
-# Call examples:
-#  1) ret = kodi_dialog_OK('Launch ROM?')
-#  2) ret = kodi_dialog_OK('Launch ROM?', title = 'AEL - Launcher')
-#
-def kodi_dialog_OK(text, title = 'Advanced Emulator Launcher'):
-    xbmcgui.Dialog().ok(title, text)
-
-# Returns True is YES was pressed, returns False if NO was pressed or dialog canceled.
-def kodi_dialog_yesno(text, title = 'Advanced Emulator Launcher'):
-    return xbmcgui.Dialog().yesno(title, text)
-
-# Returns True is YES was pressed, returns False if NO was pressed or dialog canceled.
-def kodi_dialog_yesno_custom(text, yeslabel_str, nolabel_str, title = 'Advanced Emulator Launcher'):
-    return xbmcgui.Dialog().yesno(title, text, yeslabel = yeslabel_str, nolabel = nolabel_str)
-
-def kodi_dialog_yesno_timer(text, timer_ms = 30000, title = 'Advanced Emulator Launcher'):
-    return xbmcgui.Dialog().yesno(title, text, autoclose = timer_ms)
-
-#
-# Displays a small box in the low right corner
-#
-def kodi_notify(text, title = 'Advanced Emulator Launcher', time = 5000):
-    # --- Old way ---
-    # xbmc.executebuiltin("XBMC.Notification(%s,%s,%s,%s)" % (title, text, time, ICON_IMG_FILE_PATH))
-
-    # --- New way ---
-    xbmcgui.Dialog().notification(title, text, xbmcgui.NOTIFICATION_INFO, time)
-
-def kodi_notify_warn(text, title = 'Advanced Emulator Launcher warning', time = 7000):
-    xbmcgui.Dialog().notification(title, text, xbmcgui.NOTIFICATION_WARNING, time)
-
-#
-# Do not use this function much because it is the same icon as when Python fails, and that may confuse the user.
-#
-def kodi_notify_error(text, title = 'Advanced Emulator Launcher error', time = 7000):
-    xbmcgui.Dialog().notification(title, text, xbmcgui.NOTIFICATION_ERROR, time)
-
-#
-# Deprecated in Leia! Do not use busydialogs anymore!!!!!
-# See https://forum.kodi.tv/showthread.php?tid=303073&pid=2739256#pid2739256
-# See https://github.com/xbmc/xbmc/pull/13954
-# See https://github.com/xbmc/xbmc/pull/13958
-#
-# def kodi_busydialog_ON(): xbmc.executebuiltin('ActivateWindow(busydialog)')
-
-# def kodi_busydialog_OFF(): xbmc.executebuiltin('Dialog.Close(busydialog)')
-
-def kodi_refresh_container():
-    log_debug('kodi_refresh_container()')
-    xbmc.executebuiltin('Container.Refresh')
-
-def kodi_toggle_fullscreen():
-    kodi_jsonrpc_dict('Input.ExecuteAction', {'action' : 'togglefullscreen'})
-
-def kodi_get_screensaver_mode():
-    r_dic = kodi_jsonrpc_dict('Settings.getSettingValue', {'setting' : 'screensaver.mode'})
-    screensaver_mode = r_dic['value']
-    return screensaver_mode
-
-g_screensaver_mode = None # Global variable to store screensaver status.
-def kodi_disable_screensaver():
-    global g_screensaver_mode
-    g_screensaver_mode = kodi_get_screensaver_mode()
-    log_debug('kodi_disable_screensaver() g_screensaver_mode "{}"'.format(g_screensaver_mode))
-    p_dic = {
-        'setting' : 'screensaver.mode',
-        'value' : '',
-    }
-    kodi_jsonrpc_dict('Settings.setSettingValue', p_dic)
-    log_debug('kodi_disable_screensaver() Screensaver disabled.')
-
-# kodi_disable_screensaver() must be called before this function or bad things will happen.
-def kodi_restore_screensaver():
-    if g_screensaver_mode is None:
-        log_error('kodi_disable_screensaver() must be called before kodi_restore_screensaver()')
-        raise RuntimeError
-    log_debug('kodi_restore_screensaver() Screensaver mode "{}"'.format(g_screensaver_mode))
-    p_dic = {
-        'setting' : 'screensaver.mode',
-        'value' : g_screensaver_mode,
-    }
-    kodi_jsonrpc_dict('Settings.setSettingValue', p_dic)
-    log_debug('kodi_restore_screensaver() Restored previous screensaver status.')
-
-def kodi_jsonrpc_dict(method_str, params_dic, verbose = False):
-    params_str = json.dumps(params_dic)
-    if verbose:
-        log_debug('kodi_jsonrpc_dict() method_str "{}"'.format(method_str))
-        log_debug('kodi_jsonrpc_dict() params_dic = \n{}'.format(pprint.pformat(params_dic)))
-        log_debug('kodi_jsonrpc_dict() params_str "{}"'.format(params_str))
-
-    # --- Do query ---
-    header = '"id" : 1, "jsonrpc" : "2.0"'
-    query_str = '{{{}, "method" : "{}", "params" : {} }}'.format(header, method_str, params_str)
-    response_json_str = xbmc.executeJSONRPC(query_str)
-
-    # --- Parse JSON response ---
-    response_dic = json.loads(response_json_str)
-    if 'error' in response_dic:
-        result_dic = response_dic['error']
-        log_warning('kodi_jsonrpc_dict() JSONRPC ERROR {}'.format(result_dic['message']))
-    else:
-        result_dic = response_dic['result']
-    if verbose:
-        log_debug('kodi_jsonrpc_dict() result_dic = \n{}'.format(pprint.pformat(result_dic)))
-
-    return result_dic
-
-#
-# Access Kodi JSON-RPC interface in an easy way.
-# Returns a dictionary with the parsed response 'result' field.
-#
-# Query input:
-#
-# {
-#     "id" : 1,
-#     "jsonrpc" : "2.0",
-#     "method" : "Application.GetProperties",
-#     "params" : { "properties" : ["name", "version"] }
-# }
-#
-# Query response:
-#
-# {
-#     "id" : 1,
-#     "jsonrpc" : "2.0",
-#     "result" : {
-#         "name" : "Kodi",
-#         "version" : {"major":17,"minor":6,"revision":"20171114-a9a7a20","tag":"stable"}
-#     }
-# }
-#
-# Query response ERROR:
-# {
-#     "id" : null,
-#     "jsonrpc" : "2.0",
-#     "error" : { "code":-32700, "message" : "Parse error."}
-# }
-#
-def kodi_jsonrpc_query(method_str, params_str, verbose = False):
-    if verbose:
-        log_debug('kodi_jsonrpc_query() method_str "{0}"'.format(method_str))
-        log_debug('kodi_jsonrpc_query() params_str "{0}"'.format(params_str))
-        params_dic = json.loads(params_str)
-        log_debug('kodi_jsonrpc_query() params_dic = \n{0}'.format(pprint.pformat(params_dic)))
-
-    # --- Do query ---
-    query_str = '{{"id" : 1, "jsonrpc" : "2.0", "method" : "{0}", "params" : {1} }}'.format(method_str, params_str)
-    # if verbose: log_debug('kodi_jsonrpc_query() query_str "{0}"'.format(query_str))
-    response_json_str = xbmc.executeJSONRPC(query_str)
-    # if verbose: log_debug('kodi_jsonrpc_query() response "{0}"'.format(response_json_str))
-
-    # --- Parse JSON response ---
-    response_dic = json.loads(response_json_str)
-    # if verbose: log_debug('kodi_jsonrpc_query() response_dic = \n{0}'.format(pprint.pformat(response_dic)))
-    if 'error' in response_dic:
-        result_dic = response_dic['error']
-        log_warning('kodi_jsonrpc_query() JSONRPC ERROR {0}'.format(result_dic['message']))
-    else:
-        result_dic = response_dic['result']
-    if verbose:
-        log_debug('kodi_jsonrpc_query() result_dic = \n{0}'.format(pprint.pformat(result_dic)))
-
-    return result_dic
-
-#
-# Displays a text window and requests a monospaced font.
-#
-def kodi_display_text_window_mono(window_title, info_text):
-    log_debug('Setting Window(10000) Property "FontWidth" = "monospaced"')
-    xbmcgui.Window(10000).setProperty('FontWidth', 'monospaced')
-    xbmcgui.Dialog().textviewer(window_title, info_text)
-    log_debug('Setting Window(10000) Property "FontWidth" = "proportional"')
-    xbmcgui.Window(10000).setProperty('FontWidth', 'proportional')
-
-#
-# Displays a text window with a proportional font (default).
-#
-def kodi_display_text_window(window_title, info_text):
-    xbmcgui.Dialog().textviewer(window_title, info_text)
-
-def kodi_dialog_GetText(title_str, default_value):
-    output  = xbmcgui.Dialog().input(title_str, default_value, xbmcgui.INPUT_ALPHANUM)
-    return output
-
-#
-# Kodi dialog to select a file
-# Documentation in https://alwinesch.github.io/group__python___dialog.html
-#
-def kodi_dialog_GetDirectory(title_str, ext_list, current_dir):
-    new_dir = xbmcgui.Dialog().browse(0, title_str, 'files', ext_list, True, False, current_dir)
-
-    return new_dir.decode('utf-8')
-
-def kodi_dialog_GetFile(title_str, ext_list, current_dir):
-    new_file = xbmcgui.Dialog().browse(1, title_str, 'files', ext_list, True, False, current_dir)
-
-    return new_file.decode('utf-8')
-
-def kodi_dialog_GetImage(title_str, ext_list, current_dir):
-    new_image = xbmcgui.Dialog().browse(2, title_str, 'files', ext_list, True, False, current_dir)
-=======
     #
     # mtime (Modification time) is a floating point number giving the number of seconds since
     # the epoch (see the time module).
@@ -2209,499 +285,6 @@
     def makedirs(self):
         if not os.path.exists(self.path):
             os.makedirs(self.path)
->>>>>>> 396f6a53
-
-    return new_image.decode('utf-8')
-
-#
-# See https://kodi.wiki/view/JSON-RPC_API/v8#Textures
-# See https://forum.kodi.tv/showthread.php?tid=337014
-# See https://forum.kodi.tv/showthread.php?tid=236320
-#
-def kodi_delete_cache_texture(database_path_str):
-    log_debug('kodi_delete_cache_texture() Deleting texture "{0}:'.format(database_path_str))
-
-    # --- Query texture database ---
-    json_fname_str = text_escape_JSON(database_path_str)
-    prop_str = (
-        '{' +
-        '"properties" : [ "url", "cachedurl", "lasthashcheck", "imagehash", "sizes"], ' +
-        '"filter" : {{ "field" : "url", "operator" : "is", "value" : "{0}" }}'.format(json_fname_str) +
-        '}'
-    )
-    r_dic = kodi_jsonrpc_query('Textures.GetTextures', prop_str, verbose = False)
-
-    # --- Delete cached texture ---
-    num_textures = len(r_dic['textures'])
-    log_debug('kodi_delete_cache_texture() Returned list with {0} textures'.format(num_textures))
-    if num_textures == 1:
-        textureid = r_dic['textures'][0]['textureid']
-        log_debug('kodi_delete_cache_texture() Deleting texture with id {0}'.format(textureid))
-        prop_str = '{{ "textureid" : {0} }}'.format(textureid)
-        r_dic = kodi_jsonrpc_query('Textures.RemoveTexture', prop_str, verbose = False)
-    else:
-        log_warning('kodi_delete_cache_texture() Number of textures different from 1. No texture deleted from cache')
-
-def kodi_print_texture_info(database_path_str):
-    log_debug('kodi_print_texture_info() File "{0}"'.format(database_path_str))
-
-    # --- Query texture database ---
-    json_fname_str = text_escape_JSON(database_path_str)
-    prop_str = (
-        '{' +
-        '"properties" : [ "url", "cachedurl", "lasthashcheck", "imagehash", "sizes"], ' +
-        '"filter" : {{ "field" : "url", "operator" : "is", "value" : "{0}" }}'.format(json_fname_str) +
-        '}'
-    )
-    r_dic = kodi_jsonrpc_query('Textures.GetTextures', prop_str, verbose = False)
-
-    # --- Delete cached texture ---
-    num_textures = len(r_dic['textures'])
-    log_debug('kodi_print_texture_info() Returned list with {0} textures'.format(num_textures))
-    if num_textures == 1:
-        log_debug('Cached URL  {0}'.format(r_dic['textures'][0]['cachedurl']))
-        log_debug('Hash        {0}'.format(r_dic['textures'][0]['imagehash']))
-        log_debug('Last check  {0}'.format(r_dic['textures'][0]['lasthashcheck']))
-        log_debug('Texture ID  {0}'.format(r_dic['textures'][0]['textureid']))
-        log_debug('Texture URL {0}'.format(r_dic['textures'][0]['url']))
-
-# -------------------------------------------------------------------------------------------------
-# Determine Kodi version and create some constants to allow version-dependent code.
-# This if useful to work around bugs in Kodi core.
-# -------------------------------------------------------------------------------------------------
-def kodi_get_Kodi_major_version():
-    try:
-        rpc_dic = kodi_jsonrpc_query('Application.GetProperties', '{ "properties" : ["version"] }')
-        return int(rpc_dic['version']['major'])
-    except:
-        # default fallback
-        return 17
-
-kodi_running_version = kodi_get_Kodi_major_version()
-
-# --- Version constants. Minimum required version is Kodi Krypton ---
-KODI_VERSION_KRYPTON = 17
-KODI_VERSION_LEIA    = 18
-
-# -------------------------------------------------------------------------------------------------
-# Kodi Wizards (by Chrisism)
-# -------------------------------------------------------------------------------------------------
-#
-# The wizarddialog implementations can be used to chain a collection of
-# different kodi dialogs and use them to fill a dictionary with user input.
-#
-# Each wizarddialog accepts a key which will correspond with the key/value combination
-# in the dictionary. It will also accept a customFunction (delegate or lambda) which
-# will be called after the dialog has been shown. Depending on the type of dialog some
-# other arguments might be needed.
-#
-# The chaining is implemented by applying the decorator pattern and injecting
-# the previous wizarddialog in each new one.
-# You can then call the method 'runWizard()' on the last created instance.
-#
-# Each wizard has a customFunction which will can be called after executing this 
-# specific dialog. It also has a conditionalFunction which can be called before
-# executing this dialog which will indicate if this dialog may be shown (True return value).
-#
-class WizardDialog():
-    __metaclass__ = abc.ABCMeta
-
-    def __init__(self, decoratorDialog, property_key, title, customFunction = None, conditionalFunction = None):
-        self.decoratorDialog = decoratorDialog
-        self.property_key = property_key
-        self.title = title
-        self.customFunction = customFunction
-        self.conditionalFunction = conditionalFunction
-        self.cancelled = False
-
-    def runWizard(self, properties):
-        if not self.executeDialog(properties):
-            log_warning('User stopped wizard')
-            return None
-
-        return properties
-
-    def executeDialog(self, properties):
-        if self.decoratorDialog is not None:
-            if not self.decoratorDialog.executeDialog(properties):
-                return False
-
-        if self.conditionalFunction is not None:
-            mayShow = self.conditionalFunction(self.property_key, properties)
-            if not mayShow:
-                log_debug('Skipping dialog for key: {0}'.format(self.property_key))
-                return True
-
-        output = self.show(properties)
-        if self.cancelled: return False
-
-        if self.customFunction is not None:
-            output = self.customFunction(output, self.property_key, properties)
-
-        if self.property_key:
-            log_debug('WizardDialog::executeDialog() props[{0}] =  {1}'.format(self.property_key, output))
-            properties[self.property_key] = output
-
-        return True
-
-    @abc.abstractmethod
-    def show(self, properties): return True
-
-    def _cancel(self): self.cancelled = True
-
-#
-# Wizard dialog which accepts a keyboard user input.
-# 
-class WizardDialog_Keyboard(WizardDialog):
-    def show(self, properties):
-        log_debug('Executing keyboard wizard dialog for key: {0}'.format(self.property_key))
-        originalText = properties[self.property_key] if self.property_key in properties else ''
-        textInput = xbmc.Keyboard(originalText, self.title)
-        textInput.doModal()
-        if not textInput.isConfirmed(): 
-            self._cancel()
-            return None
-        output = textInput.getText().decode('utf-8')
-
-        return output
-
-#
-# Wizard dialog which shows a list of options to select from.
-#
-class WizardDialog_Selection(WizardDialog):
-    def __init__(self, decoratorDialog, property_key, title, options,
-                 customFunction = None, conditionalFunction = None):
-        self.options = options
-        super(WizardDialog_Selection, self).__init__(
-            decoratorDialog, property_key, title, customFunction, conditionalFunction)
-
-    def show(self, properties):
-        log_debug('Executing selection wizard dialog for key: {0}'.format(self.property_key))
-        selection = xbmcgui.Dialog().select(self.title, self.options)
-        if selection < 0:
-            self._cancel()
-            return None
-        output = self.options[selection]
-
-        return output
-
-#
-# Wizard dialog which shows a list of options to select from.
-# In comparison with the normal SelectionWizardDialog, this version allows a dictionary or key/value
-# list as the selectable options. The selected key will be used.
-# 
-class WizardDialog_DictionarySelection(WizardDialog):
-    def __init__(self, decoratorDialog, property_key, title, options,
-                 customFunction = None, conditionalFunction = None):
-        self.options = options
-        super(WizardDialog_DictionarySelection, self).__init__(
-            decoratorDialog, property_key, title, customFunction, conditionalFunction)
-
-    def show(self, properties):
-        log_debug('Executing dict selection wizard dialog for key: {0}'.format(self.property_key))
-        dialog = KodiOrdDictionaryDialog()
-        if callable(self.options):
-            self.options = self.options(self.property_key, properties)
-        output = dialog.select(self.title, self.options)
-        if output is None:
-            self._cancel()
-            return None
-
-        return output
-
-#
-# Wizard dialog which shows a filebrowser.
-#
-class WizardDialog_FileBrowse(WizardDialog):
-    def __init__(self, decoratorDialog, property_key, title, browseType, filter,
-                 customFunction = None, conditionalFunction = None):
-        self.browseType = browseType
-        self.filter = filter
-        super(WizardDialog_FileBrowse, self).__init__(
-            decoratorDialog, property_key, title, customFunction, conditionalFunction
-        )
-
-    def show(self, properties):
-        log_debug('WizardDialog_FileBrowse::show() key = {0}'.format(self.property_key))
-        originalPath = properties[self.property_key] if self.property_key in properties else ''
-
-        if callable(self.filter):
-            self.filter = self.filter(self.property_key, properties)
-        output = xbmcgui.Dialog().browse(self.browseType, self.title, 'files', self.filter, False, False, originalPath).decode('utf-8')
-
-        if not output:
-            self._cancel()
-            return None
-       
-        return output
-
-#
-# Wizard dialog which shows an input for one of the following types:
-#    - xbmcgui.INPUT_ALPHANUM (standard keyboard)
-#    - xbmcgui.INPUT_NUMERIC (format: #)
-#    - xbmcgui.INPUT_DATE (format: DD/MM/YYYY)
-#    - xbmcgui.INPUT_TIME (format: HH:MM)
-#    - xbmcgui.INPUT_IPADDRESS (format: #.#.#.#)
-#    - xbmcgui.INPUT_PASSWORD (return md5 hash of input, input is masked)
-#
-class WizardDialog_Input(WizardDialog):
-    def __init__(self, decoratorDialog, property_key, title, inputType,
-                 customFunction = None, conditionalFunction = None):
-        self.inputType = inputType
-        super(WizardDialog_Input, self).__init__(
-            decoratorDialog, property_key, title, customFunction, conditionalFunction)
-
-    def show(self, properties):
-        log_debug('WizardDialog_Input::show() {} key = {}'.format(self.inputType, self.property_key))
-        originalValue = properties[self.property_key] if self.property_key in properties else ''
-        output = xbmcgui.Dialog().input(self.title, originalValue, self.inputType)
-        if not output:
-            self._cancel()
-            return None
-
-        return output
-
-#
-# Wizard dialog which shows you a message formatted with a value from the dictionary.
-#
-# Example:
-#   dictionary item {'token':'roms'}
-#   inputtext: 'I like {} a lot'
-#   result message on screen: 'I like roms a lot'
-#
-# Formatting is optional
-#
-class WizardDialog_FormattedMessage(WizardDialog):
-    def __init__(self, decoratorDialog, property_key, title, text,
-                 customFunction = None, conditionalFunction = None):
-        self.text = text
-        super(WizardDialog_FormattedMessage, self).__init__(
-            decoratorDialog, property_key, title, customFunction, conditionalFunction)
-
-    def show(self, properties):
-        log_debug('Executing message wizard dialog for key: {0}'.format(self.property_key))
-        format_values = properties[self.property_key] if self.property_key in properties else ''
-        full_text = self.text.format(format_values)
-        output = xbmcgui.Dialog().ok(self.title, full_text)
-
-        if not output:
-            self._cancel()
-            return None
-
-        return output
-
-#
-# Wizard dialog which does nothing or shows anything.
-# It only sets a certain property with the predefined value.
-#
-class WizardDialog_Dummy(WizardDialog):
-    def __init__(self, decoratorDialog, property_key, predefinedValue,
-                 customFunction = None, conditionalFunction = None):
-        self.predefinedValue = predefinedValue
-        super(WizardDialog_Dummy, self).__init__(
-            decoratorDialog, property_key, None, customFunction, conditionalFunction)
-
-    def show(self, properties):
-        log_debug('WizardDialog_Dummy::show() {0} key = {0}'.format(self.property_key))
-
-        return self.predefinedValue
-
-#
-# Kodi dialog with select box based on a list.
-# preselect is int
-# Returns the int index selected or None if dialog was canceled.
-#
-class KodiListDialog(object):
-    def __init__(self):
-        self.dialog = xbmcgui.Dialog()
-
-    def select(self, title, options_list, preselect_idx = 0, use_details = False):
-        # --- Execute select dialog menu logic ---
-        # Kodi Krypton bug: if preselect is used then dialog never returns < 0 even if cancel
-        # button is pressed. This bug has been solved in Leia.
-        # See https://forum.kodi.tv/showthread.php?tid=337011
-        if kodi_running_version >= KODI_VERSION_LEIA:
-            selection = self.dialog.select(title, options_list, useDetails = use_details, preselect = preselect_idx)
-        else:
-            log_debug('Executing code < KODI_VERSION_LEIA to overcome select() bug.')
-            selection = self.dialog.select(title, options_list, useDetails = use_details)
-            
-        if selection < 0:
-            return None
-
-        return selection
-
-#
-# Kodi dialog with select box based on a dictionary
-#
-class KodiOrdDictionaryDialog(object):
-    def __init__(self):
-        self.dialog = xbmcgui.Dialog()
-
-    def select(self, title, options_odict, preselect = None, use_details = False):
-        preselected_index = -1
-        if preselect is not None:
-            preselected_value = options_odict[preselect]
-            preselected_index = options_odict.values().index(preselected_value)
-        # --- Execute select dialog menu logic ---
-        # Kodi Krypton bug: if preselect is used then dialog never returns < 0 even if cancel
-        # button is pressed. This bug has been solved in Leia.
-        # See https://forum.kodi.tv/showthread.php?tid=337011
-        if kodi_running_version >= KODI_VERSION_LEIA:
-            selection = self.dialog.select(title, options_odict.values(), useDetails = use_details, preselect = preselected_index)
-        else:
-            log_debug('Executing code < KODI_VERSION_LEIA to overcome select() bug.')
-            selection = self.dialog.select(title, options_odict.values(), useDetails = use_details)
-
-        if selection < 0:
-            return None
-        key = list(options_odict.keys())[selection]
-
-        return key
-
-# Progress dialog that can be closed and reopened.
-# If the dialog is canceled this class remembers it forever.
-class KodiProgressDialog(object):
-    def __init__(self):
-        self.title = 'Advanced Emulator Launcher'
-        self.progress = 0
-        self.flag_dialog_canceled = False
-        self.dialog_active = False
-        self.progressDialog = xbmcgui.DialogProgress()
-
-    def startProgress(self, message1, num_steps = 100, message2 = None):
-        self.num_steps = num_steps
-        self.progress = 0
-        self.dialog_active = True
-        self.message1 = message1
-        self.message2 = message2
-        if self.message2:
-            self.progressDialog.create(self.title, self.message1, self.message2)
-        else:
-            # The ' ' is to avoid a bug in Kodi progress dialog that keeps old messages 2
-            # if an empty string is passed.
-            self.progressDialog.create(self.title, self.message1, ' ')
-        self.progressDialog.update(self.progress)
-
-    # Update progress and optionally update messages as well.
-    # If not messages specified then keep current message/s
-    def updateProgress(self, step_index, message1 = None, message2 = None):
-        self.progress = int((step_index * 100) / self.num_steps)
-        # Update both messages
-        if message1 and message2:
-            self.message1 = message1
-            self.message2 = message2
-        # Update only message1 and deletes message2. There could be no message2 without a message1.
-        elif message1:
-            self.message1 = message1
-            self.message2 = None
-            self.progressDialog.update(self.progress, message1, ' ')
-            return
-        if self.message2:
-            self.progressDialog.update(self.progress, self.message1, self.message2)
-        else:
-            # The ' ' is to avoid a bug in Kodi progress dialog that keeps old messages 2
-            # if an empty string is passed.
-            self.progressDialog.update(self.progress, self.message1, ' ')
-
-    # Update dialog message but keep same progress. message2 is removed if any.
-    def updateMessage(self, message1):
-        self.message1 = message1
-        self.message2 = None
-        self.progressDialog.update(self.progress, self.message1, ' ')
-
-    # Update message2 and keeps same progress and message1
-    def updateMessage2(self, message2):
-        self.message2 = message2
-        self.progressDialog.update(self.progress, self.message1, self.message2)
-
-    # Update dialog message but keep same progress.
-    def updateMessages(self, message1, message2):
-        self.message1 = message1
-        self.message2 = message2
-        self.progressDialog.update(self.progress, message1, message2)
-
-    def isCanceled(self):
-        # If the user pressed the cancel button before then return it now.
-        if self.flag_dialog_canceled:
-            return True
-        else:
-            self.flag_dialog_canceled = self.progressDialog.iscanceled()
-            return self.flag_dialog_canceled
-
-    def close(self):
-        # Before closing the dialog check if the user pressed the Cancel button and remember
-        # the user decision.
-        if self.progressDialog.iscanceled(): self.flag_dialog_canceled = True
-        self.progressDialog.close()
-        self.dialog_active = False
-
-    def endProgress(self):
-        # Before closing the dialog check if the user pressed the Cancel button and remember
-        # the user decision.
-        if self.progressDialog.iscanceled(): self.flag_dialog_canceled = True
-        self.progressDialog.update(100)
-        self.progressDialog.close()
-        self.dialog_active = False
-
-    # Reopens a previously closed dialog, remembering the messages and the progress it had
-    # when it was closed.
-    def reopen(self):
-        if self.message2:
-            self.progressDialog.create(self.title, self.message1, self.message2)
-        else:
-            # The ' ' is to avoid a bug in Kodi progress dialog that keeps old messages 2
-            # if an empty string is passed.
-            self.progressDialog.create(self.title, self.message1, ' ')
-        self.progressDialog.update(self.progress)
-        self.dialog_active = True
-
-# To be used as a base class.
-class KodiProgressDialog_Chrisism(object):
-    def __init__(self):
-        self.progress = 0
-        self.progressDialog = xbmcgui.DialogProgress()
-        self.verbose = True
-
-    def _startProgressPhase(self, title, message):
-        self.progressDialog.create(title, message)
-
-    def _updateProgress(self, progress, message1 = None, message2 = None):
-        self.progress = progress
-        if not self.verbose:
-            self.progressDialog.update(progress)
-        else:
-            self.progressDialog.update(progress, message1, message2)
-
-    def _updateProgressMessage(self, message1, message2 = None):
-        if not self.verbose: return
-
-        self.progressDialog.update(self.progress, message1, message2)
-
-    def _isProgressCanceled(self):
-        return self.progressDialog.iscanceled()
-
-    def _endProgressPhase(self, canceled = False):
-        if not canceled: self.progressDialog.update(100)
-        self.progressDialog.close()
-        
-# -------------------------------------------------------------------------------------------------
-# If runnining with Kodi Python interpreter use Kodi proper functions.
-# If running with the standard Python interpreter use replacement functions.
-# -------------------------------------------------------------------------------------------------
-if UTILS_KODI_RUNTIME_AVAILABLE:
-    log_debug   = log_debug_KR
-    log_verb    = log_verb_KR
-    log_info    = log_info_KR
-    log_warning = log_warning_KR
-    log_error   = log_error_KR
-else:
-    log_debug   = log_debug_Python
-    log_verb    = log_verb_Python
-    log_info    = log_info_Python
-    log_warning = log_warning_Python
-    log_error   = log_error_Python
-
 
 # -------------------------------------------------------------------------------------------------
 # Kodi error reporting
@@ -2746,88 +329,6 @@
 # -------------------------------------------------------------------------------------------------
 # Low level filesystem functions.
 # -------------------------------------------------------------------------------------------------
-<<<<<<< HEAD
-# Candidates
-NAME_L      = 65
-SCORE_L     = 5
-ID_L        = 55
-PLATFORM_L  = 15
-SPLATFORM_L = 15
-URL_L       = 70
-
-# Metadata
-TITLE_L     = 50
-YEAR_L      = 4
-GENRE_L     = 20
-DEVELOPER_L = 10
-NPLAYERS_L  = 10
-ESRB_L      = 20
-PLOT_L      = 70
-
-# Assets
-ASSET_ID_L        = 8
-ASSET_NAME_L      = 60
-ASSET_URL_THUMB_L = 100
-
-# PUT functions to print things returned by Scraper object (which are common to all scrapers)
-# into util.py, to be resused by all scraper tests.
-def print_candidate_list(results):
-    p_str = "{0} {1} {2} {3} {4}"
-    print('Found {0} candidate/s'.format(len(results)))
-    print(p_str.format(
-        'Display name'.ljust(NAME_L), 'Score'.ljust(SCORE_L),
-        'Id'.ljust(ID_L), 'Platform'.ljust(PLATFORM_L), 'SPlatform'.ljust(SPLATFORM_L)))
-    print(p_str.format(
-        '-'*NAME_L, '-'*SCORE_L, '-'*ID_L, '-'*PLATFORM_L, '-'*SPLATFORM_L))
-    for game in results:
-        display_name = text_limit_string(game['display_name'], NAME_L)
-        score = text_limit_string(str(game['order']), SCORE_L)
-        id = text_limit_string(str(game['id']), ID_L)
-        platform = text_limit_string(str(game['platform']), PLATFORM_L)
-        splatform = text_limit_string(str(game['scraper_platform']), SPLATFORM_L)
-        print(p_str.format(
-            display_name.ljust(NAME_L), score.ljust(SCORE_L), id.ljust(ID_L),
-            platform.ljust(PLATFORM_L), splatform.ljust(SPLATFORM_L)))
-    print('')
-
-def print_game_metadata(metadata):
-    title     = text_limit_string(metadata['title'], TITLE_L)
-    year      = metadata['year']
-    genre     = text_limit_string(metadata['genre'], GENRE_L)
-    developer = text_limit_string(metadata['developer'], DEVELOPER_L)
-    nplayers  = text_limit_string(metadata['nplayers'], NPLAYERS_L)
-    esrb      = text_limit_string(metadata['esrb'], ESRB_L)
-    plot      = text_limit_string(metadata['plot'], PLOT_L)
-
-    p_str = "{0} {1} {2} {3} {4} {5} {6}"
-    print('Displaying metadata for title "{0}"'.format(title))
-    print(p_str.format(
-        'Title'.ljust(TITLE_L), 'Year'.ljust(YEAR_L), 'Genre'.ljust(GENRE_L),
-        'Developer'.ljust(DEVELOPER_L), 'NPlayers'.ljust(NPLAYERS_L), 'ESRB'.ljust(ESRB_L),
-        'Plot'.ljust(PLOT_L)))
-    print(p_str.format(
-        '-'*TITLE_L, '-'*YEAR_L, '-'*GENRE_L, '-'*DEVELOPER_L, '-'*NPLAYERS_L, '-'*ESRB_L, '-'*PLOT_L))
-    print(p_str.format(
-        title.ljust(TITLE_L), year.ljust(YEAR_L), genre.ljust(GENRE_L), developer.ljust(DEVELOPER_L),
-        nplayers.ljust(NPLAYERS_L), esrb.ljust(ESRB_L), plot.ljust(PLOT_L) ))
-    print('')
-
-def print_game_assets(image_list):
-    # print('Found {0} image/s'.format(len(image_list)))
-    p_str = "{0} {1} {2}"
-    print(p_str.format(
-        'Asset ID'.ljust(ASSET_ID_L), 'Name'.ljust(ASSET_NAME_L),
-        'URL thumb'.ljust(ASSET_URL_THUMB_L)))
-    print(p_str.format('-'*ASSET_ID_L, '-'*ASSET_NAME_L, '-'*ASSET_URL_THUMB_L))
-    for image in image_list:
-        id           = text_limit_string(str(image['asset_ID']), ASSET_ID_L)
-        display_name = text_limit_string(image['display_name'], ASSET_NAME_L)
-        url_thumb    = text_limit_string(image['url_thumb'], ASSET_URL_THUMB_L)
-        print(p_str.format(
-            id.ljust(ASSET_ID_L), display_name.ljust(ASSET_NAME_L),
-            url_thumb.ljust(ASSET_URL_THUMB_L)))
-    print('')
-=======
 def utils_get_fs_encoding():
     fs_encoding = sys.getfilesystemencoding()
     return fs_encoding
@@ -3852,5 +1353,4 @@
         lod_error('(OSError) Cannot update cached image')
 
     # Is this really needed?
-    # xbmc.executebuiltin('ReloadSkin()')
->>>>>>> 396f6a53
+    # xbmc.executebuiltin('ReloadSkin()')