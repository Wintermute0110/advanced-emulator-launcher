--- conflicted
+++ resolved
@@ -215,155 +215,6 @@
 
     return unicode_str
 
-#
-# First row            column aligment 'right' or 'left'
-# Second row           column titles
-# Third and next rows  table data
-#
-# Returns a list of strings that must be joined with '\n'.join()
-#
-def text_render_table_str(table_str):
-    rows = len(table_str)
-    cols = len(table_str[0])
-    table_str_list = []
-    col_sizes = text_get_table_str_col_sizes(table_str, rows, cols)
-    col_padding = table_str[0]
-
-    # --- Table header ---
-    row_str = ''
-    for j in range(cols):
-        if j < cols - 1:
-            row_str += text_print_padded_left(table_str[1][j], col_sizes[j]) + '  '
-        else:
-            row_str += text_print_padded_left(table_str[1][j], col_sizes[j])
-    table_str_list.append(row_str)
-    # >> Table -----
-    total_size = sum(col_sizes) + 2*(cols-1)
-    table_str_list.append('{0}'.format('-' * total_size))
-
-    # --- Data rows ---
-    for i in range(2, rows):
-        row_str = ''
-        for j in range(cols):
-            if j < cols - 1:
-                if col_padding[j] == 'right':
-                    row_str += text_print_padded_right(table_str[i][j], col_sizes[j]) + '  '
-                else:
-                    row_str += text_print_padded_left(table_str[i][j], col_sizes[j]) + '  '
-            else:
-                if col_padding[j] == 'right':
-                    row_str += text_print_padded_right(table_str[i][j], col_sizes[j])
-                else:
-                    row_str += text_print_padded_left(table_str[i][j], col_sizes[j])
-        table_str_list.append(row_str)
-
-    return table_str_list
-
-#
-# First row             column aligment 'right' or 'left'
-# Second and next rows  table data
-#
-def text_render_table_str_NO_HEADER(table_str):
-    rows = len(table_str)
-    cols = len(table_str[0])
-    table_str_list = []
-    # >> Ignore row 0 when computing sizes.
-    col_sizes = text_get_table_str_col_sizes(table_str, rows, cols)
-    col_padding = table_str[0]
-
-    # --- Data rows ---
-    for i in range(1, rows):
-        row_str = ''
-        for j in range(cols):
-            if j < cols - 1:
-                if col_padding[j] == 'right':
-                    row_str += text_print_padded_right(table_str[i][j], col_sizes[j]) + '  '
-                else:
-                    row_str += text_print_padded_left(table_str[i][j], col_sizes[j]) + '  '
-            else:
-                if col_padding[j] == 'right':
-                    row_str += text_print_padded_right(table_str[i][j], col_sizes[j])
-                else:
-                    row_str += text_print_padded_left(table_str[i][j], col_sizes[j])
-        table_str_list.append(row_str)
-
-    return table_str_list
-
-#
-# Removed Kodi colour tags before computing size (substitute by ''):
-#   A) [COLOR skyblue]
-#   B) [/COLOR]
-#
-def text_get_table_str_col_sizes(table_str, rows, cols):
-    col_sizes = [0] * cols
-    for j in range(cols):
-        col_max_size = 0
-        for i in range(1, rows):
-            cell_str = re.sub(r'\[COLOR \w+?\]', '', table_str[i][j])
-            cell_str = re.sub(r'\[/COLOR\]', '', cell_str)
-            str_size = len('{0}'.format(cell_str))
-            if str_size > col_max_size: col_max_size = str_size
-        col_sizes[j] = col_max_size
-
-    return col_sizes
-
-def text_str_list_size(str_list):
-    max_str_size = 0
-    for str_item in str_list:
-        str_size = len('{0}'.format(str_item))
-        if str_size > max_str_size: max_str_size = str_size
-
-    return max_str_size
-
-def text_str_dic_max_size(dictionary_list, dic_key, title_str = ''):
-    max_str_size = 0
-    for item in dictionary_list:
-        str_size = len('{0}'.format(item[dic_key]))
-        if str_size > max_str_size: max_str_size = str_size
-    if title_str:
-        str_size = len(title_str)
-        if str_size > max_str_size: max_str_size = str_size
-
-    return max_str_size
-
-def text_print_padded_left(str, str_max_size):
-    formatted_str = '{0}'.format(str)
-    padded_str =  formatted_str + ' ' * (str_max_size - len(formatted_str))
-
-    return padded_str
-
-def text_print_padded_right(str, str_max_size):
-    formatted_str = '{0}'.format(str)
-    padded_str = ' ' * (str_max_size - len(formatted_str)) + formatted_str
-
-    return padded_str
-
-def text_remove_color_tags_slist(slist):
-    # Iterate list of strings and remove the following tags
-    # 1) [COLOR colorname]
-    # 2) [/COLOR]
-    #
-    # Modifying list already seen is OK when iterating the list. Do not change the size of the
-    # list when iterating.
-    for i, s in enumerate(slist):
-        modified = False
-        s_temp = s
-
-        # >> Remove [COLOR colorname]
-        m = re.search('(\[COLOR \w+?\])', s_temp)
-        if m:
-            s_temp = s_temp.replace(m.group(1), '')
-            modified = True
-
-        # >> Remove [/COLOR]
-        if s_temp.find('[/COLOR]') >= 0:
-            s_temp = s_temp.replace('[/COLOR]', '')
-            modified = True
-
-        # >> Update list
-        if modified:
-            slist[i] = s_temp
-
 # Some XML encoding of special characters:
 #   {'\n': '&#10;', '\r': '&#13;', '\t':'&#9;'}
 #
@@ -506,7 +357,6 @@
     return s
 
 def text_dump_str_to_file(filename, full_string):
-    log_debug('Dumping file "{0}"'.format(filename))
     file_obj = open(filename, 'w')
     file_obj.write(full_string.encode('utf-8'))
     file_obj.close()
@@ -1427,7 +1277,6 @@
         else:
             os.rename(self.path, to.getPath())
 
-<<<<<<< HEAD
     def copy(self, to):
         xbmcvfs.copy(self.getOriginalPath(), to.getOriginalPath())
 
@@ -2766,7 +2615,8 @@
     log_info    = log_info_Python
     log_warning = log_warning_Python
     log_error   = log_error_Python
-=======
+
+
 # -------------------------------------------------------------------------------------------------
 # Utilities to test scrapers
 # -------------------------------------------------------------------------------------------------
@@ -2851,5 +2701,4 @@
         print(p_str.format(
             id.ljust(ASSET_ID_L), display_name.ljust(ASSET_NAME_L),
             url.ljust(ASSET_URL_L), url_thumb.ljust(ASSET_URL_THUMB_L)))
-    print('')
->>>>>>> 5a045a62
+    print('')