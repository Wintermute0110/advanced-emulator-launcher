--- conflicted
+++ resolved
@@ -92,18 +92,9 @@
     <setting label="Suspend/resume Kodi screensaver" type="bool" id="suspend_screensaver" default="false" />
     <setting label="Escape $rom$ quotes" type="bool" id="escape_romfile" default="false" />
     <setting label="Disable LIRC (Linux only)" type="bool" id="lirc_state" default="true" />
-<<<<<<< HEAD
-    <setting label="Show batch command window (Windows only)" type="bool" id="show_batch_window" default="false"/>
-    <setting label="Close file descriptors (Windows only)" type="bool" id="windows_close_fds" default="true"/>
-    <setting label="CD into aplication dir (Windows only)" type="bool" id="windows_cd_apppath" default="true"/>
-    <setting label="Log level" type="enum" id="log_level" default="2" values="ERROR|WARNING|INFO|VERBOSE|DEBUG" />
-    <setting label="Migrated version" type="text" id="migrated_version" default="0.0.0" visible="true"/>
-    <setting label="Steam API key" type="text" id="steam_api_key" default="123abc" />
-=======
     <setting label="Show batch command window (Windows only)" type="bool" id="show_batch_window" default="false" />
     <setting label="Close file descriptors (Windows only)" type="bool" id="windows_close_fds" default="true" />
     <setting label="CD into aplication dir (Windows only)" type="bool" id="windows_cd_apppath" default="true" />
     <setting label="Log level" type="enum" id="log_level" default="2" values="ERROR|WARNING|INFO|DEBUG" />
->>>>>>> 396f6a53
 </category>
 </settings>