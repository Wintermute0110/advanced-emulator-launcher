--- conflicted
+++ resolved
@@ -56,8 +56,6 @@
 
 # DONE #
 
-<<<<<<< HEAD
-=======
  * Edition of ROMs in Collections is not working at the moment.
 
  * It seems AEL can't work with .lnk file shortcuts. Do you plan on working that in or should I 
@@ -73,7 +71,6 @@
    
    http://forum.kodi.tv/showthread.php?tid=287826&pid=2405624#pid2405624
 
->>>>>>> 626b0878
  * Issue 14: [Feature request] Add the platforn in the gamedb url query.
 
  * Asset scraper should report wheter it supports and asset or not.
