--- conflicted
+++ resolved
@@ -1,4 +1,3 @@
-<<<<<<< HEAD
 ## Advanced Kodi Launcher
 
 **Advanced Kodi Launcher** was another (friendly) fork from Advanced Emulator Launcher 
@@ -6,9 +5,6 @@
 AKL closely follows AEL, but focusses on being more modulair and being able to support 
 different types of launcher applications.
 
-=======
-# Advanced Emulator Launcher #
->>>>>>> 6d2cfb9d
 
 Advanced Emulator Launcher was originally forked from Advanced Launcher 
 version 2.5.8 on May 2016 by Wintermute0110 <wintermute0110@gmail.com>. First
