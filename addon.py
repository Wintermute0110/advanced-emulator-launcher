--- conflicted
+++ resolved
@@ -1,11 +1,7 @@
 # -*- coding: utf-8 -*-
 
-<<<<<<< HEAD
-# Copyright (c) 2016-2021 Wintermute0110 <wintermute0110@gmail.com>
-=======
 # Copyright (c) Wintermute0110 <wintermute0110@gmail.com> / Chrisism <crizizz@gmail.com>
 # Portions (c) 2018 Chrisism
->>>>>>> 84ce25d3
 # Portions (c) 2010-2015 Angelscry and others
 #
 # This program is free software; you can redistribute it and/or modify
@@ -46,14 +42,10 @@
 # This way, the Python interpreter will precompile them into bytecode (files PYC/PYO) so
 # loading time is faster compared to loading PY files.
 # See http://www.network-theory.co.uk/docs/pytut/CompiledPythonfiles.html
-<<<<<<< HEAD
-resources.main.Main().run_plugin(sys.argv)
-=======
 #
 
 try:
     views.run_plugin(sys.argv)
 except Exception as ex:
     logger.fatal('Exception in plugin', exc_info=ex)
-    kodi.notify_error("General failure")
->>>>>>> 84ce25d3
+    kodi.notify_error("General failure")