﻿# -*- coding: utf-8 -*-

# Advanced Emulator Launcher main script file

<<<<<<< HEAD
# Copyright (c) 2016-2018 Wintermute0110 <wintermute0110@gmail.com>
# Portions (c) 2018 Chrisism
=======
# Copyright (c) 2016-2019 Wintermute0110 <wintermute0110@gmail.com>
>>>>>>> 44b686ad
# Portions (c) 2010-2015 Angelscry and others
#
# This program is free software; you can redistribute it and/or modify
# it under the terms of the GNU General Public License as published by
# the Free Software Foundation; version 2 of the License.
#
# This program is distributed in the hope that it will be useful,
# but WITHOUT ANY WARRANTY; without even the implied warranty of
# MERCHANTABILITY or FITNESS FOR A PARTICULAR PURPOSE.
# See the GNU General Public License for more details.

# --- Python standard library ---
from __future__ import unicode_literals
from __future__ import division

# --- Modules/packages in this plugin ---
import resources.main

# -------------------------------------------------------------------------------------------------
# Hacks and tests
# -------------------------------------------------------------------------------------------------
# --- Test SHOW_ALL_CATEGORIES / SHOW_ALL_LAUNCHERS / SHOW_ALL_ROMS command ---
# sys.argv[2] = '?com=SHOW_ALL_ROMS'
# resources.main.run_plugin(sys.argv)

# -------------------------------------------------------------------------------------------------
# main()
# -------------------------------------------------------------------------------------------------
# Put the main bulk of the code in files inside /resources/, which is a package directory. 
# This way, the Python interpreter will precompile them into bytecode (files PYC/PYO) so
# loading time is faster compared to loading PY files.
# See http://www.network-theory.co.uk/docs/pytut/CompiledPythonfiles.html
<<<<<<< HEAD
#
resources.main.run_plugin(sys.argv)
=======
main.Main().run_plugin()
>>>>>>> 44b686ad
<|MERGE_RESOLUTION|>--- conflicted
+++ resolved
@@ -2,12 +2,7 @@
 
 # Advanced Emulator Launcher main script file
 
-<<<<<<< HEAD
-# Copyright (c) 2016-2018 Wintermute0110 <wintermute0110@gmail.com>
-# Portions (c) 2018 Chrisism
-=======
 # Copyright (c) 2016-2019 Wintermute0110 <wintermute0110@gmail.com>
->>>>>>> 44b686ad
 # Portions (c) 2010-2015 Angelscry and others
 #
 # This program is free software; you can redistribute it and/or modify
@@ -40,9 +35,4 @@
 # This way, the Python interpreter will precompile them into bytecode (files PYC/PYO) so
 # loading time is faster compared to loading PY files.
 # See http://www.network-theory.co.uk/docs/pytut/CompiledPythonfiles.html
-<<<<<<< HEAD
-#
-resources.main.run_plugin(sys.argv)
-=======
-main.Main().run_plugin()
->>>>>>> 44b686ad
+main.Main().run_plugin()