# Python stuff
*.pyo
*.pyc

<<<<<<< HEAD
.venv/
=======
# Ignore installation directory
plugin.program.AEL
>>>>>>> 6d2cfb9d

# Misc files
*.html
*.kate-swp
/plugin.program.advanced.emulator.launcher.sln
/plugin.program.advanced.emulator.launcher.pyproj.user
/plugin.program.advanced.emulator.launcher.pyproj
/.vs/plugin.program.advanced.emulator.launcher/v14/.suo
__pychache__/
/.cache/
/.dist/
/node_modules/
/.vscode/
.addon
prod.env
package.json
package-lock.json
.pytest_cache/v/cache/lastfailed
.pytest_cache/v/cache/nodeids
.pytest_cache/v/cache/stepwise
routing.py
pyrightconfig.json
.env
tests/assets/test_db.db
tools/<|MERGE_RESOLUTION|>--- conflicted
+++ resolved
@@ -2,12 +2,9 @@
 *.pyo
 *.pyc
 
-<<<<<<< HEAD
 .venv/
-=======
 # Ignore installation directory
 plugin.program.AEL
->>>>>>> 6d2cfb9d
 
 # Misc files
 *.html
