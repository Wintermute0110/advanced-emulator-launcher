--- conflicted
+++ resolved
@@ -78,10 +78,6 @@
           python -m venv .venv
           source .venv/bin/activate
           python -m pip install --upgrade pip
-<<<<<<< HEAD
-          pip install setuptools
-=======
->>>>>>> e4b09d30
           pip install packaging==21.3
           pip install -r requirements.txt
         workingDirectory: $(workingDirectory)
