<?xml version="1.0" encoding="UTF-8" standalone="yes"?>
<addon id="plugin.program.akl" name="Advanced Kodi Launcher" version="1.0.0-rc39" provider-name="chrisism,Wintermute0110">
  <requires>
      <import addon="xbmc.python" version="3.0.0"/>
      <import addon="script.module.routing" version="0.2.3"/>
<<<<<<< HEAD
      <import addon="script.module.akl" version="1.0.2"/>
=======
      <import addon="script.module.ael" version="0.10.7"/>
>>>>>>> 6d2cfb9d
  </requires>
  <extension point="xbmc.python.pluginsource" library="addon.py">
      <provides>executable game</provides>
  </extension>
  <extension point="xbmc.service" library="service.py"/>
  <extension point="xbmc.addon.metadata">
    <summary lang="en_GB">Start any emulators/apps from Kodi.</summary>
    <description lang="en_GB">Multi-emulator front-end and general application launcher for Kodi. Includes offline scrapers for MAME and No-Intro ROM sets and also supports scrapping ROM metadata and artwork online. ROM auditing for No-Intro ROMs using No-Intro or Redump XML DAT files. Launching of games and standalone applications is also available.</description>
    <platform>android freebsd ios linux osx windows</platform>
    <license>GNU General Public License version 2</license>
    <email>wintermute0110@gmail.com</email>
    <forum>http://forum.kodi.tv/showthread.php?tid=287826</forum>
    <website>https://github.com/chrisism/plugin.program.akl</website>
    <source>https://github.com/chrisism/plugin.program.akl</source>
    <assets>
      <icon>media/icon.png</icon>
      <fanart>media/fanart.jpg</fanart>
      <screenshot>media/Estuary_ROM_Launcher.jpg</screenshot>
      <screenshot>media/Estuary_ROM_Console.jpg</screenshot>
      <screenshot>media/Estuary_ROM_MAME.jpg</screenshot>
    </assets>
    <news>See changelog.txt for information about the latest release.</news>
  </extension>
</addon><|MERGE_RESOLUTION|>--- conflicted
+++ resolved
@@ -3,11 +3,7 @@
   <requires>
       <import addon="xbmc.python" version="3.0.0"/>
       <import addon="script.module.routing" version="0.2.3"/>
-<<<<<<< HEAD
-      <import addon="script.module.akl" version="1.0.2"/>
-=======
       <import addon="script.module.ael" version="0.10.7"/>
->>>>>>> 6d2cfb9d
   </requires>
   <extension point="xbmc.python.pluginsource" library="addon.py">
       <provides>executable game</provides>
