﻿<?xml version="1.0" encoding="UTF-8" standalone="yes"?>
<<<<<<< HEAD
<addon id="plugin.program.advanced.emulator.launcher" name="Advanced Emulator Launcher" version="0.9.2" provider-name="Wintermute0110">
=======
<addon id="plugin.program.advanced.emulator.launcher" name="Advanced Emulator Launcher" version="0.9.3" provider-name="Wintermute0110">
>>>>>>> 626b0878
  <requires>
    <!-- 2.24.0  Jarvis 16.x 
         2.25.0  Krypton 17.x 
      -->
    <import addon="xbmc.python" version="2.24.0" />
    <!-- 1.2.8 is the ElementTree module available in Gotham, see http://mirrors.kodi.tv/addons/gotham/
         NOTE Seems this is not needed in Kodi Jarvis
      -->
    <!-- <import addon="script.module.elementtree" version="1.2.8"/> -->
  </requires>
  <extension point="xbmc.python.pluginsource" library="addon.py">
    <provides>executable</provides>
  </extension>
  <extension point="xbmc.addon.metadata">
    <platform>all</platform>
    <summary lang="en">Start any emulators/apps from Kodi.</summary>
    <description lang="en">Multi-emulator front-end for Kodi scalable to collections of thousands of ROMs. Includes offline scrapers for MAME and No-Intro ROM sets and also supports scrapping ROM metadata and artwork online. ROM auditing for No-Intro ROMs using No-Intro XML DATs. Launching of games and standalone applications is also available.</description>
  </extension>
</addon><|MERGE_RESOLUTION|>--- conflicted
+++ resolved
@@ -1,9 +1,5 @@
 ﻿<?xml version="1.0" encoding="UTF-8" standalone="yes"?>
-<<<<<<< HEAD
-<addon id="plugin.program.advanced.emulator.launcher" name="Advanced Emulator Launcher" version="0.9.2" provider-name="Wintermute0110">
-=======
 <addon id="plugin.program.advanced.emulator.launcher" name="Advanced Emulator Launcher" version="0.9.3" provider-name="Wintermute0110">
->>>>>>> 626b0878
   <requires>
     <!-- 2.24.0  Jarvis 16.x 
          2.25.0  Krypton 17.x 
