﻿<?xml version="1.0" encoding="UTF-8" standalone="yes"?>
<<<<<<< HEAD
<addon id="plugin.program.advanced.emulator.launcher"
       name="Advanced Emulator Launcher"
       version="__VERSION__"
       provider-name="Wintermute0110">
=======
<addon id="plugin.program.advanced.emulator.launcher" name="Advanced Emulator Launcher"
       version="0.9.7~alpha" provider-name="Wintermute0110">
>>>>>>> 708a0ad7
  <requires>
    <!-- See https://github.com/xbmc/xbmc/blob/master/addons/xbmc.python/addon.xml
         2.24.0  Jarvis 16.x
         2.25.0  Krypton 17.x
         x.yy.z  Leia 18.x
         x.yy.z  M**** 19.x
    -->
    <import addon="xbmc.python" version="2.25.0" />
  </requires>
  <extension point="xbmc.python.pluginsource" library="addon.py">
    <provides>executable</provides>
  </extension>
  <extension point="xbmc.addon.metadata">
    <summary lang="en">Start any emulators/apps from Kodi.</summary>
    <description lang="en">Multi-emulator front-end and general application launcher for Kodi. Includes offline scrapers for MAME and No-Intro ROM sets and also supports scrapping ROM metadata and artwork online. ROM auditing for No-Intro ROMs using No-Intro or Redump XML DAT files. Launching of games and standalone applications is also available.</description>
    <platform>all</platform>
    <license>GNU General Public License version 2</license>
    <email>wintermute0110@gmail.com</email>    
    <forum>http://forum.kodi.tv/showthread.php?tid=287826</forum>
    <website>https://github.com/Wintermute0110/plugin.program.advanced.emulator.launcher/wiki</website>
    <source>https://github.com/Wintermute0110/plugin.program.advanced.emulator.launcher</source>
    <assets>
      <icon>media/icon.png</icon>
      <fanart>media/fanart.jpg</fanart>
      <screenshot>media/Estuary_ROM_Launcher.jpg</screenshot>
      <screenshot>media/Estuary_ROM_Console.jpg</screenshot>
      <screenshot>media/Estuary_ROM_MAME.jpg</screenshot>
    </assets>
    <news>See changelog.txt for information about the latests release.</news>
  </extension>
</addon><|MERGE_RESOLUTION|>--- conflicted
+++ resolved
@@ -1,13 +1,8 @@
 ﻿<?xml version="1.0" encoding="UTF-8" standalone="yes"?>
-<<<<<<< HEAD
 <addon id="plugin.program.advanced.emulator.launcher"
        name="Advanced Emulator Launcher"
        version="__VERSION__"
        provider-name="Wintermute0110">
-=======
-<addon id="plugin.program.advanced.emulator.launcher" name="Advanced Emulator Launcher"
-       version="0.9.7~alpha" provider-name="Wintermute0110">
->>>>>>> 708a0ad7
   <requires>
     <!-- See https://github.com/xbmc/xbmc/blob/master/addons/xbmc.python/addon.xml
          2.24.0  Jarvis 16.x
